--- conflicted
+++ resolved
@@ -26,16 +26,11 @@
  * @test
  * @bug 8136421
  * @requires (os.simpleArch == "x64" | os.simpleArch == "sparcv9") & os.arch != "aarch64"
-<<<<<<< HEAD
- * @library /testlibrary /../../test/lib /
+ * @library /testlibrary /test/lib /
  * @compile ./common/CompilerToVMHelper.java
  * @run main ClassFileInstaller jdk.vm.ci.hotspot.CompilerToVMHelper
  * @run main/othervm -XX:+UnlockExperimentalVMOptions -Xbootclasspath/a:.
  *      -XX:+EnableJVMCI
-=======
- * @library /testlibrary /test/lib /
- * @run main/othervm -XX:+UnlockExperimentalVMOptions -XX:+EnableJVMCI
->>>>>>> f02593b5
  *      compiler.jvmci.SecurityRestrictionsTest
  *      NO_SEC_MAN
  * @run main/othervm -XX:+UnlockExperimentalVMOptions -Xbootclasspath/a:.
