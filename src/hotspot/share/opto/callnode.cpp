--- conflicted
+++ resolved
@@ -1675,14 +1675,9 @@
   }
 }
 Node *AllocateNode::make_ideal_mark(PhaseGVN *phase, Node* obj, Node* control, Node* mem) {
-<<<<<<< HEAD
-  Node* mark_node = NULL;
-  if ((UseBiasedLocking && Opcode() == Op_Allocate) || UseCompactObjectHeaders) {
-=======
   Node* mark_node = nullptr;
   // For now only enable fast locking for non-array types
-  if (UseBiasedLocking && Opcode() == Op_Allocate) {
->>>>>>> a4bc94ef
+  if ((UseBiasedLocking && Opcode() == Op_Allocate) || UseCompactObjectHeaders) {
     Node* klass_node = in(AllocateNode::KlassNode);
     Node* proto_adr = phase->transform(new AddPNode(klass_node, klass_node, phase->MakeConX(in_bytes(Klass::prototype_header_offset()))));
     mark_node = LoadNode::make(*phase, control, mem, proto_adr, TypeRawPtr::BOTTOM, TypeX_X, TypeX_X->basic_type(), MemNode::unordered);
