--- conflicted
+++ resolved
@@ -292,18 +292,14 @@
                              bool recordGCEndTime,
                              bool countCollection,
                              GCCause::Cause cause,
-<<<<<<< HEAD
-                             bool allMemoryPoolsAffected) {
+                             bool allMemoryPoolsAffected,
+                             const char* message) {
 
   bool recordExtendedStats = false;
   #if INCLUDE_SHENANDOAHGC
   recordExtendedStats = true;
   #endif
 
-=======
-                             bool allMemoryPoolsAffected,
-                             const char* message) {
->>>>>>> 78aeb603
   if (recordAccumulatedGCTime) {
     _accumulated_timer.stop();
   }
@@ -425,8 +421,8 @@
   return 1;
 }
 
-ConcurrentGCMemoryManager::ConcurrentGCMemoryManager(const char* name, const char* gc_end_message) :
-  GCMemoryManager(name, gc_end_message) {
+ConcurrentGCMemoryManager::ConcurrentGCMemoryManager(const char* name) :
+  GCMemoryManager(name) {
   _num_pauses = 0;
   _accumulated_pause_timer.reset();
 }
