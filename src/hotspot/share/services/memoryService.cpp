/*
 * Copyright (c) 2003, 2021, Oracle and/or its affiliates. All rights reserved.
 * DO NOT ALTER OR REMOVE COPYRIGHT NOTICES OR THIS FILE HEADER.
 *
 * This code is free software; you can redistribute it and/or modify it
 * under the terms of the GNU General Public License version 2 only, as
 * published by the Free Software Foundation.
 *
 * This code is distributed in the hope that it will be useful, but WITHOUT
 * ANY WARRANTY; without even the implied warranty of MERCHANTABILITY or
 * FITNESS FOR A PARTICULAR PURPOSE.  See the GNU General Public License
 * version 2 for more details (a copy is included in the LICENSE file that
 * accompanied this code).
 *
 * You should have received a copy of the GNU General Public License version
 * 2 along with this work; if not, write to the Free Software Foundation,
 * Inc., 51 Franklin St, Fifth Floor, Boston, MA 02110-1301 USA.
 *
 * Please contact Oracle, 500 Oracle Parkway, Redwood Shores, CA 94065 USA
 * or visit www.oracle.com if you need additional information or have any
 * questions.
 *
 */

#include "precompiled.hpp"
#include "classfile/vmSymbols.hpp"
#include "gc/shared/collectedHeap.hpp"
#include "logging/logConfiguration.hpp"
#include "memory/heap.hpp"
#include "memory/memRegion.hpp"
#include "memory/resourceArea.hpp"
#include "oops/oop.inline.hpp"
#include "runtime/globals.hpp"
#include "runtime/handles.inline.hpp"
#include "runtime/javaCalls.hpp"
#include "services/classLoadingService.hpp"
#include "services/lowMemoryDetector.hpp"
#include "services/management.hpp"
#include "services/memoryManager.hpp"
#include "services/memoryPool.hpp"
#include "services/memoryService.hpp"
#include "utilities/growableArray.hpp"
#include "utilities/macros.hpp"

GrowableArray<MemoryPool*>* MemoryService::_pools_list =
  new (ResourceObj::C_HEAP, mtServiceability) GrowableArray<MemoryPool*>(init_pools_list_size, mtServiceability);
GrowableArray<MemoryManager*>* MemoryService::_managers_list =
  new (ResourceObj::C_HEAP, mtServiceability) GrowableArray<MemoryManager*>(init_managers_list_size, mtServiceability);

MemoryManager*   MemoryService::_code_cache_manager    = NULL;
GrowableArray<MemoryPool*>* MemoryService::_code_heap_pools =
    new (ResourceObj::C_HEAP, mtServiceability) GrowableArray<MemoryPool*>(init_code_heap_pools_size, mtServiceability);
MemoryPool*      MemoryService::_metaspace_pool        = NULL;
MemoryPool*      MemoryService::_compressed_class_pool = NULL;

class GcThreadCountClosure: public ThreadClosure {
 private:
  int _count;
 public:
  GcThreadCountClosure() : _count(0) {};
  void do_thread(Thread* thread);
  int count() { return _count; }
};

void GcThreadCountClosure::do_thread(Thread* thread) {
  _count++;
}

void MemoryService::set_universe_heap(CollectedHeap* heap) {
  ResourceMark rm; // For internal allocations in GrowableArray.

  GrowableArray<MemoryPool*> gc_mem_pools = heap->memory_pools();
  _pools_list->appendAll(&gc_mem_pools);

  // set the GC thread count
  GcThreadCountClosure gctcc;
  heap->gc_threads_do(&gctcc);
  int count = gctcc.count();

  GrowableArray<GCMemoryManager*> gc_memory_managers = heap->memory_managers();
  for (int i = 0; i < gc_memory_managers.length(); i++) {
    GCMemoryManager* gc_manager = gc_memory_managers.at(i);

    if (count > 0) {
      gc_manager->set_num_gc_threads(count);
    }
    gc_manager->initialize_gc_stat_info();
    _managers_list->append(gc_manager);
  }
}

void MemoryService::add_code_heap_memory_pool(CodeHeap* heap, const char* name) {
  // Create new memory pool for this heap
  MemoryPool* code_heap_pool = new CodeHeapPool(heap, name, true /* support_usage_threshold */);

  // Append to lists
  _code_heap_pools->append(code_heap_pool);
  _pools_list->append(code_heap_pool);

  if (_code_cache_manager == NULL) {
    // Create CodeCache memory manager
    _code_cache_manager = MemoryManager::get_code_cache_memory_manager();
    _managers_list->append(_code_cache_manager);
  }

  _code_cache_manager->add_pool(code_heap_pool);
}

void MemoryService::add_metaspace_memory_pools() {
  MemoryManager* mgr = MemoryManager::get_metaspace_memory_manager();

  _metaspace_pool = new MetaspacePool();
  mgr->add_pool(_metaspace_pool);
  _pools_list->append(_metaspace_pool);

  if (UseCompressedClassPointers) {
    _compressed_class_pool = new CompressedKlassSpacePool();
    mgr->add_pool(_compressed_class_pool);
    _pools_list->append(_compressed_class_pool);
  }

  _managers_list->append(mgr);
}

MemoryManager* MemoryService::get_memory_manager(instanceHandle mh) {
  for (int i = 0; i < _managers_list->length(); i++) {
    MemoryManager* mgr = _managers_list->at(i);
    if (mgr->is_manager(mh)) {
      return mgr;
    }
  }
  return NULL;
}

MemoryPool* MemoryService::get_memory_pool(instanceHandle ph) {
  for (int i = 0; i < _pools_list->length(); i++) {
    MemoryPool* pool = _pools_list->at(i);
    if (pool->is_pool(ph)) {
      return pool;
    }
  }
  return NULL;
}

void MemoryService::track_memory_usage() {
  // Track the peak memory usage
  for (int i = 0; i < _pools_list->length(); i++) {
    MemoryPool* pool = _pools_list->at(i);
    pool->record_peak_memory_usage();
  }

  // Detect low memory
  LowMemoryDetector::detect_low_memory();
}

void MemoryService::track_memory_pool_usage(MemoryPool* pool) {
  // Track the peak memory usage
  pool->record_peak_memory_usage();

  // Detect low memory
  if (LowMemoryDetector::is_enabled(pool)) {
    LowMemoryDetector::detect_low_memory(pool);
  }
}

void MemoryService::gc_begin(GCMemoryManager* manager, bool recordGCBeginTime,
                             bool recordAccumulatedGCTime,
                             bool recordPreGCUsage, bool recordPeakUsage) {

  manager->gc_begin(recordGCBeginTime, recordPreGCUsage, recordAccumulatedGCTime);

  // Track the peak memory usage when GC begins
  if (recordPeakUsage) {
    for (int i = 0; i < _pools_list->length(); i++) {
      MemoryPool* pool = _pools_list->at(i);
      pool->record_peak_memory_usage();
    }
  }
}

void MemoryService::gc_end(GCMemoryManager* manager, bool recordPostGCUsage,
                           bool recordAccumulatedGCTime,
                           bool recordGCEndTime, bool countCollection,
                           GCCause::Cause cause,
                           bool allMemoryPoolsAffected, const char* message) {
  // register the GC end statistics and memory usage
  manager->gc_end(recordPostGCUsage, recordAccumulatedGCTime, recordGCEndTime,
                  countCollection, cause, allMemoryPoolsAffected, message);
}

bool MemoryService::set_verbose(bool verbose) {
  MutexLocker m(Management_lock);
  // verbose will be set to the previous value
  if (verbose) {
    LogConfiguration::configure_stdout(LogLevel::Info, true, LOG_TAGS(gc));
  } else {
    LogConfiguration::configure_stdout(LogLevel::Off, true, LOG_TAGS(gc));
  }
  ClassLoadingService::reset_trace_class_unloading();

  return verbose;
}

Handle MemoryService::create_MemoryUsage_obj(MemoryUsage usage, TRAPS) {
  InstanceKlass* ik = Management::java_lang_management_MemoryUsage_klass(CHECK_NH);

  JavaCallArguments args(10);
  args.push_long(usage.init_size_as_jlong());
  args.push_long(usage.used_as_jlong());
  args.push_long(usage.committed_as_jlong());
  args.push_long(usage.max_size_as_jlong());

  return JavaCalls::construct_new_instance(
                          ik,
                          vmSymbols::long_long_long_long_void_signature(),
                          &args,
                          CHECK_NH);
}

Handle MemoryService::create_PauseInfo_obj(GCPauseStatInfo info, const char* phase_prefix, TRAPS) {
  InstanceKlass* ik = Management::com_sun_management_PauseInfo_klass(CHECK_NH);
  
  Handle phase_cause_h;
  if (strlen(phase_prefix) == 0) {
    phase_cause_h = java_lang_String::create_from_str(info.get_phase_cause(), CHECK_NH);
  } else {
    char* phase_cause = NEW_C_HEAP_ARRAY(char, strlen(phase_prefix) + strlen(info.get_phase_cause()) + 1, mtGC);
    strcpy(phase_cause, phase_prefix);
    strcat(phase_cause, info.get_phase_cause());
    phase_cause_h = java_lang_String::create_from_str(phase_cause, CHECK_NH);
    FREE_C_HEAP_ARRAY(char, phase_cause);
  }

  JavaCallArguments args(14);
  args.push_long(info.get_index());
  args.push_long(info.get_start_time());
  args.push_long(info.get_end_time());
  args.push_oop(phase_cause_h);
  args.push_long(info.get_operation_start_time());
  args.push_long(info.get_operation_end_time());
  args.push_long(info.get_phase_threads());

  return JavaCalls::construct_new_instance(
                        ik,
                        vmSymbols::com_sun_management_PauseInfo_constructor_signature(),
                        &args,
                        CHECK_NH);
}

Handle MemoryService::create_ConcurrentInfo_obj(GCConcurrentStatInfo info, const char* phase_prefix, TRAPS) {
  InstanceKlass* ik = Management::com_sun_management_ConcurrentInfo_klass(CHECK_NH);
  
  Handle phase_cause_h;
  if (strlen(phase_prefix) == 0) {
    phase_cause_h = java_lang_String::create_from_str(info.get_phase_cause(), CHECK_NH);
  } else {
    char* phase_cause = NEW_C_HEAP_ARRAY(char, strlen(phase_prefix) + strlen(info.get_phase_cause()) + 1, mtGC);
    strcpy(phase_cause, phase_prefix);
    strcat(phase_cause, info.get_phase_cause());
    phase_cause_h = java_lang_String::create_from_str(phase_cause, CHECK_NH);
    FREE_C_HEAP_ARRAY(char, phase_cause);
  }

  JavaCallArguments args(10);
  args.push_long(info.get_index());
  args.push_long(info.get_start_time());
  args.push_long(info.get_end_time());
  args.push_long(info.get_phase_threads());
  args.push_oop(phase_cause_h);

  return JavaCalls::construct_new_instance(
                        ik,
                        vmSymbols::com_sun_management_ConcurrentInfo_constructor_signature(),
                        &args,
                        CHECK_NH);

}

TraceMemoryManagerStats::TraceMemoryManagerStats(GCMemoryManager* gc_memory_manager,
                                                 GCCause::Cause cause,
                                                 const char* end_message,
                                                 bool allMemoryPoolsAffected,
                                                 bool recordGCBeginTime,
                                                 bool recordPreGCUsage,
                                                 bool recordPeakUsage,
                                                 bool recordPostGCUsage,
                                                 bool recordAccumulatedGCTime,
                                                 bool recordGCEndTime,
                                                 bool countCollection) {
  initialize(gc_memory_manager, cause, end_message,
             allMemoryPoolsAffected, recordGCBeginTime, recordPreGCUsage,
             recordPeakUsage, recordPostGCUsage, recordAccumulatedGCTime,
             recordGCEndTime, countCollection);
}

// for a subclass to create then initialize an instance before invoking
// the MemoryService
void TraceMemoryManagerStats::initialize(GCMemoryManager* gc_memory_manager,
                                         GCCause::Cause cause,
                                         const char* end_message,
                                         bool allMemoryPoolsAffected,
                                         bool recordGCBeginTime,
                                         bool recordPreGCUsage,
                                         bool recordPeakUsage,
                                         bool recordPostGCUsage,
                                         bool recordAccumulatedGCTime,
                                         bool recordGCEndTime,
                                         bool countCollection) {
  _gc_memory_manager = gc_memory_manager;
  _cause = cause;
  _end_message = end_message;
  _allMemoryPoolsAffected = allMemoryPoolsAffected;
  _recordGCBeginTime = recordGCBeginTime;
  _recordPreGCUsage = recordPreGCUsage;
  _recordPeakUsage = recordPeakUsage;
  _recordPostGCUsage = recordPostGCUsage;
  _recordAccumulatedGCTime = recordAccumulatedGCTime;
  _recordGCEndTime = recordGCEndTime;
  _countCollection = countCollection;

  MemoryService::gc_begin(_gc_memory_manager, _recordGCBeginTime, _recordAccumulatedGCTime,
                          _recordPreGCUsage, _recordPeakUsage);
}

TraceMemoryManagerStats::~TraceMemoryManagerStats() {
  MemoryService::gc_end(_gc_memory_manager, _recordPostGCUsage, _recordAccumulatedGCTime,
<<<<<<< HEAD
                        _recordGCEndTime, _countCollection, _cause, _allMemoryPoolsAffected);
}

TraceMemoryManagerPauseStats::TraceMemoryManagerPauseStats() :
  _gc_memory_manager(NULL),
  _record_accumulated_pause_time(false),
  _record_individual_pauses(false),
  _record_duration(false),
  _record_operation_time(false),
  _cycle_pause(false)
  {}


TraceMemoryManagerPauseStats::TraceMemoryManagerPauseStats(ConcurrentGCMemoryManager* gc_memory_manager,
                        const char* phase_cause,
                        size_t phase_threads,
                        bool record_accumulated_pause_time,
                        bool count_pauses,
                        bool record_individual_pauses, 
                        bool record_duration,
                        bool record_operation_time,
                        bool record_pause_cause,
                        bool record_phase_threads,
                        bool cycle_pause) {
  initialize(gc_memory_manager, phase_cause, phase_threads, record_accumulated_pause_time, count_pauses,
             record_individual_pauses, record_duration, record_operation_time, record_pause_cause, record_phase_threads, cycle_pause);
}

void TraceMemoryManagerPauseStats::initialize(ConcurrentGCMemoryManager* gc_memory_manager,
                        const char* phase_cause,
                        size_t phase_threads,
                        bool record_accumulated_pause_time,
                        bool count_pauses,
                        bool record_individual_pauses, 
                        bool record_duration,
                        bool record_operation_time,
                        bool record_pause_cause,
                        bool record_phase_threads,
                        bool cycle_pause) {
  _gc_memory_manager = gc_memory_manager;
  _record_accumulated_pause_time = record_accumulated_pause_time;
  _record_individual_pauses = record_individual_pauses;
  _record_duration = record_duration;
  _record_operation_time = record_operation_time;
  _cycle_pause = cycle_pause;
  _gc_memory_manager->pause_begin(phase_cause, phase_threads, record_accumulated_pause_time, count_pauses, record_individual_pauses, 
                                  record_duration, record_operation_time, record_pause_cause, record_phase_threads);
}

TraceMemoryManagerPauseStats::~TraceMemoryManagerPauseStats() {
  if (_gc_memory_manager != NULL) {
    _gc_memory_manager->pause_end(_record_accumulated_pause_time, _record_individual_pauses,
                                  _record_duration, _record_operation_time, _cycle_pause);
  }
}

TraceMemoryManagerConcurrentStats::TraceMemoryManagerConcurrentStats() :
  _gc_memory_manager(NULL),
  _phase_index(0),
  _record_individual_phases(false),
  _record_duration(false)
  {}

TraceMemoryManagerConcurrentStats::TraceMemoryManagerConcurrentStats(ConcurrentGCMemoryManager* gc_memory_manager,
                          const char* phase_cause,
                          size_t phase_threads,
                          bool record_individual_phases,
                          bool record_duration,
                          bool record_pause_cause,
                          bool record_phase_threads) {
  initialize(gc_memory_manager, phase_cause, phase_threads, record_individual_phases,
             record_duration, record_pause_cause, record_phase_threads);
}

void TraceMemoryManagerConcurrentStats::initialize(ConcurrentGCMemoryManager* gc_memory_manager,
                          const char* phase_cause,
                          size_t phase_threads,
                          bool record_individual_phases,
                          bool record_duration,
                          bool record_pause_cause,
                          bool record_phase_threads) {
  _gc_memory_manager = gc_memory_manager;
  _record_individual_phases = record_individual_phases;
  _record_duration = record_duration;
  _phase_index = _gc_memory_manager->concurrent_phase_begin(phase_cause, phase_threads, record_individual_phases, 
                                                            record_duration, record_pause_cause, record_phase_threads);
}

TraceMemoryManagerConcurrentStats::~TraceMemoryManagerConcurrentStats() {
  if (_gc_memory_manager != NULL) {
    _gc_memory_manager->concurrent_phase_end(_phase_index, _record_individual_phases, _record_duration);
  }
=======
                        _recordGCEndTime, _countCollection, _cause, _allMemoryPoolsAffected,
                        _end_message);
>>>>>>> 78aeb603
}<|MERGE_RESOLUTION|>--- conflicted
+++ resolved
@@ -324,8 +324,8 @@
 
 TraceMemoryManagerStats::~TraceMemoryManagerStats() {
   MemoryService::gc_end(_gc_memory_manager, _recordPostGCUsage, _recordAccumulatedGCTime,
-<<<<<<< HEAD
-                        _recordGCEndTime, _countCollection, _cause, _allMemoryPoolsAffected);
+                        _recordGCEndTime, _countCollection, _cause, _allMemoryPoolsAffected,
+                        _end_message);
 }
 
 TraceMemoryManagerPauseStats::TraceMemoryManagerPauseStats() :
@@ -417,8 +417,4 @@
   if (_gc_memory_manager != NULL) {
     _gc_memory_manager->concurrent_phase_end(_phase_index, _record_individual_phases, _record_duration);
   }
-=======
-                        _recordGCEndTime, _countCollection, _cause, _allMemoryPoolsAffected,
-                        _end_message);
->>>>>>> 78aeb603
 }