/*
 * Copyright (c) 1997, 2021, Oracle and/or its affiliates. All rights reserved.
 * DO NOT ALTER OR REMOVE COPYRIGHT NOTICES OR THIS FILE HEADER.
 *
 * This code is free software; you can redistribute it and/or modify it
 * under the terms of the GNU General Public License version 2 only, as
 * published by the Free Software Foundation.
 *
 * This code is distributed in the hope that it will be useful, but WITHOUT
 * ANY WARRANTY; without even the implied warranty of MERCHANTABILITY or
 * FITNESS FOR A PARTICULAR PURPOSE.  See the GNU General Public License
 * version 2 for more details (a copy is included in the LICENSE file that
 * accompanied this code).
 *
 * You should have received a copy of the GNU General Public License version
 * 2 along with this work; if not, write to the Free Software Foundation,
 * Inc., 51 Franklin St, Fifth Floor, Boston, MA 02110-1301 USA.
 *
 * Please contact Oracle, 500 Oracle Parkway, Redwood Shores, CA 94065 USA
 * or visit www.oracle.com if you need additional information or have any
 * questions.
 *
 */

#include "precompiled.hpp"
#include "jvm.h"
#include "cds/filemap.hpp"
#include "classfile/classLoader.hpp"
#include "classfile/javaAssertions.hpp"
#include "classfile/moduleEntry.hpp"
#include "classfile/stringTable.hpp"
#include "classfile/symbolTable.hpp"
#include "compiler/compilerDefinitions.hpp"
#include "gc/shared/gcArguments.hpp"
#include "gc/shared/gcConfig.hpp"
#include "gc/shared/stringdedup/stringDedup.hpp"
#include "gc/shared/tlab_globals.hpp"
#include "logging/log.hpp"
#include "logging/logConfiguration.hpp"
#include "logging/logStream.hpp"
#include "logging/logTag.hpp"
#include "memory/allocation.inline.hpp"
#include "oops/oop.inline.hpp"
#include "prims/jvmtiExport.hpp"
#include "runtime/arguments.hpp"
#include "runtime/flags/jvmFlag.hpp"
#include "runtime/flags/jvmFlagAccess.hpp"
#include "runtime/flags/jvmFlagLimit.hpp"
#include "runtime/globals_extension.hpp"
#include "runtime/java.hpp"
#include "runtime/os.hpp"
#include "runtime/safepoint.hpp"
#include "runtime/safepointMechanism.hpp"
#include "runtime/vm_version.hpp"
#include "services/management.hpp"
#include "services/nmtCommon.hpp"
#include "utilities/align.hpp"
#include "utilities/defaultStream.hpp"
#include "utilities/macros.hpp"
#include "utilities/powerOfTwo.hpp"
#include "utilities/stringUtils.hpp"
#if INCLUDE_JFR
#include "jfr/jfr.hpp"
#endif

#define DEFAULT_JAVA_LAUNCHER  "generic"

char*  Arguments::_jvm_flags_file               = NULL;
char** Arguments::_jvm_flags_array              = NULL;
int    Arguments::_num_jvm_flags                = 0;
char** Arguments::_jvm_args_array               = NULL;
int    Arguments::_num_jvm_args                 = 0;
char*  Arguments::_java_command                 = NULL;
SystemProperty* Arguments::_system_properties   = NULL;
size_t Arguments::_conservative_max_heap_alignment = 0;
Arguments::Mode Arguments::_mode                = _mixed;
bool   Arguments::_java_compiler                = false;
bool   Arguments::_xdebug_mode                  = false;
const char*  Arguments::_java_vendor_url_bug    = NULL;
const char*  Arguments::_sun_java_launcher      = DEFAULT_JAVA_LAUNCHER;
bool   Arguments::_sun_java_launcher_is_altjvm  = false;

// These parameters are reset in method parse_vm_init_args()
bool   Arguments::_AlwaysCompileLoopMethods     = AlwaysCompileLoopMethods;
bool   Arguments::_UseOnStackReplacement        = UseOnStackReplacement;
bool   Arguments::_BackgroundCompilation        = BackgroundCompilation;
bool   Arguments::_ClipInlining                 = ClipInlining;
size_t Arguments::_default_SharedBaseAddress    = SharedBaseAddress;

bool   Arguments::_enable_preview               = false;

char*  Arguments::SharedArchivePath             = NULL;
char*  Arguments::SharedDynamicArchivePath      = NULL;

LegacyGCLogging Arguments::_legacyGCLogging     = { 0, 0 };

AgentLibraryList Arguments::_libraryList;
AgentLibraryList Arguments::_agentList;

// These are not set by the JDK's built-in launchers, but they can be set by
// programs that embed the JVM using JNI_CreateJavaVM. See comments around
// JavaVMOption in jni.h.
abort_hook_t     Arguments::_abort_hook         = NULL;
exit_hook_t      Arguments::_exit_hook          = NULL;
vfprintf_hook_t  Arguments::_vfprintf_hook      = NULL;


SystemProperty *Arguments::_sun_boot_library_path = NULL;
SystemProperty *Arguments::_java_library_path = NULL;
SystemProperty *Arguments::_java_home = NULL;
SystemProperty *Arguments::_java_class_path = NULL;
SystemProperty *Arguments::_jdk_boot_class_path_append = NULL;
SystemProperty *Arguments::_vm_info = NULL;

GrowableArray<ModulePatchPath*> *Arguments::_patch_mod_prefix = NULL;
PathString *Arguments::_system_boot_class_path = NULL;
bool Arguments::_has_jimage = false;

char* Arguments::_ext_dirs = NULL;

bool PathString::set_value(const char *value) {
  if (_value != NULL) {
    FreeHeap(_value);
  }
  _value = AllocateHeap(strlen(value)+1, mtArguments);
  assert(_value != NULL, "Unable to allocate space for new path value");
  if (_value != NULL) {
    strcpy(_value, value);
  } else {
    // not able to allocate
    return false;
  }
  return true;
}

void PathString::append_value(const char *value) {
  char *sp;
  size_t len = 0;
  if (value != NULL) {
    len = strlen(value);
    if (_value != NULL) {
      len += strlen(_value);
    }
    sp = AllocateHeap(len+2, mtArguments);
    assert(sp != NULL, "Unable to allocate space for new append path value");
    if (sp != NULL) {
      if (_value != NULL) {
        strcpy(sp, _value);
        strcat(sp, os::path_separator());
        strcat(sp, value);
        FreeHeap(_value);
      } else {
        strcpy(sp, value);
      }
      _value = sp;
    }
  }
}

PathString::PathString(const char* value) {
  if (value == NULL) {
    _value = NULL;
  } else {
    _value = AllocateHeap(strlen(value)+1, mtArguments);
    strcpy(_value, value);
  }
}

PathString::~PathString() {
  if (_value != NULL) {
    FreeHeap(_value);
    _value = NULL;
  }
}

ModulePatchPath::ModulePatchPath(const char* module_name, const char* path) {
  assert(module_name != NULL && path != NULL, "Invalid module name or path value");
  size_t len = strlen(module_name) + 1;
  _module_name = AllocateHeap(len, mtInternal);
  strncpy(_module_name, module_name, len); // copy the trailing null
  _path =  new PathString(path);
}

ModulePatchPath::~ModulePatchPath() {
  if (_module_name != NULL) {
    FreeHeap(_module_name);
    _module_name = NULL;
  }
  if (_path != NULL) {
    delete _path;
    _path = NULL;
  }
}

SystemProperty::SystemProperty(const char* key, const char* value, bool writeable, bool internal) : PathString(value) {
  if (key == NULL) {
    _key = NULL;
  } else {
    _key = AllocateHeap(strlen(key)+1, mtArguments);
    strcpy(_key, key);
  }
  _next = NULL;
  _internal = internal;
  _writeable = writeable;
}

AgentLibrary::AgentLibrary(const char* name, const char* options,
               bool is_absolute_path, void* os_lib,
               bool instrument_lib) {
  _name = AllocateHeap(strlen(name)+1, mtArguments);
  strcpy(_name, name);
  if (options == NULL) {
    _options = NULL;
  } else {
    _options = AllocateHeap(strlen(options)+1, mtArguments);
    strcpy(_options, options);
  }
  _is_absolute_path = is_absolute_path;
  _os_lib = os_lib;
  _next = NULL;
  _state = agent_invalid;
  _is_static_lib = false;
  _is_instrument_lib = instrument_lib;
}

// Check if head of 'option' matches 'name', and sets 'tail' to the remaining
// part of the option string.
static bool match_option(const JavaVMOption *option, const char* name,
                         const char** tail) {
  size_t len = strlen(name);
  if (strncmp(option->optionString, name, len) == 0) {
    *tail = option->optionString + len;
    return true;
  } else {
    return false;
  }
}

// Check if 'option' matches 'name'. No "tail" is allowed.
static bool match_option(const JavaVMOption *option, const char* name) {
  const char* tail = NULL;
  bool result = match_option(option, name, &tail);
  if (tail != NULL && *tail == '\0') {
    return result;
  } else {
    return false;
  }
}

// Return true if any of the strings in null-terminated array 'names' matches.
// If tail_allowed is true, then the tail must begin with a colon; otherwise,
// the option must match exactly.
static bool match_option(const JavaVMOption* option, const char** names, const char** tail,
  bool tail_allowed) {
  for (/* empty */; *names != NULL; ++names) {
  if (match_option(option, *names, tail)) {
      if (**tail == '\0' || (tail_allowed && **tail == ':')) {
        return true;
      }
    }
  }
  return false;
}

#if INCLUDE_JFR
static bool _has_jfr_option = false;  // is using JFR

// return true on failure
static bool match_jfr_option(const JavaVMOption** option) {
  assert((*option)->optionString != NULL, "invariant");
  char* tail = NULL;
  if (match_option(*option, "-XX:StartFlightRecording", (const char**)&tail)) {
    _has_jfr_option = true;
    return Jfr::on_start_flight_recording_option(option, tail);
  } else if (match_option(*option, "-XX:FlightRecorderOptions", (const char**)&tail)) {
    _has_jfr_option = true;
    return Jfr::on_flight_recorder_option(option, tail);
  }
  return false;
}

bool Arguments::has_jfr_option() {
  return _has_jfr_option;
}
#endif

static void logOption(const char* opt) {
  if (PrintVMOptions) {
    jio_fprintf(defaultStream::output_stream(), "VM option '%s'\n", opt);
  }
}

bool needs_module_property_warning = false;

#define MODULE_PROPERTY_PREFIX "jdk.module."
#define MODULE_PROPERTY_PREFIX_LEN 11
#define ADDEXPORTS "addexports"
#define ADDEXPORTS_LEN 10
#define ADDREADS "addreads"
#define ADDREADS_LEN 8
#define ADDOPENS "addopens"
#define ADDOPENS_LEN 8
#define PATCH "patch"
#define PATCH_LEN 5
#define ADDMODS "addmods"
#define ADDMODS_LEN 7
#define LIMITMODS "limitmods"
#define LIMITMODS_LEN 9
#define PATH "path"
#define PATH_LEN 4
#define UPGRADE_PATH "upgrade.path"
#define UPGRADE_PATH_LEN 12
#define ENABLE_NATIVE_ACCESS "enable.native.access"
#define ENABLE_NATIVE_ACCESS_LEN 20

void Arguments::add_init_library(const char* name, char* options) {
  _libraryList.add(new AgentLibrary(name, options, false, NULL));
}

void Arguments::add_init_agent(const char* name, char* options, bool absolute_path) {
  _agentList.add(new AgentLibrary(name, options, absolute_path, NULL));
}

void Arguments::add_instrument_agent(const char* name, char* options, bool absolute_path) {
  _agentList.add(new AgentLibrary(name, options, absolute_path, NULL, true));
}

// Late-binding agents not started via arguments
void Arguments::add_loaded_agent(AgentLibrary *agentLib) {
  _agentList.add(agentLib);
}

// Return TRUE if option matches 'property', or 'property=', or 'property.'.
static bool matches_property_suffix(const char* option, const char* property, size_t len) {
  return ((strncmp(option, property, len) == 0) &&
          (option[len] == '=' || option[len] == '.' || option[len] == '\0'));
}

// Return true if property starts with "jdk.module." and its ensuing chars match
// any of the reserved module properties.
// property should be passed without the leading "-D".
bool Arguments::is_internal_module_property(const char* property) {
  assert((strncmp(property, "-D", 2) != 0), "Unexpected leading -D");
  if  (strncmp(property, MODULE_PROPERTY_PREFIX, MODULE_PROPERTY_PREFIX_LEN) == 0) {
    const char* property_suffix = property + MODULE_PROPERTY_PREFIX_LEN;
    if (matches_property_suffix(property_suffix, ADDEXPORTS, ADDEXPORTS_LEN) ||
        matches_property_suffix(property_suffix, ADDREADS, ADDREADS_LEN) ||
        matches_property_suffix(property_suffix, ADDOPENS, ADDOPENS_LEN) ||
        matches_property_suffix(property_suffix, PATCH, PATCH_LEN) ||
        matches_property_suffix(property_suffix, ADDMODS, ADDMODS_LEN) ||
        matches_property_suffix(property_suffix, LIMITMODS, LIMITMODS_LEN) ||
        matches_property_suffix(property_suffix, PATH, PATH_LEN) ||
        matches_property_suffix(property_suffix, UPGRADE_PATH, UPGRADE_PATH_LEN) ||
        matches_property_suffix(property_suffix, ENABLE_NATIVE_ACCESS, ENABLE_NATIVE_ACCESS_LEN)) {
      return true;
    }
  }
  return false;
}

// Process java launcher properties.
void Arguments::process_sun_java_launcher_properties(JavaVMInitArgs* args) {
  // See if sun.java.launcher or sun.java.launcher.is_altjvm is defined.
  // Must do this before setting up other system properties,
  // as some of them may depend on launcher type.
  for (int index = 0; index < args->nOptions; index++) {
    const JavaVMOption* option = args->options + index;
    const char* tail;

    if (match_option(option, "-Dsun.java.launcher=", &tail)) {
      process_java_launcher_argument(tail, option->extraInfo);
      continue;
    }
    if (match_option(option, "-Dsun.java.launcher.is_altjvm=", &tail)) {
      if (strcmp(tail, "true") == 0) {
        _sun_java_launcher_is_altjvm = true;
      }
      continue;
    }
  }
}

// Initialize system properties key and value.
void Arguments::init_system_properties() {

  // Set up _system_boot_class_path which is not a property but
  // relies heavily on argument processing and the jdk.boot.class.path.append
  // property. It is used to store the underlying system boot class path.
  _system_boot_class_path = new PathString(NULL);

  PropertyList_add(&_system_properties, new SystemProperty("java.vm.specification.name",
                                                           "Java Virtual Machine Specification",  false));
  PropertyList_add(&_system_properties, new SystemProperty("java.vm.version", VM_Version::vm_release(),  false));
  PropertyList_add(&_system_properties, new SystemProperty("java.vm.name", VM_Version::vm_name(),  false));
  PropertyList_add(&_system_properties, new SystemProperty("jdk.debug", VM_Version::jdk_debug_level(),  false));

  // Initialize the vm.info now, but it will need updating after argument parsing.
  _vm_info = new SystemProperty("java.vm.info", VM_Version::vm_info_string(), true);

  // Following are JVMTI agent writable properties.
  // Properties values are set to NULL and they are
  // os specific they are initialized in os::init_system_properties_values().
  _sun_boot_library_path = new SystemProperty("sun.boot.library.path", NULL,  true);
  _java_library_path = new SystemProperty("java.library.path", NULL,  true);
  _java_home =  new SystemProperty("java.home", NULL,  true);
  _java_class_path = new SystemProperty("java.class.path", "",  true);
  // jdk.boot.class.path.append is a non-writeable, internal property.
  // It can only be set by either:
  //    - -Xbootclasspath/a:
  //    - AddToBootstrapClassLoaderSearch during JVMTI OnLoad phase
  _jdk_boot_class_path_append = new SystemProperty("jdk.boot.class.path.append", "", false, true);

  // Add to System Property list.
  PropertyList_add(&_system_properties, _sun_boot_library_path);
  PropertyList_add(&_system_properties, _java_library_path);
  PropertyList_add(&_system_properties, _java_home);
  PropertyList_add(&_system_properties, _java_class_path);
  PropertyList_add(&_system_properties, _jdk_boot_class_path_append);
  PropertyList_add(&_system_properties, _vm_info);

  // Set OS specific system properties values
  os::init_system_properties_values();
}

// Update/Initialize System properties after JDK version number is known
void Arguments::init_version_specific_system_properties() {
  enum { bufsz = 16 };
  char buffer[bufsz];
  const char* spec_vendor = "Oracle Corporation";
  uint32_t spec_version = JDK_Version::current().major_version();

  jio_snprintf(buffer, bufsz, UINT32_FORMAT, spec_version);

  PropertyList_add(&_system_properties,
      new SystemProperty("java.vm.specification.vendor",  spec_vendor, false));
  PropertyList_add(&_system_properties,
      new SystemProperty("java.vm.specification.version", buffer, false));
  PropertyList_add(&_system_properties,
      new SystemProperty("java.vm.vendor", VM_Version::vm_vendor(),  false));
}

/*
 *  -XX argument processing:
 *
 *  -XX arguments are defined in several places, such as:
 *      globals.hpp, globals_<cpu>.hpp, globals_<os>.hpp, <compiler>_globals.hpp, or <gc>_globals.hpp.
 *  -XX arguments are parsed in parse_argument().
 *  -XX argument bounds checking is done in check_vm_args_consistency().
 *
 * Over time -XX arguments may change. There are mechanisms to handle common cases:
 *
 *      ALIASED: An option that is simply another name for another option. This is often
 *               part of the process of deprecating a flag, but not all aliases need
 *               to be deprecated.
 *
 *               Create an alias for an option by adding the old and new option names to the
 *               "aliased_jvm_flags" table. Delete the old variable from globals.hpp (etc).
 *
 *   DEPRECATED: An option that is supported, but a warning is printed to let the user know that
 *               support may be removed in the future. Both regular and aliased options may be
 *               deprecated.
 *
 *               Add a deprecation warning for an option (or alias) by adding an entry in the
 *               "special_jvm_flags" table and setting the "deprecated_in" field.
 *               Often an option "deprecated" in one major release will
 *               be made "obsolete" in the next. In this case the entry should also have its
 *               "obsolete_in" field set.
 *
 *     OBSOLETE: An option that has been removed (and deleted from globals.hpp), but is still accepted
 *               on the command line. A warning is printed to let the user know that option might not
 *               be accepted in the future.
 *
 *               Add an obsolete warning for an option by adding an entry in the "special_jvm_flags"
 *               table and setting the "obsolete_in" field.
 *
 *      EXPIRED: A deprecated or obsolete option that has an "accept_until" version less than or equal
 *               to the current JDK version. The system will flatly refuse to admit the existence of
 *               the flag. This allows a flag to die automatically over JDK releases.
 *
 *               Note that manual cleanup of expired options should be done at major JDK version upgrades:
 *                  - Newly expired options should be removed from the special_jvm_flags and aliased_jvm_flags tables.
 *                  - Newly obsolete or expired deprecated options should have their global variable
 *                    definitions removed (from globals.hpp, etc) and related implementations removed.
 *
 * Recommended approach for removing options:
 *
 * To remove options commonly used by customers (e.g. product -XX options), use
 * the 3-step model adding major release numbers to the deprecate, obsolete and expire columns.
 *
 * To remove internal options (e.g. diagnostic, experimental, develop options), use
 * a 2-step model adding major release numbers to the obsolete and expire columns.
 *
 * To change the name of an option, use the alias table as well as a 2-step
 * model adding major release numbers to the deprecate and expire columns.
 * Think twice about aliasing commonly used customer options.
 *
 * There are times when it is appropriate to leave a future release number as undefined.
 *
 * Tests:  Aliases should be tested in VMAliasOptions.java.
 *         Deprecated options should be tested in VMDeprecatedOptions.java.
 */

// The special_jvm_flags table declares options that are being deprecated and/or obsoleted. The
// "deprecated_in" or "obsolete_in" fields may be set to "undefined", but not both.
// When the JDK version reaches 'deprecated_in' limit, the JVM will process this flag on
// the command-line as usual, but will issue a warning.
// When the JDK version reaches 'obsolete_in' limit, the JVM will continue accepting this flag on
// the command-line, while issuing a warning and ignoring the flag value.
// Once the JDK version reaches 'expired_in' limit, the JVM will flatly refuse to admit the
// existence of the flag.
//
// MANUAL CLEANUP ON JDK VERSION UPDATES:
// This table ensures that the handling of options will update automatically when the JDK
// version is incremented, but the source code needs to be cleanup up manually:
// - As "deprecated" options age into "obsolete" or "expired" options, the associated "globals"
//   variable should be removed, as well as users of the variable.
// - As "deprecated" options age into "obsolete" options, move the entry into the
//   "Obsolete Flags" section of the table.
// - All expired options should be removed from the table.
static SpecialFlag const special_jvm_flags[] = {
  // -------------- Deprecated Flags --------------
  // --- Non-alias flags - sorted by obsolete_in then expired_in:
  { "MaxGCMinorPauseMillis",        JDK_Version::jdk(8), JDK_Version::undefined(), JDK_Version::undefined() },
  { "MaxRAMFraction",               JDK_Version::jdk(10),  JDK_Version::undefined(), JDK_Version::undefined() },
  { "MinRAMFraction",               JDK_Version::jdk(10),  JDK_Version::undefined(), JDK_Version::undefined() },
  { "InitialRAMFraction",           JDK_Version::jdk(10),  JDK_Version::undefined(), JDK_Version::undefined() },
  { "AllowRedefinitionToAddDeleteMethods", JDK_Version::jdk(13), JDK_Version::undefined(), JDK_Version::undefined() },
  { "FlightRecorder",               JDK_Version::jdk(13), JDK_Version::undefined(), JDK_Version::undefined() },
  { "FilterSpuriousWakeups",        JDK_Version::jdk(18), JDK_Version::jdk(19), JDK_Version::jdk(20) },

  // --- Deprecated alias flags (see also aliased_jvm_flags) - sorted by obsolete_in then expired_in:
  { "DefaultMaxRAMFraction",        JDK_Version::jdk(8),  JDK_Version::undefined(), JDK_Version::undefined() },
  { "CreateMinidumpOnCrash",        JDK_Version::jdk(9),  JDK_Version::undefined(), JDK_Version::undefined() },
  { "TLABStats",                    JDK_Version::jdk(12), JDK_Version::undefined(), JDK_Version::undefined() },

  // -------------- Obsolete Flags - sorted by expired_in --------------
  { "CriticalJNINatives",           JDK_Version::jdk(16), JDK_Version::jdk(18), JDK_Version::jdk(19) },
  { "InlineFrequencyCount",         JDK_Version::undefined(), JDK_Version::jdk(18), JDK_Version::jdk(19) },
  { "G1RSetRegionEntries",          JDK_Version::undefined(), JDK_Version::jdk(18), JDK_Version::jdk(19) },
  { "G1RSetSparseRegionEntries",    JDK_Version::undefined(), JDK_Version::jdk(18), JDK_Version::jdk(19) },
  { "AlwaysLockClassLoader",        JDK_Version::jdk(17), JDK_Version::jdk(18), JDK_Version::jdk(19) },
  { "UseBiasedLocking",             JDK_Version::jdk(15), JDK_Version::jdk(18), JDK_Version::jdk(19) },
  { "BiasedLockingStartupDelay",    JDK_Version::jdk(15), JDK_Version::jdk(18), JDK_Version::jdk(19) },
  { "PrintBiasedLockingStatistics", JDK_Version::jdk(15), JDK_Version::jdk(18), JDK_Version::jdk(19) },
  { "BiasedLockingBulkRebiasThreshold",    JDK_Version::jdk(15), JDK_Version::jdk(18), JDK_Version::jdk(19) },
  { "BiasedLockingBulkRevokeThreshold",    JDK_Version::jdk(15), JDK_Version::jdk(18), JDK_Version::jdk(19) },
  { "BiasedLockingDecayTime",              JDK_Version::jdk(15), JDK_Version::jdk(18), JDK_Version::jdk(19) },
  { "UseOptoBiasInlining",                 JDK_Version::jdk(15), JDK_Version::jdk(18), JDK_Version::jdk(19) },
  { "PrintPreciseBiasedLockingStatistics", JDK_Version::jdk(15), JDK_Version::jdk(18), JDK_Version::jdk(19) },
#ifdef ASSERT
  { "DummyObsoleteTestFlag",        JDK_Version::undefined(), JDK_Version::jdk(18), JDK_Version::undefined() },
#endif

#ifdef TEST_VERIFY_SPECIAL_JVM_FLAGS
  // These entries will generate build errors.  Their purpose is to test the macros.
  { "dep > obs",                    JDK_Version::jdk(9), JDK_Version::jdk(8), JDK_Version::undefined() },
  { "dep > exp ",                   JDK_Version::jdk(9), JDK_Version::undefined(), JDK_Version::jdk(8) },
  { "obs > exp ",                   JDK_Version::undefined(), JDK_Version::jdk(9), JDK_Version::jdk(8) },
  { "obs > exp",                    JDK_Version::jdk(8), JDK_Version::undefined(), JDK_Version::jdk(10) },
  { "not deprecated or obsolete",   JDK_Version::undefined(), JDK_Version::undefined(), JDK_Version::jdk(9) },
  { "dup option",                   JDK_Version::jdk(9), JDK_Version::undefined(), JDK_Version::undefined() },
  { "dup option",                   JDK_Version::jdk(9), JDK_Version::undefined(), JDK_Version::undefined() },
#endif

  { NULL, JDK_Version(0), JDK_Version(0) }
};

// Flags that are aliases for other flags.
typedef struct {
  const char* alias_name;
  const char* real_name;
} AliasedFlag;

static AliasedFlag const aliased_jvm_flags[] = {
  { "DefaultMaxRAMFraction",    "MaxRAMFraction"    },
  { "CreateMinidumpOnCrash",    "CreateCoredumpOnCrash" },
  { NULL, NULL}
};

// Return true if "v" is less than "other", where "other" may be "undefined".
static bool version_less_than(JDK_Version v, JDK_Version other) {
  assert(!v.is_undefined(), "must be defined");
  if (!other.is_undefined() && v.compare(other) >= 0) {
    return false;
  } else {
    return true;
  }
}

static bool lookup_special_flag(const char *flag_name, SpecialFlag& flag) {
  for (size_t i = 0; special_jvm_flags[i].name != NULL; i++) {
    if ((strcmp(special_jvm_flags[i].name, flag_name) == 0)) {
      flag = special_jvm_flags[i];
      return true;
    }
  }
  return false;
}

bool Arguments::is_obsolete_flag(const char *flag_name, JDK_Version* version) {
  assert(version != NULL, "Must provide a version buffer");
  SpecialFlag flag;
  if (lookup_special_flag(flag_name, flag)) {
    if (!flag.obsolete_in.is_undefined()) {
      if (!version_less_than(JDK_Version::current(), flag.obsolete_in)) {
        *version = flag.obsolete_in;
        // This flag may have been marked for obsoletion in this version, but we may not
        // have actually removed it yet. Rather than ignoring it as soon as we reach
        // this version we allow some time for the removal to happen. So if the flag
        // still actually exists we process it as normal, but issue an adjusted warning.
        const JVMFlag *real_flag = JVMFlag::find_declared_flag(flag_name);
        if (real_flag != NULL) {
          char version_str[256];
          version->to_string(version_str, sizeof(version_str));
          warning("Temporarily processing option %s; support is scheduled for removal in %s",
                  flag_name, version_str);
          return false;
        }
        return true;
      }
    }
  }
  return false;
}

int Arguments::is_deprecated_flag(const char *flag_name, JDK_Version* version) {
  assert(version != NULL, "Must provide a version buffer");
  SpecialFlag flag;
  if (lookup_special_flag(flag_name, flag)) {
    if (!flag.deprecated_in.is_undefined()) {
      if (version_less_than(JDK_Version::current(), flag.obsolete_in) &&
          version_less_than(JDK_Version::current(), flag.expired_in)) {
        *version = flag.deprecated_in;
        return 1;
      } else {
        return -1;
      }
    }
  }
  return 0;
}

const char* Arguments::real_flag_name(const char *flag_name) {
  for (size_t i = 0; aliased_jvm_flags[i].alias_name != NULL; i++) {
    const AliasedFlag& flag_status = aliased_jvm_flags[i];
    if (strcmp(flag_status.alias_name, flag_name) == 0) {
        return flag_status.real_name;
    }
  }
  return flag_name;
}

#ifdef ASSERT
static bool lookup_special_flag(const char *flag_name, size_t skip_index) {
  for (size_t i = 0; special_jvm_flags[i].name != NULL; i++) {
    if ((i != skip_index) && (strcmp(special_jvm_flags[i].name, flag_name) == 0)) {
      return true;
    }
  }
  return false;
}

// Verifies the correctness of the entries in the special_jvm_flags table.
// If there is a semantic error (i.e. a bug in the table) such as the obsoletion
// version being earlier than the deprecation version, then a warning is issued
// and verification fails - by returning false. If it is detected that the table
// is out of date, with respect to the current version, then ideally a warning is
// issued but verification does not fail. This allows the VM to operate when the
// version is first updated, without needing to update all the impacted flags at
// the same time. In practice we can't issue the warning immediately when the version
// is updated as it occurs for every test and some tests are not prepared to handle
// unexpected output - see 8196739. Instead we only check if the table is up-to-date
// if the check_globals flag is true, and in addition allow a grace period and only
// check for stale flags when we hit build 25 (which is far enough into the 6 month
// release cycle that all flag updates should have been processed, whilst still
// leaving time to make the change before RDP2).
// We use a gtest to call this, passing true, so that we can detect stale flags before
// the end of the release cycle.

static const int SPECIAL_FLAG_VALIDATION_BUILD = 25;

bool Arguments::verify_special_jvm_flags(bool check_globals) {
  bool success = true;
  for (size_t i = 0; special_jvm_flags[i].name != NULL; i++) {
    const SpecialFlag& flag = special_jvm_flags[i];
    if (lookup_special_flag(flag.name, i)) {
      warning("Duplicate special flag declaration \"%s\"", flag.name);
      success = false;
    }
    if (flag.deprecated_in.is_undefined() &&
        flag.obsolete_in.is_undefined()) {
      warning("Special flag entry \"%s\" must declare version deprecated and/or obsoleted in.", flag.name);
      success = false;
    }

    if (!flag.deprecated_in.is_undefined()) {
      if (!version_less_than(flag.deprecated_in, flag.obsolete_in)) {
        warning("Special flag entry \"%s\" must be deprecated before obsoleted.", flag.name);
        success = false;
      }

      if (!version_less_than(flag.deprecated_in, flag.expired_in)) {
        warning("Special flag entry \"%s\" must be deprecated before expired.", flag.name);
        success = false;
      }
    }

    if (!flag.obsolete_in.is_undefined()) {
      if (!version_less_than(flag.obsolete_in, flag.expired_in)) {
        warning("Special flag entry \"%s\" must be obsoleted before expired.", flag.name);
        success = false;
      }

      // if flag has become obsolete it should not have a "globals" flag defined anymore.
      if (check_globals && VM_Version::vm_build_number() >= SPECIAL_FLAG_VALIDATION_BUILD &&
          !version_less_than(JDK_Version::current(), flag.obsolete_in)) {
        if (JVMFlag::find_declared_flag(flag.name) != NULL) {
          warning("Global variable for obsolete special flag entry \"%s\" should be removed", flag.name);
          success = false;
        }
      }

    } else if (!flag.expired_in.is_undefined()) {
      warning("Special flag entry \"%s\" must be explicitly obsoleted before expired.", flag.name);
      success = false;
    }

    if (!flag.expired_in.is_undefined()) {
      // if flag has become expired it should not have a "globals" flag defined anymore.
      if (check_globals && VM_Version::vm_build_number() >= SPECIAL_FLAG_VALIDATION_BUILD &&
          !version_less_than(JDK_Version::current(), flag.expired_in)) {
        if (JVMFlag::find_declared_flag(flag.name) != NULL) {
          warning("Global variable for expired flag entry \"%s\" should be removed", flag.name);
          success = false;
        }
      }
    }
  }
  return success;
}
#endif

// Parses a size specification string.
bool Arguments::atojulong(const char *s, julong* result) {
  julong n = 0;

  // First char must be a digit. Don't allow negative numbers or leading spaces.
  if (!isdigit(*s)) {
    return false;
  }

  bool is_hex = (s[0] == '0' && (s[1] == 'x' || s[1] == 'X'));
  char* remainder;
  errno = 0;
  n = strtoull(s, &remainder, (is_hex ? 16 : 10));
  if (errno != 0) {
    return false;
  }

  // Fail if no number was read at all or if the remainder contains more than a single non-digit character.
  if (remainder == s || strlen(remainder) > 1) {
    return false;
  }

  switch (*remainder) {
    case 'T': case 't':
      *result = n * G * K;
      // Check for overflow.
      if (*result/((julong)G * K) != n) return false;
      return true;
    case 'G': case 'g':
      *result = n * G;
      if (*result/G != n) return false;
      return true;
    case 'M': case 'm':
      *result = n * M;
      if (*result/M != n) return false;
      return true;
    case 'K': case 'k':
      *result = n * K;
      if (*result/K != n) return false;
      return true;
    case '\0':
      *result = n;
      return true;
    default:
      return false;
  }
}

Arguments::ArgsRange Arguments::check_memory_size(julong size, julong min_size, julong max_size) {
  if (size < min_size) return arg_too_small;
  if (size > max_size) return arg_too_big;
  return arg_in_range;
}

// Describe an argument out of range error
void Arguments::describe_range_error(ArgsRange errcode) {
  switch(errcode) {
  case arg_too_big:
    jio_fprintf(defaultStream::error_stream(),
                "The specified size exceeds the maximum "
                "representable size.\n");
    break;
  case arg_too_small:
  case arg_unreadable:
  case arg_in_range:
    // do nothing for now
    break;
  default:
    ShouldNotReachHere();
  }
}

static bool set_bool_flag(JVMFlag* flag, bool value, JVMFlagOrigin origin) {
  if (JVMFlagAccess::set_bool(flag, &value, origin) == JVMFlag::SUCCESS) {
    return true;
  } else {
    return false;
  }
}

static bool set_fp_numeric_flag(JVMFlag* flag, char* value, JVMFlagOrigin origin) {
  char* end;
  errno = 0;
  double v = strtod(value, &end);
  if ((errno != 0) || (*end != 0)) {
    return false;
  }

  if (JVMFlagAccess::set_double(flag, &v, origin) == JVMFlag::SUCCESS) {
    return true;
  }
  return false;
}

static bool set_numeric_flag(JVMFlag* flag, char* value, JVMFlagOrigin origin) {
  julong v;
  int int_v;
  intx intx_v;
  bool is_neg = false;

  if (flag == NULL) {
    return false;
  }

  // Check the sign first since atojulong() parses only unsigned values.
  if (*value == '-') {
    if (!flag->is_intx() && !flag->is_int()) {
      return false;
    }
    value++;
    is_neg = true;
  }
  if (!Arguments::atojulong(value, &v)) {
    return false;
  }
  if (flag->is_int()) {
    int_v = (int) v;
    if (is_neg) {
      int_v = -int_v;
    }
    return JVMFlagAccess::set_int(flag, &int_v, origin) == JVMFlag::SUCCESS;
  } else if (flag->is_uint()) {
    uint uint_v = (uint) v;
    return JVMFlagAccess::set_uint(flag, &uint_v, origin) == JVMFlag::SUCCESS;
  } else if (flag->is_intx()) {
    intx_v = (intx) v;
    if (is_neg) {
      intx_v = -intx_v;
    }
    return JVMFlagAccess::set_intx(flag, &intx_v, origin) == JVMFlag::SUCCESS;
  } else if (flag->is_uintx()) {
    uintx uintx_v = (uintx) v;
    return JVMFlagAccess::set_uintx(flag, &uintx_v, origin) == JVMFlag::SUCCESS;
  } else if (flag->is_uint64_t()) {
    uint64_t uint64_t_v = (uint64_t) v;
    return JVMFlagAccess::set_uint64_t(flag, &uint64_t_v, origin) == JVMFlag::SUCCESS;
  } else if (flag->is_size_t()) {
    size_t size_t_v = (size_t) v;
    return JVMFlagAccess::set_size_t(flag, &size_t_v, origin) == JVMFlag::SUCCESS;
  } else if (flag->is_double()) {
    double double_v = (double) v;
    return JVMFlagAccess::set_double(flag, &double_v, origin) == JVMFlag::SUCCESS;
  } else {
    return false;
  }
}

static bool set_string_flag(JVMFlag* flag, const char* value, JVMFlagOrigin origin) {
  if (JVMFlagAccess::set_ccstr(flag, &value, origin) != JVMFlag::SUCCESS) return false;
  // Contract:  JVMFlag always returns a pointer that needs freeing.
  FREE_C_HEAP_ARRAY(char, value);
  return true;
}

static bool append_to_string_flag(JVMFlag* flag, const char* new_value, JVMFlagOrigin origin) {
  const char* old_value = "";
  if (JVMFlagAccess::get_ccstr(flag, &old_value) != JVMFlag::SUCCESS) return false;
  size_t old_len = old_value != NULL ? strlen(old_value) : 0;
  size_t new_len = strlen(new_value);
  const char* value;
  char* free_this_too = NULL;
  if (old_len == 0) {
    value = new_value;
  } else if (new_len == 0) {
    value = old_value;
  } else {
     size_t length = old_len + 1 + new_len + 1;
     char* buf = NEW_C_HEAP_ARRAY(char, length, mtArguments);
    // each new setting adds another LINE to the switch:
    jio_snprintf(buf, length, "%s\n%s", old_value, new_value);
    value = buf;
    free_this_too = buf;
  }
  (void) JVMFlagAccess::set_ccstr(flag, &value, origin);
  // JVMFlag always returns a pointer that needs freeing.
  FREE_C_HEAP_ARRAY(char, value);
  // JVMFlag made its own copy, so I must delete my own temp. buffer.
  FREE_C_HEAP_ARRAY(char, free_this_too);
  return true;
}

const char* Arguments::handle_aliases_and_deprecation(const char* arg, bool warn) {
  const char* real_name = real_flag_name(arg);
  JDK_Version since = JDK_Version();
  switch (is_deprecated_flag(arg, &since)) {
  case -1: {
      // Obsolete or expired, so don't process normally,
      // but allow for an obsolete flag we're still
      // temporarily allowing.
      if (!is_obsolete_flag(arg, &since)) {
        return real_name;
      }
      // Note if we're not considered obsolete then we can't be expired either
      // as obsoletion must come first.
      return NULL;
    }
    case 0:
      return real_name;
    case 1: {
      if (warn) {
        char version[256];
        since.to_string(version, sizeof(version));
        if (real_name != arg) {
          warning("Option %s was deprecated in version %s and will likely be removed in a future release. Use option %s instead.",
                  arg, version, real_name);
        } else {
          warning("Option %s was deprecated in version %s and will likely be removed in a future release.",
                  arg, version);
        }
      }
      return real_name;
    }
  }
  ShouldNotReachHere();
  return NULL;
}

bool Arguments::parse_argument(const char* arg, JVMFlagOrigin origin) {

  // range of acceptable characters spelled out for portability reasons
#define NAME_RANGE  "[abcdefghijklmnopqrstuvwxyzABCDEFGHIJKLMNOPQRSTUVWXYZ0123456789_]"
#define BUFLEN 255
  char name[BUFLEN+1];
  char dummy;
  const char* real_name;
  bool warn_if_deprecated = true;

  if (sscanf(arg, "-%" XSTR(BUFLEN) NAME_RANGE "%c", name, &dummy) == 1) {
    real_name = handle_aliases_and_deprecation(name, warn_if_deprecated);
    if (real_name == NULL) {
      return false;
    }
    JVMFlag* flag = JVMFlag::find_flag(real_name);
    return set_bool_flag(flag, false, origin);
  }
  if (sscanf(arg, "+%" XSTR(BUFLEN) NAME_RANGE "%c", name, &dummy) == 1) {
    real_name = handle_aliases_and_deprecation(name, warn_if_deprecated);
    if (real_name == NULL) {
      return false;
    }
    JVMFlag* flag = JVMFlag::find_flag(real_name);
    return set_bool_flag(flag, true, origin);
  }

  char punct;
  if (sscanf(arg, "%" XSTR(BUFLEN) NAME_RANGE "%c", name, &punct) == 2 && punct == '=') {
    const char* value = strchr(arg, '=') + 1;

    // this scanf pattern matches both strings (handled here) and numbers (handled later))
    real_name = handle_aliases_and_deprecation(name, warn_if_deprecated);
    if (real_name == NULL) {
      return false;
    }
    JVMFlag* flag = JVMFlag::find_flag(real_name);
    if (flag != NULL && flag->is_ccstr()) {
      if (flag->ccstr_accumulates()) {
        return append_to_string_flag(flag, value, origin);
      } else {
        if (value[0] == '\0') {
          value = NULL;
        }
        return set_string_flag(flag, value, origin);
      }
    } else {
      warn_if_deprecated = false; // if arg is deprecated, we've already done warning...
    }
  }

  if (sscanf(arg, "%" XSTR(BUFLEN) NAME_RANGE ":%c", name, &punct) == 2 && punct == '=') {
    const char* value = strchr(arg, '=') + 1;
    // -XX:Foo:=xxx will reset the string flag to the given value.
    if (value[0] == '\0') {
      value = NULL;
    }
    real_name = handle_aliases_and_deprecation(name, warn_if_deprecated);
    if (real_name == NULL) {
      return false;
    }
    JVMFlag* flag = JVMFlag::find_flag(real_name);
    return set_string_flag(flag, value, origin);
  }

#define SIGNED_FP_NUMBER_RANGE "[-0123456789.eE+]"
#define SIGNED_NUMBER_RANGE    "[-0123456789]"
#define        NUMBER_RANGE    "[0123456789eE+-]"
  char value[BUFLEN + 1];
  char value2[BUFLEN + 1];
  if (sscanf(arg, "%" XSTR(BUFLEN) NAME_RANGE "=" "%" XSTR(BUFLEN) SIGNED_NUMBER_RANGE "." "%" XSTR(BUFLEN) NUMBER_RANGE "%c", name, value, value2, &dummy) == 3) {
    // Looks like a floating-point number -- try again with more lenient format string
    if (sscanf(arg, "%" XSTR(BUFLEN) NAME_RANGE "=" "%" XSTR(BUFLEN) SIGNED_FP_NUMBER_RANGE "%c", name, value, &dummy) == 2) {
      real_name = handle_aliases_and_deprecation(name, warn_if_deprecated);
      if (real_name == NULL) {
        return false;
      }
      JVMFlag* flag = JVMFlag::find_flag(real_name);
      return set_fp_numeric_flag(flag, value, origin);
    }
  }

#define VALUE_RANGE "[-kmgtxKMGTX0123456789abcdefABCDEF]"
  if (sscanf(arg, "%" XSTR(BUFLEN) NAME_RANGE "=" "%" XSTR(BUFLEN) VALUE_RANGE "%c", name, value, &dummy) == 2) {
    real_name = handle_aliases_and_deprecation(name, warn_if_deprecated);
    if (real_name == NULL) {
      return false;
    }
    JVMFlag* flag = JVMFlag::find_flag(real_name);
    return set_numeric_flag(flag, value, origin);
  }

  return false;
}

void Arguments::add_string(char*** bldarray, int* count, const char* arg) {
  assert(bldarray != NULL, "illegal argument");

  if (arg == NULL) {
    return;
  }

  int new_count = *count + 1;

  // expand the array and add arg to the last element
  if (*bldarray == NULL) {
    *bldarray = NEW_C_HEAP_ARRAY(char*, new_count, mtArguments);
  } else {
    *bldarray = REALLOC_C_HEAP_ARRAY(char*, *bldarray, new_count, mtArguments);
  }
  (*bldarray)[*count] = os::strdup_check_oom(arg);
  *count = new_count;
}

void Arguments::build_jvm_args(const char* arg) {
  add_string(&_jvm_args_array, &_num_jvm_args, arg);
}

void Arguments::build_jvm_flags(const char* arg) {
  add_string(&_jvm_flags_array, &_num_jvm_flags, arg);
}

// utility function to return a string that concatenates all
// strings in a given char** array
const char* Arguments::build_resource_string(char** args, int count) {
  if (args == NULL || count == 0) {
    return NULL;
  }
  size_t length = 0;
  for (int i = 0; i < count; i++) {
    length += strlen(args[i]) + 1; // add 1 for a space or NULL terminating character
  }
  char* s = NEW_RESOURCE_ARRAY(char, length);
  char* dst = s;
  for (int j = 0; j < count; j++) {
    size_t offset = strlen(args[j]) + 1; // add 1 for a space or NULL terminating character
    jio_snprintf(dst, length, "%s ", args[j]); // jio_snprintf will replace the last space character with NULL character
    dst += offset;
    length -= offset;
  }
  return (const char*) s;
}

void Arguments::print_on(outputStream* st) {
  st->print_cr("VM Arguments:");
  if (num_jvm_flags() > 0) {
    st->print("jvm_flags: "); print_jvm_flags_on(st);
    st->cr();
  }
  if (num_jvm_args() > 0) {
    st->print("jvm_args: "); print_jvm_args_on(st);
    st->cr();
  }
  st->print_cr("java_command: %s", java_command() ? java_command() : "<unknown>");
  if (_java_class_path != NULL) {
    char* path = _java_class_path->value();
    size_t len = strlen(path);
    st->print("java_class_path (initial): ");
    // Avoid using st->print_cr() because path length maybe longer than O_BUFLEN.
    if (len == 0) {
      st->print_raw_cr("<not set>");
    } else {
      st->print_raw_cr(path, len);
    }
  }
  st->print_cr("Launcher Type: %s", _sun_java_launcher);
}

void Arguments::print_summary_on(outputStream* st) {
  // Print the command line.  Environment variables that are helpful for
  // reproducing the problem are written later in the hs_err file.
  // flags are from setting file
  if (num_jvm_flags() > 0) {
    st->print_raw("Settings File: ");
    print_jvm_flags_on(st);
    st->cr();
  }
  // args are the command line and environment variable arguments.
  st->print_raw("Command Line: ");
  if (num_jvm_args() > 0) {
    print_jvm_args_on(st);
  }
  // this is the classfile and any arguments to the java program
  if (java_command() != NULL) {
    st->print("%s", java_command());
  }
  st->cr();
}

void Arguments::print_jvm_flags_on(outputStream* st) {
  if (_num_jvm_flags > 0) {
    for (int i=0; i < _num_jvm_flags; i++) {
      st->print("%s ", _jvm_flags_array[i]);
    }
  }
}

void Arguments::print_jvm_args_on(outputStream* st) {
  if (_num_jvm_args > 0) {
    for (int i=0; i < _num_jvm_args; i++) {
      st->print("%s ", _jvm_args_array[i]);
    }
  }
}

bool Arguments::process_argument(const char* arg,
                                 jboolean ignore_unrecognized,
                                 JVMFlagOrigin origin) {
  JDK_Version since = JDK_Version();

  if (parse_argument(arg, origin)) {
    return true;
  }

  // Determine if the flag has '+', '-', or '=' characters.
  bool has_plus_minus = (*arg == '+' || *arg == '-');
  const char* const argname = has_plus_minus ? arg + 1 : arg;

  size_t arg_len;
  const char* equal_sign = strchr(argname, '=');
  if (equal_sign == NULL) {
    arg_len = strlen(argname);
  } else {
    arg_len = equal_sign - argname;
  }

  // Only make the obsolete check for valid arguments.
  if (arg_len <= BUFLEN) {
    // Construct a string which consists only of the argument name without '+', '-', or '='.
    char stripped_argname[BUFLEN+1]; // +1 for '\0'
    jio_snprintf(stripped_argname, arg_len+1, "%s", argname); // +1 for '\0'
    if (is_obsolete_flag(stripped_argname, &since)) {
      char version[256];
      since.to_string(version, sizeof(version));
      warning("Ignoring option %s; support was removed in %s", stripped_argname, version);
      return true;
    }
  }

  // For locked flags, report a custom error message if available.
  // Otherwise, report the standard unrecognized VM option.
  const JVMFlag* found_flag = JVMFlag::find_declared_flag((const char*)argname, arg_len);
  if (found_flag != NULL) {
    char locked_message_buf[BUFLEN];
    JVMFlag::MsgType msg_type = found_flag->get_locked_message(locked_message_buf, BUFLEN);
    if (strlen(locked_message_buf) == 0) {
      if (found_flag->is_bool() && !has_plus_minus) {
        jio_fprintf(defaultStream::error_stream(),
          "Missing +/- setting for VM option '%s'\n", argname);
      } else if (!found_flag->is_bool() && has_plus_minus) {
        jio_fprintf(defaultStream::error_stream(),
          "Unexpected +/- setting in VM option '%s'\n", argname);
      } else {
        jio_fprintf(defaultStream::error_stream(),
          "Improperly specified VM option '%s'\n", argname);
      }
    } else {
#ifdef PRODUCT
      bool mismatched = ((msg_type == JVMFlag::NOTPRODUCT_FLAG_BUT_PRODUCT_BUILD) ||
                         (msg_type == JVMFlag::DEVELOPER_FLAG_BUT_PRODUCT_BUILD));
      if (ignore_unrecognized && mismatched) {
        return true;
      }
#endif
      jio_fprintf(defaultStream::error_stream(), "%s", locked_message_buf);
    }
  } else {
    if (ignore_unrecognized) {
      return true;
    }
    jio_fprintf(defaultStream::error_stream(),
                "Unrecognized VM option '%s'\n", argname);
    JVMFlag* fuzzy_matched = JVMFlag::fuzzy_match((const char*)argname, arg_len, true);
    if (fuzzy_matched != NULL) {
      jio_fprintf(defaultStream::error_stream(),
                  "Did you mean '%s%s%s'? ",
                  (fuzzy_matched->is_bool()) ? "(+/-)" : "",
                  fuzzy_matched->name(),
                  (fuzzy_matched->is_bool()) ? "" : "=<value>");
    }
  }

  // allow for commandline "commenting out" options like -XX:#+Verbose
  return arg[0] == '#';
}

bool Arguments::process_settings_file(const char* file_name, bool should_exist, jboolean ignore_unrecognized) {
  FILE* stream = fopen(file_name, "rb");
  if (stream == NULL) {
    if (should_exist) {
      jio_fprintf(defaultStream::error_stream(),
                  "Could not open settings file %s\n", file_name);
      return false;
    } else {
      return true;
    }
  }

  char token[1024];
  int  pos = 0;

  bool in_white_space = true;
  bool in_comment     = false;
  bool in_quote       = false;
  char quote_c        = 0;
  bool result         = true;

  int c = getc(stream);
  while(c != EOF && pos < (int)(sizeof(token)-1)) {
    if (in_white_space) {
      if (in_comment) {
        if (c == '\n') in_comment = false;
      } else {
        if (c == '#') in_comment = true;
        else if (!isspace(c)) {
          in_white_space = false;
          token[pos++] = c;
        }
      }
    } else {
      if (c == '\n' || (!in_quote && isspace(c))) {
        // token ends at newline, or at unquoted whitespace
        // this allows a way to include spaces in string-valued options
        token[pos] = '\0';
        logOption(token);
        result &= process_argument(token, ignore_unrecognized, JVMFlagOrigin::CONFIG_FILE);
        build_jvm_flags(token);
        pos = 0;
        in_white_space = true;
        in_quote = false;
      } else if (!in_quote && (c == '\'' || c == '"')) {
        in_quote = true;
        quote_c = c;
      } else if (in_quote && (c == quote_c)) {
        in_quote = false;
      } else {
        token[pos++] = c;
      }
    }
    c = getc(stream);
  }
  if (pos > 0) {
    token[pos] = '\0';
    result &= process_argument(token, ignore_unrecognized, JVMFlagOrigin::CONFIG_FILE);
    build_jvm_flags(token);
  }
  fclose(stream);
  return result;
}

//=============================================================================================================
// Parsing of properties (-D)

const char* Arguments::get_property(const char* key) {
  return PropertyList_get_value(system_properties(), key);
}

bool Arguments::add_property(const char* prop, PropertyWriteable writeable, PropertyInternal internal) {
  const char* eq = strchr(prop, '=');
  const char* key;
  const char* value = "";

  if (eq == NULL) {
    // property doesn't have a value, thus use passed string
    key = prop;
  } else {
    // property have a value, thus extract it and save to the
    // allocated string
    size_t key_len = eq - prop;
    char* tmp_key = AllocateHeap(key_len + 1, mtArguments);

    jio_snprintf(tmp_key, key_len + 1, "%s", prop);
    key = tmp_key;

    value = &prop[key_len + 1];
  }

#if INCLUDE_CDS
  if (is_internal_module_property(key) ||
      strcmp(key, "jdk.module.main") == 0) {
    MetaspaceShared::disable_optimized_module_handling();
    log_info(cds)("optimized module handling: disabled due to incompatible property: %s=%s", key, value);
  }
  if (strcmp(key, "jdk.module.showModuleResolution") == 0 ||
      strcmp(key, "jdk.module.validation") == 0 ||
      strcmp(key, "java.system.class.loader") == 0) {
    MetaspaceShared::disable_full_module_graph();
    log_info(cds)("full module graph: disabled due to incompatible property: %s=%s", key, value);
  }
#endif

  if (strcmp(key, "java.compiler") == 0) {
    process_java_compiler_argument(value);
    // Record value in Arguments, but let it get passed to Java.
  } else if (strcmp(key, "sun.java.launcher.is_altjvm") == 0) {
    // sun.java.launcher.is_altjvm property is
    // private and is processed in process_sun_java_launcher_properties();
    // the sun.java.launcher property is passed on to the java application
  } else if (strcmp(key, "sun.boot.library.path") == 0) {
    // append is true, writable is true, internal is false
    PropertyList_unique_add(&_system_properties, key, value, AppendProperty,
                            WriteableProperty, ExternalProperty);
  } else {
    if (strcmp(key, "sun.java.command") == 0) {
      char *old_java_command = _java_command;
      _java_command = os::strdup_check_oom(value, mtArguments);
      if (old_java_command != NULL) {
        os::free(old_java_command);
      }
    } else if (strcmp(key, "java.vendor.url.bug") == 0) {
      // If this property is set on the command line then its value will be
      // displayed in VM error logs as the URL at which to submit such logs.
      // Normally the URL displayed in error logs is different from the value
      // of this system property, so a different property should have been
      // used here, but we leave this as-is in case someone depends upon it.
      const char* old_java_vendor_url_bug = _java_vendor_url_bug;
      // save it in _java_vendor_url_bug, so JVM fatal error handler can access
      // its value without going through the property list or making a Java call.
      _java_vendor_url_bug = os::strdup_check_oom(value, mtArguments);
      if (old_java_vendor_url_bug != NULL) {
        os::free((void *)old_java_vendor_url_bug);
      }
    }

    // Create new property and add at the end of the list
    PropertyList_unique_add(&_system_properties, key, value, AddProperty, writeable, internal);
  }

  if (key != prop) {
    // SystemProperty copy passed value, thus free previously allocated
    // memory
    FreeHeap((void *)key);
  }

  return true;
}

#if INCLUDE_CDS
const char* unsupported_properties[] = { "jdk.module.limitmods",
                                         "jdk.module.upgrade.path",
                                         "jdk.module.patch.0" };
const char* unsupported_options[] = { "--limit-modules",
                                      "--upgrade-module-path",
                                      "--patch-module"
                                    };
void Arguments::check_unsupported_dumping_properties() {
  assert(is_dumping_archive(),
         "this function is only used with CDS dump time");
  assert(ARRAY_SIZE(unsupported_properties) == ARRAY_SIZE(unsupported_options), "must be");
  // If a vm option is found in the unsupported_options array, vm will exit with an error message.
  SystemProperty* sp = system_properties();
  while (sp != NULL) {
    for (uint i = 0; i < ARRAY_SIZE(unsupported_properties); i++) {
      if (strcmp(sp->key(), unsupported_properties[i]) == 0) {
        vm_exit_during_initialization(
          "Cannot use the following option when dumping the shared archive", unsupported_options[i]);
      }
    }
    sp = sp->next();
  }

  // Check for an exploded module build in use with -Xshare:dump.
  if (!has_jimage()) {
    vm_exit_during_initialization("Dumping the shared archive is not supported with an exploded module build");
  }
}

bool Arguments::check_unsupported_cds_runtime_properties() {
  assert(UseSharedSpaces, "this function is only used with -Xshare:{on,auto}");
  assert(ARRAY_SIZE(unsupported_properties) == ARRAY_SIZE(unsupported_options), "must be");
  if (ArchiveClassesAtExit != NULL) {
    // dynamic dumping, just return false for now.
    // check_unsupported_dumping_properties() will be called later to check the same set of
    // properties, and will exit the VM with the correct error message if the unsupported properties
    // are used.
    return false;
  }
  for (uint i = 0; i < ARRAY_SIZE(unsupported_properties); i++) {
    if (get_property(unsupported_properties[i]) != NULL) {
      if (RequireSharedSpaces) {
        warning("CDS is disabled when the %s option is specified.", unsupported_options[i]);
      }
      return true;
    }
  }
  return false;
}
#endif

//===========================================================================================================
// Setting int/mixed/comp mode flags

void Arguments::set_mode_flags(Mode mode) {
  // Set up default values for all flags.
  // If you add a flag to any of the branches below,
  // add a default value for it here.
  set_java_compiler(false);
  _mode                      = mode;

  // Ensure Agent_OnLoad has the correct initial values.
  // This may not be the final mode; mode may change later in onload phase.
  PropertyList_unique_add(&_system_properties, "java.vm.info",
                          VM_Version::vm_info_string(), AddProperty, UnwriteableProperty, ExternalProperty);

  UseInterpreter             = true;
  UseCompiler                = true;
  UseLoopCounter             = true;

  // Default values may be platform/compiler dependent -
  // use the saved values
  ClipInlining               = Arguments::_ClipInlining;
  AlwaysCompileLoopMethods   = Arguments::_AlwaysCompileLoopMethods;
  UseOnStackReplacement      = Arguments::_UseOnStackReplacement;
  BackgroundCompilation      = Arguments::_BackgroundCompilation;

  // Change from defaults based on mode
  switch (mode) {
  default:
    ShouldNotReachHere();
    break;
  case _int:
    UseCompiler              = false;
    UseLoopCounter           = false;
    AlwaysCompileLoopMethods = false;
    UseOnStackReplacement    = false;
    break;
  case _mixed:
    // same as default
    break;
  case _comp:
    UseInterpreter           = false;
    BackgroundCompilation    = false;
    ClipInlining             = false;
    break;
  }
}

// Conflict: required to use shared spaces (-Xshare:on), but
// incompatible command line options were chosen.
static void no_shared_spaces(const char* message) {
  if (RequireSharedSpaces) {
    jio_fprintf(defaultStream::error_stream(),
      "Class data sharing is inconsistent with other specified options.\n");
    vm_exit_during_initialization("Unable to use shared archive", message);
  } else {
    log_info(cds)("Unable to use shared archive: %s", message);
    FLAG_SET_DEFAULT(UseSharedSpaces, false);
  }
}

void set_object_alignment() {
  // Object alignment.
  assert(is_power_of_2(ObjectAlignmentInBytes), "ObjectAlignmentInBytes must be power of 2");
  MinObjAlignmentInBytes     = ObjectAlignmentInBytes;
  assert(MinObjAlignmentInBytes >= HeapWordsPerLong * HeapWordSize, "ObjectAlignmentInBytes value is too small");
  MinObjAlignment            = MinObjAlignmentInBytes / HeapWordSize;
  assert(MinObjAlignmentInBytes == MinObjAlignment * HeapWordSize, "ObjectAlignmentInBytes value is incorrect");
  MinObjAlignmentInBytesMask = MinObjAlignmentInBytes - 1;

  LogMinObjAlignmentInBytes  = exact_log2(ObjectAlignmentInBytes);
  LogMinObjAlignment         = LogMinObjAlignmentInBytes - LogHeapWordSize;

  // Oop encoding heap max
  OopEncodingHeapMax = (uint64_t(max_juint) + 1) << LogMinObjAlignmentInBytes;
}

size_t Arguments::max_heap_for_compressed_oops() {
  // Avoid sign flip.
  assert(OopEncodingHeapMax > (uint64_t)os::vm_page_size(), "Unusual page size");
  // We need to fit both the NULL page and the heap into the memory budget, while
  // keeping alignment constraints of the heap. To guarantee the latter, as the
  // NULL page is located before the heap, we pad the NULL page to the conservative
  // maximum alignment that the GC may ever impose upon the heap.
  size_t displacement_due_to_null_page = align_up((size_t)os::vm_page_size(),
                                                  _conservative_max_heap_alignment);

  LP64_ONLY(return OopEncodingHeapMax - displacement_due_to_null_page);
  NOT_LP64(ShouldNotReachHere(); return 0);
}

void Arguments::set_use_compressed_oops() {
#ifdef _LP64
  // MaxHeapSize is not set up properly at this point, but
  // the only value that can override MaxHeapSize if we are
  // to use UseCompressedOops are InitialHeapSize and MinHeapSize.
  size_t max_heap_size = MAX3(MaxHeapSize, InitialHeapSize, MinHeapSize);

  if (max_heap_size <= max_heap_for_compressed_oops()) {
    if (FLAG_IS_DEFAULT(UseCompressedOops)) {
      FLAG_SET_ERGO(UseCompressedOops, true);
    }
  } else {
    if (UseCompressedOops && !FLAG_IS_DEFAULT(UseCompressedOops)) {
      warning("Max heap size too large for Compressed Oops");
      FLAG_SET_DEFAULT(UseCompressedOops, false);
      if (COMPRESSED_CLASS_POINTERS_DEPENDS_ON_COMPRESSED_OOPS) {
        FLAG_SET_DEFAULT(UseCompressedClassPointers, false);
      }
    }
  }
#endif // _LP64
}


// NOTE: set_use_compressed_klass_ptrs() must be called after calling
// set_use_compressed_oops().
void Arguments::set_use_compressed_klass_ptrs() {
#ifdef _LP64
  // On some architectures, the use of UseCompressedClassPointers implies the use of
  // UseCompressedOops. The reason is that the rheap_base register of said platforms
  // is reused to perform some optimized spilling, in order to use rheap_base as a
  // temp register. But by treating it as any other temp register, spilling can typically
  // be completely avoided instead. So it is better not to perform this trick. And by
  // not having that reliance, large heaps, or heaps not supporting compressed oops,
  // can still use compressed class pointers.
  if (COMPRESSED_CLASS_POINTERS_DEPENDS_ON_COMPRESSED_OOPS && !UseCompressedOops) {
    if (UseCompressedClassPointers) {
      warning("UseCompressedClassPointers requires UseCompressedOops");
    }
    FLAG_SET_DEFAULT(UseCompressedClassPointers, false);
  } else {
    // Turn on UseCompressedClassPointers too
    if (FLAG_IS_DEFAULT(UseCompressedClassPointers)) {
      FLAG_SET_ERGO(UseCompressedClassPointers, true);
    }
    // Check the CompressedClassSpaceSize to make sure we use compressed klass ptrs.
    if (UseCompressedClassPointers) {
      if (CompressedClassSpaceSize > KlassEncodingMetaspaceMax) {
        warning("CompressedClassSpaceSize is too large for UseCompressedClassPointers");
        FLAG_SET_DEFAULT(UseCompressedClassPointers, false);
      }
    }
  }
#endif // _LP64
}

void Arguments::set_conservative_max_heap_alignment() {
  // The conservative maximum required alignment for the heap is the maximum of
  // the alignments imposed by several sources: any requirements from the heap
  // itself and the maximum page size we may run the VM with.
  size_t heap_alignment = GCConfig::arguments()->conservative_max_heap_alignment();
  _conservative_max_heap_alignment = MAX4(heap_alignment,
                                          (size_t)os::vm_allocation_granularity(),
                                          os::max_page_size(),
                                          GCArguments::compute_heap_alignment());
}

jint Arguments::set_ergonomics_flags() {
  GCConfig::initialize();

  set_conservative_max_heap_alignment();

#ifdef _LP64
  set_use_compressed_oops();

  // set_use_compressed_klass_ptrs() must be called after calling
  // set_use_compressed_oops().
  set_use_compressed_klass_ptrs();

  // Also checks that certain machines are slower with compressed oops
  // in vm_version initialization code.
#endif // _LP64

  return JNI_OK;
}

size_t Arguments::limit_heap_by_allocatable_memory(size_t limit) {
  size_t max_allocatable;
  size_t result = limit;
  if (os::has_allocatable_memory_limit(&max_allocatable)) {
    // The AggressiveHeap check is a temporary workaround to avoid calling
    // GCarguments::heap_virtual_to_physical_ratio() before a GC has been
    // selected. This works because AggressiveHeap implies UseParallelGC
    // where we know the ratio will be 1. Once the AggressiveHeap option is
    // removed, this can be cleaned up.
    size_t heap_virtual_to_physical_ratio = (AggressiveHeap ? 1 : GCConfig::arguments()->heap_virtual_to_physical_ratio());
    size_t fraction = MaxVirtMemFraction * heap_virtual_to_physical_ratio;
    result = MIN2(result, max_allocatable / fraction);
  }
  return result;
}

// Use static initialization to get the default before parsing
static const size_t DefaultHeapBaseMinAddress = HeapBaseMinAddress;

void Arguments::set_heap_size() {
  julong phys_mem;

  // If the user specified one of these options, they
  // want specific memory sizing so do not limit memory
  // based on compressed oops addressability.
  // Also, memory limits will be calculated based on
  // available os physical memory, not our MaxRAM limit,
  // unless MaxRAM is also specified.
  bool override_coop_limit = (!FLAG_IS_DEFAULT(MaxRAMPercentage) ||
                           !FLAG_IS_DEFAULT(MaxRAMFraction) ||
                           !FLAG_IS_DEFAULT(MinRAMPercentage) ||
                           !FLAG_IS_DEFAULT(MinRAMFraction) ||
                           !FLAG_IS_DEFAULT(InitialRAMPercentage) ||
                           !FLAG_IS_DEFAULT(InitialRAMFraction) ||
                           !FLAG_IS_DEFAULT(MaxRAM));
  if (override_coop_limit) {
    if (FLAG_IS_DEFAULT(MaxRAM)) {
      phys_mem = os::physical_memory();
      FLAG_SET_ERGO(MaxRAM, (uint64_t)phys_mem);
    } else {
      phys_mem = (julong)MaxRAM;
    }
  } else {
    phys_mem = FLAG_IS_DEFAULT(MaxRAM) ? MIN2(os::physical_memory(), (julong)MaxRAM)
                                       : (julong)MaxRAM;
  }


  // Convert deprecated flags
  if (FLAG_IS_DEFAULT(MaxRAMPercentage) &&
      !FLAG_IS_DEFAULT(MaxRAMFraction))
    MaxRAMPercentage = 100.0 / MaxRAMFraction;

  if (FLAG_IS_DEFAULT(MinRAMPercentage) &&
      !FLAG_IS_DEFAULT(MinRAMFraction))
    MinRAMPercentage = 100.0 / MinRAMFraction;

  if (FLAG_IS_DEFAULT(InitialRAMPercentage) &&
      !FLAG_IS_DEFAULT(InitialRAMFraction))
    InitialRAMPercentage = 100.0 / InitialRAMFraction;

  // If the maximum heap size has not been set with -Xmx,
  // then set it as fraction of the size of physical memory,
  // respecting the maximum and minimum sizes of the heap.
  if (FLAG_IS_DEFAULT(MaxHeapSize)) {
    julong reasonable_max = (julong)((phys_mem * MaxRAMPercentage) / 100);
    const julong reasonable_min = (julong)((phys_mem * MinRAMPercentage) / 100);
    if (reasonable_min < MaxHeapSize) {
      // Small physical memory, so use a minimum fraction of it for the heap
      reasonable_max = reasonable_min;
    } else {
      // Not-small physical memory, so require a heap at least
      // as large as MaxHeapSize
      reasonable_max = MAX2(reasonable_max, (julong)MaxHeapSize);
    }

    if (!FLAG_IS_DEFAULT(ErgoHeapSizeLimit) && ErgoHeapSizeLimit != 0) {
      // Limit the heap size to ErgoHeapSizeLimit
      reasonable_max = MIN2(reasonable_max, (julong)ErgoHeapSizeLimit);
    }

#ifdef _LP64
    if (UseCompressedOops || UseCompressedClassPointers) {
      // HeapBaseMinAddress can be greater than default but not less than.
      if (!FLAG_IS_DEFAULT(HeapBaseMinAddress)) {
        if (HeapBaseMinAddress < DefaultHeapBaseMinAddress) {
          // matches compressed oops printing flags
          log_debug(gc, heap, coops)("HeapBaseMinAddress must be at least " SIZE_FORMAT
                                     " (" SIZE_FORMAT "G) which is greater than value given " SIZE_FORMAT,
                                     DefaultHeapBaseMinAddress,
                                     DefaultHeapBaseMinAddress/G,
                                     HeapBaseMinAddress);
          FLAG_SET_ERGO(HeapBaseMinAddress, DefaultHeapBaseMinAddress);
        }
      }
    }
    if (UseCompressedOops) {
      // Limit the heap size to the maximum possible when using compressed oops
      julong max_coop_heap = (julong)max_heap_for_compressed_oops();

      if (HeapBaseMinAddress + MaxHeapSize < max_coop_heap) {
        // Heap should be above HeapBaseMinAddress to get zero based compressed oops
        // but it should be not less than default MaxHeapSize.
        max_coop_heap -= HeapBaseMinAddress;
      }

      // If user specified flags prioritizing os physical
      // memory limits, then disable compressed oops if
      // limits exceed max_coop_heap and UseCompressedOops
      // was not specified.
      if (reasonable_max > max_coop_heap) {
        if (FLAG_IS_ERGO(UseCompressedOops) && override_coop_limit) {
          log_info(cds)("UseCompressedOops and UseCompressedClassPointers have been disabled due to"
            " max heap " SIZE_FORMAT " > compressed oop heap " SIZE_FORMAT ". "
            "Please check the setting of MaxRAMPercentage %5.2f."
            ,(size_t)reasonable_max, (size_t)max_coop_heap, MaxRAMPercentage);
          FLAG_SET_ERGO(UseCompressedOops, false);
          if (COMPRESSED_CLASS_POINTERS_DEPENDS_ON_COMPRESSED_OOPS) {
            FLAG_SET_ERGO(UseCompressedClassPointers, false);
          }
        } else {
          reasonable_max = MIN2(reasonable_max, max_coop_heap);
        }
      }
    }
#endif // _LP64

    reasonable_max = limit_heap_by_allocatable_memory(reasonable_max);

    if (!FLAG_IS_DEFAULT(InitialHeapSize)) {
      // An initial heap size was specified on the command line,
      // so be sure that the maximum size is consistent.  Done
      // after call to limit_heap_by_allocatable_memory because that
      // method might reduce the allocation size.
      reasonable_max = MAX2(reasonable_max, (julong)InitialHeapSize);
    } else if (!FLAG_IS_DEFAULT(MinHeapSize)) {
      reasonable_max = MAX2(reasonable_max, (julong)MinHeapSize);
    }

    log_trace(gc, heap)("  Maximum heap size " SIZE_FORMAT, (size_t) reasonable_max);
    FLAG_SET_ERGO(MaxHeapSize, (size_t)reasonable_max);
  }

  // If the minimum or initial heap_size have not been set or requested to be set
  // ergonomically, set them accordingly.
  if (InitialHeapSize == 0 || MinHeapSize == 0) {
    julong reasonable_minimum = (julong)(OldSize + NewSize);

    reasonable_minimum = MIN2(reasonable_minimum, (julong)MaxHeapSize);

    reasonable_minimum = limit_heap_by_allocatable_memory(reasonable_minimum);

    if (InitialHeapSize == 0) {
      julong reasonable_initial = (julong)((phys_mem * InitialRAMPercentage) / 100);
      reasonable_initial = limit_heap_by_allocatable_memory(reasonable_initial);

      reasonable_initial = MAX3(reasonable_initial, reasonable_minimum, (julong)MinHeapSize);
      reasonable_initial = MIN2(reasonable_initial, (julong)MaxHeapSize);

      FLAG_SET_ERGO(InitialHeapSize, (size_t)reasonable_initial);
      log_trace(gc, heap)("  Initial heap size " SIZE_FORMAT, InitialHeapSize);
    }
    // If the minimum heap size has not been set (via -Xms or -XX:MinHeapSize),
    // synchronize with InitialHeapSize to avoid errors with the default value.
    if (MinHeapSize == 0) {
      FLAG_SET_ERGO(MinHeapSize, MIN2((size_t)reasonable_minimum, InitialHeapSize));
      log_trace(gc, heap)("  Minimum heap size " SIZE_FORMAT, MinHeapSize);
    }
  }
}

// This option inspects the machine and attempts to set various
// parameters to be optimal for long-running, memory allocation
// intensive jobs.  It is intended for machines with large
// amounts of cpu and memory.
jint Arguments::set_aggressive_heap_flags() {
  // initHeapSize is needed since _initial_heap_size is 4 bytes on a 32 bit
  // VM, but we may not be able to represent the total physical memory
  // available (like having 8gb of memory on a box but using a 32bit VM).
  // Thus, we need to make sure we're using a julong for intermediate
  // calculations.
  julong initHeapSize;
  julong total_memory = os::physical_memory();

  if (total_memory < (julong) 256 * M) {
    jio_fprintf(defaultStream::error_stream(),
            "You need at least 256mb of memory to use -XX:+AggressiveHeap\n");
    vm_exit(1);
  }

  // The heap size is half of available memory, or (at most)
  // all of possible memory less 160mb (leaving room for the OS
  // when using ISM).  This is the maximum; because adaptive sizing
  // is turned on below, the actual space used may be smaller.

  initHeapSize = MIN2(total_memory / (julong) 2,
          total_memory - (julong) 160 * M);

  initHeapSize = limit_heap_by_allocatable_memory(initHeapSize);

  if (FLAG_IS_DEFAULT(MaxHeapSize)) {
    if (FLAG_SET_CMDLINE(MaxHeapSize, initHeapSize) != JVMFlag::SUCCESS) {
      return JNI_EINVAL;
    }
    if (FLAG_SET_CMDLINE(InitialHeapSize, initHeapSize) != JVMFlag::SUCCESS) {
      return JNI_EINVAL;
    }
    if (FLAG_SET_CMDLINE(MinHeapSize, initHeapSize) != JVMFlag::SUCCESS) {
      return JNI_EINVAL;
    }
  }
  if (FLAG_IS_DEFAULT(NewSize)) {
    // Make the young generation 3/8ths of the total heap.
    if (FLAG_SET_CMDLINE(NewSize,
            ((julong) MaxHeapSize / (julong) 8) * (julong) 3) != JVMFlag::SUCCESS) {
      return JNI_EINVAL;
    }
    if (FLAG_SET_CMDLINE(MaxNewSize, NewSize) != JVMFlag::SUCCESS) {
      return JNI_EINVAL;
    }
  }

#if !defined(_ALLBSD_SOURCE) && !defined(AIX)  // UseLargePages is not yet supported on BSD and AIX.
  FLAG_SET_DEFAULT(UseLargePages, true);
#endif

  // Increase some data structure sizes for efficiency
  if (FLAG_SET_CMDLINE(BaseFootPrintEstimate, MaxHeapSize) != JVMFlag::SUCCESS) {
    return JNI_EINVAL;
  }
  if (FLAG_SET_CMDLINE(ResizeTLAB, false) != JVMFlag::SUCCESS) {
    return JNI_EINVAL;
  }
  if (FLAG_SET_CMDLINE(TLABSize, 256 * K) != JVMFlag::SUCCESS) {
    return JNI_EINVAL;
  }

  // See the OldPLABSize comment below, but replace 'after promotion'
  // with 'after copying'.  YoungPLABSize is the size of the survivor
  // space per-gc-thread buffers.  The default is 4kw.
  if (FLAG_SET_CMDLINE(YoungPLABSize, 256 * K) != JVMFlag::SUCCESS) { // Note: this is in words
    return JNI_EINVAL;
  }

  // OldPLABSize is the size of the buffers in the old gen that
  // UseParallelGC uses to promote live data that doesn't fit in the
  // survivor spaces.  At any given time, there's one for each gc thread.
  // The default size is 1kw. These buffers are rarely used, since the
  // survivor spaces are usually big enough.  For specjbb, however, there
  // are occasions when there's lots of live data in the young gen
  // and we end up promoting some of it.  We don't have a definite
  // explanation for why bumping OldPLABSize helps, but the theory
  // is that a bigger PLAB results in retaining something like the
  // original allocation order after promotion, which improves mutator
  // locality.  A minor effect may be that larger PLABs reduce the
  // number of PLAB allocation events during gc.  The value of 8kw
  // was arrived at by experimenting with specjbb.
  if (FLAG_SET_CMDLINE(OldPLABSize, 8 * K) != JVMFlag::SUCCESS) { // Note: this is in words
    return JNI_EINVAL;
  }

  // Enable parallel GC and adaptive generation sizing
  if (FLAG_SET_CMDLINE(UseParallelGC, true) != JVMFlag::SUCCESS) {
    return JNI_EINVAL;
  }

  // Encourage steady state memory management
  if (FLAG_SET_CMDLINE(ThresholdTolerance, 100) != JVMFlag::SUCCESS) {
    return JNI_EINVAL;
  }

  // This appears to improve mutator locality
  if (FLAG_SET_CMDLINE(ScavengeBeforeFullGC, false) != JVMFlag::SUCCESS) {
    return JNI_EINVAL;
  }

  return JNI_OK;
}

// This must be called after ergonomics.
void Arguments::set_bytecode_flags() {
  if (!RewriteBytecodes) {
    FLAG_SET_DEFAULT(RewriteFrequentPairs, false);
  }
}

// Aggressive optimization flags
jint Arguments::set_aggressive_opts_flags() {
#ifdef COMPILER2
  if (AggressiveUnboxing) {
    if (FLAG_IS_DEFAULT(EliminateAutoBox)) {
      FLAG_SET_DEFAULT(EliminateAutoBox, true);
    } else if (!EliminateAutoBox) {
      // warning("AggressiveUnboxing is disabled because EliminateAutoBox is disabled");
      AggressiveUnboxing = false;
    }
    if (FLAG_IS_DEFAULT(DoEscapeAnalysis)) {
      FLAG_SET_DEFAULT(DoEscapeAnalysis, true);
    } else if (!DoEscapeAnalysis) {
      // warning("AggressiveUnboxing is disabled because DoEscapeAnalysis is disabled");
      AggressiveUnboxing = false;
    }
  }
  if (!FLAG_IS_DEFAULT(AutoBoxCacheMax)) {
    if (FLAG_IS_DEFAULT(EliminateAutoBox)) {
      FLAG_SET_DEFAULT(EliminateAutoBox, true);
    }
    // Feed the cache size setting into the JDK
    char buffer[1024];
    jio_snprintf(buffer, 1024, "java.lang.Integer.IntegerCache.high=" INTX_FORMAT, AutoBoxCacheMax);
    if (!add_property(buffer)) {
      return JNI_ENOMEM;
    }
  }
#endif

  return JNI_OK;
}

//===========================================================================================================
// Parsing of java.compiler property

void Arguments::process_java_compiler_argument(const char* arg) {
  // For backwards compatibility, Djava.compiler=NONE or ""
  // causes us to switch to -Xint mode UNLESS -Xdebug
  // is also specified.
  if (strlen(arg) == 0 || strcasecmp(arg, "NONE") == 0) {
    set_java_compiler(true);    // "-Djava.compiler[=...]" most recently seen.
  }
}

void Arguments::process_java_launcher_argument(const char* launcher, void* extra_info) {
  _sun_java_launcher = os::strdup_check_oom(launcher);
}

bool Arguments::created_by_java_launcher() {
  assert(_sun_java_launcher != NULL, "property must have value");
  return strcmp(DEFAULT_JAVA_LAUNCHER, _sun_java_launcher) != 0;
}

bool Arguments::sun_java_launcher_is_altjvm() {
  return _sun_java_launcher_is_altjvm;
}

//===========================================================================================================
// Parsing of main arguments

unsigned int addreads_count = 0;
unsigned int addexports_count = 0;
unsigned int addopens_count = 0;
unsigned int addmods_count = 0;
unsigned int patch_mod_count = 0;
unsigned int enable_native_access_count = 0;

// Check the consistency of vm_init_args
bool Arguments::check_vm_args_consistency() {
  // Method for adding checks for flag consistency.
  // The intent is to warn the user of all possible conflicts,
  // before returning an error.
  // Note: Needs platform-dependent factoring.
  bool status = true;

  if (TLABRefillWasteFraction == 0) {
    jio_fprintf(defaultStream::error_stream(),
                "TLABRefillWasteFraction should be a denominator, "
                "not " SIZE_FORMAT "\n",
                TLABRefillWasteFraction);
    status = false;
  }

  status = CompilerConfig::check_args_consistency(status);
#if INCLUDE_JVMCI
  if (status && EnableJVMCI) {
    PropertyList_unique_add(&_system_properties, "jdk.internal.vm.ci.enabled", "true",
        AddProperty, UnwriteableProperty, InternalProperty);
    if (!create_numbered_module_property("jdk.module.addmods", "jdk.internal.vm.ci", addmods_count++)) {
      return false;
    }
  }
#endif

#ifndef SUPPORT_RESERVED_STACK_AREA
  if (StackReservedPages != 0) {
    FLAG_SET_CMDLINE(StackReservedPages, 0);
    warning("Reserved Stack Area not supported on this platform");
  }
#endif

  return status;
}

bool Arguments::is_bad_option(const JavaVMOption* option, jboolean ignore,
  const char* option_type) {
  if (ignore) return false;

  const char* spacer = " ";
  if (option_type == NULL) {
    option_type = ++spacer; // Set both to the empty string.
  }

  jio_fprintf(defaultStream::error_stream(),
              "Unrecognized %s%soption: %s\n", option_type, spacer,
              option->optionString);
  return true;
}

static const char* user_assertion_options[] = {
  "-da", "-ea", "-disableassertions", "-enableassertions", 0
};

static const char* system_assertion_options[] = {
  "-dsa", "-esa", "-disablesystemassertions", "-enablesystemassertions", 0
};

bool Arguments::parse_uintx(const char* value,
                            uintx* uintx_arg,
                            uintx min_size) {

  // Check the sign first since atojulong() parses only unsigned values.
  bool value_is_positive = !(*value == '-');

  if (value_is_positive) {
    julong n;
    bool good_return = atojulong(value, &n);
    if (good_return) {
      bool above_minimum = n >= min_size;
      bool value_is_too_large = n > max_uintx;

      if (above_minimum && !value_is_too_large) {
        *uintx_arg = n;
        return true;
      }
    }
  }
  return false;
}

bool Arguments::create_module_property(const char* prop_name, const char* prop_value, PropertyInternal internal) {
  assert(is_internal_module_property(prop_name), "unknown module property: '%s'", prop_name);
  size_t prop_len = strlen(prop_name) + strlen(prop_value) + 2;
  char* property = AllocateHeap(prop_len, mtArguments);
  int ret = jio_snprintf(property, prop_len, "%s=%s", prop_name, prop_value);
  if (ret < 0 || ret >= (int)prop_len) {
    FreeHeap(property);
    return false;
  }
  // These are not strictly writeable properties as they cannot be set via -Dprop=val. But that
  // is enforced by checking is_internal_module_property(). We need the property to be writeable so
  // that multiple occurrences of the associated flag just causes the existing property value to be
  // replaced ("last option wins"). Otherwise we would need to keep track of the flags and only convert
  // to a property after we have finished flag processing.
  bool added = add_property(property, WriteableProperty, internal);
  FreeHeap(property);
  return added;
}

bool Arguments::create_numbered_module_property(const char* prop_base_name, const char* prop_value, unsigned int count) {
  assert(is_internal_module_property(prop_base_name), "unknown module property: '%s'", prop_base_name);
  const unsigned int props_count_limit = 1000;
  const int max_digits = 3;
  const int extra_symbols_count = 3; // includes '.', '=', '\0'

  // Make sure count is < props_count_limit. Otherwise, memory allocation will be too small.
  if (count < props_count_limit) {
    size_t prop_len = strlen(prop_base_name) + strlen(prop_value) + max_digits + extra_symbols_count;
    char* property = AllocateHeap(prop_len, mtArguments);
    int ret = jio_snprintf(property, prop_len, "%s.%d=%s", prop_base_name, count, prop_value);
    if (ret < 0 || ret >= (int)prop_len) {
      FreeHeap(property);
      jio_fprintf(defaultStream::error_stream(), "Failed to create property %s.%d=%s\n", prop_base_name, count, prop_value);
      return false;
    }
    bool added = add_property(property, UnwriteableProperty, InternalProperty);
    FreeHeap(property);
    return added;
  }

  jio_fprintf(defaultStream::error_stream(), "Property count limit exceeded: %s, limit=%d\n", prop_base_name, props_count_limit);
  return false;
}

Arguments::ArgsRange Arguments::parse_memory_size(const char* s,
                                                  julong* long_arg,
                                                  julong min_size,
                                                  julong max_size) {
  if (!atojulong(s, long_arg)) return arg_unreadable;
  return check_memory_size(*long_arg, min_size, max_size);
}

// Parse JavaVMInitArgs structure

jint Arguments::parse_vm_init_args(const JavaVMInitArgs *vm_options_args,
                                   const JavaVMInitArgs *java_tool_options_args,
                                   const JavaVMInitArgs *java_options_args,
                                   const JavaVMInitArgs *cmd_line_args) {
  bool patch_mod_javabase = false;

  // Save default settings for some mode flags
  Arguments::_AlwaysCompileLoopMethods = AlwaysCompileLoopMethods;
  Arguments::_UseOnStackReplacement    = UseOnStackReplacement;
  Arguments::_ClipInlining             = ClipInlining;
  Arguments::_BackgroundCompilation    = BackgroundCompilation;

  // Remember the default value of SharedBaseAddress.
  Arguments::_default_SharedBaseAddress = SharedBaseAddress;

  // Setup flags for mixed which is the default
  set_mode_flags(_mixed);

  // Parse args structure generated from java.base vm options resource
  jint result = parse_each_vm_init_arg(vm_options_args, &patch_mod_javabase, JVMFlagOrigin::JIMAGE_RESOURCE);
  if (result != JNI_OK) {
    return result;
  }

  // Parse args structure generated from JAVA_TOOL_OPTIONS environment
  // variable (if present).
  result = parse_each_vm_init_arg(java_tool_options_args, &patch_mod_javabase, JVMFlagOrigin::ENVIRON_VAR);
  if (result != JNI_OK) {
    return result;
  }

  // Parse args structure generated from the command line flags.
  result = parse_each_vm_init_arg(cmd_line_args, &patch_mod_javabase, JVMFlagOrigin::COMMAND_LINE);
  if (result != JNI_OK) {
    return result;
  }

  // Parse args structure generated from the _JAVA_OPTIONS environment
  // variable (if present) (mimics classic VM)
  result = parse_each_vm_init_arg(java_options_args, &patch_mod_javabase, JVMFlagOrigin::ENVIRON_VAR);
  if (result != JNI_OK) {
    return result;
  }

  // We need to ensure processor and memory resources have been properly
  // configured - which may rely on arguments we just processed - before
  // doing the final argument processing. Any argument processing that
  // needs to know about processor and memory resources must occur after
  // this point.

  os::init_container_support();

  // Do final processing now that all arguments have been parsed
  result = finalize_vm_init_args(patch_mod_javabase);
  if (result != JNI_OK) {
    return result;
  }

  return JNI_OK;
}

// Checks if name in command-line argument -agent{lib,path}:name[=options]
// represents a valid JDWP agent.  is_path==true denotes that we
// are dealing with -agentpath (case where name is a path), otherwise with
// -agentlib
bool valid_jdwp_agent(char *name, bool is_path) {
  char *_name;
  const char *_jdwp = "jdwp";
  size_t _len_jdwp, _len_prefix;

  if (is_path) {
    if ((_name = strrchr(name, (int) *os::file_separator())) == NULL) {
      return false;
    }

    _name++;  // skip past last path separator
    _len_prefix = strlen(JNI_LIB_PREFIX);

    if (strncmp(_name, JNI_LIB_PREFIX, _len_prefix) != 0) {
      return false;
    }

    _name += _len_prefix;
    _len_jdwp = strlen(_jdwp);

    if (strncmp(_name, _jdwp, _len_jdwp) == 0) {
      _name += _len_jdwp;
    }
    else {
      return false;
    }

    if (strcmp(_name, JNI_LIB_SUFFIX) != 0) {
      return false;
    }

    return true;
  }

  if (strcmp(name, _jdwp) == 0) {
    return true;
  }

  return false;
}

int Arguments::process_patch_mod_option(const char* patch_mod_tail, bool* patch_mod_javabase) {
  // --patch-module=<module>=<file>(<pathsep><file>)*
  assert(patch_mod_tail != NULL, "Unexpected NULL patch-module value");
  // Find the equal sign between the module name and the path specification
  const char* module_equal = strchr(patch_mod_tail, '=');
  if (module_equal == NULL) {
    jio_fprintf(defaultStream::output_stream(), "Missing '=' in --patch-module specification\n");
    return JNI_ERR;
  } else {
    // Pick out the module name
    size_t module_len = module_equal - patch_mod_tail;
    char* module_name = NEW_C_HEAP_ARRAY_RETURN_NULL(char, module_len+1, mtArguments);
    if (module_name != NULL) {
      memcpy(module_name, patch_mod_tail, module_len);
      *(module_name + module_len) = '\0';
      // The path piece begins one past the module_equal sign
      add_patch_mod_prefix(module_name, module_equal + 1, patch_mod_javabase);
      FREE_C_HEAP_ARRAY(char, module_name);
      if (!create_numbered_module_property("jdk.module.patch", patch_mod_tail, patch_mod_count++)) {
        return JNI_ENOMEM;
      }
    } else {
      return JNI_ENOMEM;
    }
  }
  return JNI_OK;
}

// Parse -Xss memory string parameter and convert to ThreadStackSize in K.
jint Arguments::parse_xss(const JavaVMOption* option, const char* tail, intx* out_ThreadStackSize) {
  // The min and max sizes match the values in globals.hpp, but scaled
  // with K. The values have been chosen so that alignment with page
  // size doesn't change the max value, which makes the conversions
  // back and forth between Xss value and ThreadStackSize value easier.
  // The values have also been chosen to fit inside a 32-bit signed type.
  const julong min_ThreadStackSize = 0;
  const julong max_ThreadStackSize = 1 * M;

  // Make sure the above values match the range set in globals.hpp
  const JVMTypedFlagLimit<intx>* limit = JVMFlagLimit::get_range_at(FLAG_MEMBER_ENUM(ThreadStackSize))->cast<intx>();
  assert(min_ThreadStackSize == static_cast<julong>(limit->min()), "must be");
  assert(max_ThreadStackSize == static_cast<julong>(limit->max()), "must be");

  const julong min_size = min_ThreadStackSize * K;
  const julong max_size = max_ThreadStackSize * K;

  assert(is_aligned(max_size, os::vm_page_size()), "Implementation assumption");

  julong size = 0;
  ArgsRange errcode = parse_memory_size(tail, &size, min_size, max_size);
  if (errcode != arg_in_range) {
    bool silent = (option == NULL); // Allow testing to silence error messages
    if (!silent) {
      jio_fprintf(defaultStream::error_stream(),
                  "Invalid thread stack size: %s\n", option->optionString);
      describe_range_error(errcode);
    }
    return JNI_EINVAL;
  }

  // Internally track ThreadStackSize in units of 1024 bytes.
  const julong size_aligned = align_up(size, K);
  assert(size <= size_aligned,
         "Overflow: " JULONG_FORMAT " " JULONG_FORMAT,
         size, size_aligned);

  const julong size_in_K = size_aligned / K;
  assert(size_in_K < (julong)max_intx,
         "size_in_K doesn't fit in the type of ThreadStackSize: " JULONG_FORMAT,
         size_in_K);

  // Check that code expanding ThreadStackSize to a page aligned number of bytes won't overflow.
  const julong max_expanded = align_up(size_in_K * K, os::vm_page_size());
  assert(max_expanded < max_uintx && max_expanded >= size_in_K,
         "Expansion overflowed: " JULONG_FORMAT " " JULONG_FORMAT,
         max_expanded, size_in_K);

  *out_ThreadStackSize = (intx)size_in_K;

  return JNI_OK;
}

jint Arguments::parse_each_vm_init_arg(const JavaVMInitArgs* args, bool* patch_mod_javabase, JVMFlagOrigin origin) {
  // For match_option to return remaining or value part of option string
  const char* tail;

  // iterate over arguments
  for (int index = 0; index < args->nOptions; index++) {
    bool is_absolute_path = false;  // for -agentpath vs -agentlib

    const JavaVMOption* option = args->options + index;

    if (!match_option(option, "-Djava.class.path", &tail) &&
        !match_option(option, "-Dsun.java.command", &tail) &&
        !match_option(option, "-Dsun.java.launcher", &tail)) {

        // add all jvm options to the jvm_args string. This string
        // is used later to set the java.vm.args PerfData string constant.
        // the -Djava.class.path and the -Dsun.java.command options are
        // omitted from jvm_args string as each have their own PerfData
        // string constant object.
        build_jvm_args(option->optionString);
    }

    // -verbose:[class/module/gc/jni]
    if (match_option(option, "-verbose", &tail)) {
      if (!strcmp(tail, ":class") || !strcmp(tail, "")) {
        LogConfiguration::configure_stdout(LogLevel::Info, true, LOG_TAGS(class, load));
        LogConfiguration::configure_stdout(LogLevel::Info, true, LOG_TAGS(class, unload));
      } else if (!strcmp(tail, ":module")) {
        LogConfiguration::configure_stdout(LogLevel::Info, true, LOG_TAGS(module, load));
        LogConfiguration::configure_stdout(LogLevel::Info, true, LOG_TAGS(module, unload));
      } else if (!strcmp(tail, ":gc")) {
        if (_legacyGCLogging.lastFlag == 0) {
          _legacyGCLogging.lastFlag = 1;
        }
      } else if (!strcmp(tail, ":jni")) {
        LogConfiguration::configure_stdout(LogLevel::Debug, true, LOG_TAGS(jni, resolve));
      }
    // -da / -ea / -disableassertions / -enableassertions
    // These accept an optional class/package name separated by a colon, e.g.,
    // -da:java.lang.Thread.
    } else if (match_option(option, user_assertion_options, &tail, true)) {
      bool enable = option->optionString[1] == 'e';     // char after '-' is 'e'
      if (*tail == '\0') {
        JavaAssertions::setUserClassDefault(enable);
      } else {
        assert(*tail == ':', "bogus match by match_option()");
        JavaAssertions::addOption(tail + 1, enable);
      }
    // -dsa / -esa / -disablesystemassertions / -enablesystemassertions
    } else if (match_option(option, system_assertion_options, &tail, false)) {
      bool enable = option->optionString[1] == 'e';     // char after '-' is 'e'
      JavaAssertions::setSystemClassDefault(enable);
    // -bootclasspath:
    } else if (match_option(option, "-Xbootclasspath:", &tail)) {
        jio_fprintf(defaultStream::output_stream(),
          "-Xbootclasspath is no longer a supported option.\n");
        return JNI_EINVAL;
    // -bootclasspath/a:
    } else if (match_option(option, "-Xbootclasspath/a:", &tail)) {
      Arguments::append_sysclasspath(tail);
#if INCLUDE_CDS
      MetaspaceShared::disable_optimized_module_handling();
      log_info(cds)("optimized module handling: disabled because bootclasspath was appended");
#endif
    // -bootclasspath/p:
    } else if (match_option(option, "-Xbootclasspath/p:", &tail)) {
        jio_fprintf(defaultStream::output_stream(),
          "-Xbootclasspath/p is no longer a supported option.\n");
        return JNI_EINVAL;
    // -Xrun
    } else if (match_option(option, "-Xrun", &tail)) {
      if (tail != NULL) {
        const char* pos = strchr(tail, ':');
        size_t len = (pos == NULL) ? strlen(tail) : pos - tail;
        char* name = NEW_C_HEAP_ARRAY(char, len + 1, mtArguments);
        jio_snprintf(name, len + 1, "%s", tail);

        char *options = NULL;
        if(pos != NULL) {
          size_t len2 = strlen(pos+1) + 1; // options start after ':'.  Final zero must be copied.
          options = (char*)memcpy(NEW_C_HEAP_ARRAY(char, len2, mtArguments), pos+1, len2);
        }
#if !INCLUDE_JVMTI
        if (strcmp(name, "jdwp") == 0) {
          jio_fprintf(defaultStream::error_stream(),
            "Debugging agents are not supported in this VM\n");
          return JNI_ERR;
        }
#endif // !INCLUDE_JVMTI
        add_init_library(name, options);
      }
    } else if (match_option(option, "--add-reads=", &tail)) {
      if (!create_numbered_module_property("jdk.module.addreads", tail, addreads_count++)) {
        return JNI_ENOMEM;
      }
    } else if (match_option(option, "--add-exports=", &tail)) {
      if (!create_numbered_module_property("jdk.module.addexports", tail, addexports_count++)) {
        return JNI_ENOMEM;
      }
    } else if (match_option(option, "--add-opens=", &tail)) {
      if (!create_numbered_module_property("jdk.module.addopens", tail, addopens_count++)) {
        return JNI_ENOMEM;
      }
    } else if (match_option(option, "--add-modules=", &tail)) {
      if (!create_numbered_module_property("jdk.module.addmods", tail, addmods_count++)) {
        return JNI_ENOMEM;
      }
    } else if (match_option(option, "--enable-native-access=", &tail)) {
      if (!create_numbered_module_property("jdk.module.enable.native.access", tail, enable_native_access_count++)) {
        return JNI_ENOMEM;
      }
    } else if (match_option(option, "--limit-modules=", &tail)) {
      if (!create_module_property("jdk.module.limitmods", tail, InternalProperty)) {
        return JNI_ENOMEM;
      }
    } else if (match_option(option, "--module-path=", &tail)) {
      if (!create_module_property("jdk.module.path", tail, ExternalProperty)) {
        return JNI_ENOMEM;
      }
    } else if (match_option(option, "--upgrade-module-path=", &tail)) {
      if (!create_module_property("jdk.module.upgrade.path", tail, ExternalProperty)) {
        return JNI_ENOMEM;
      }
    } else if (match_option(option, "--patch-module=", &tail)) {
      // --patch-module=<module>=<file>(<pathsep><file>)*
      int res = process_patch_mod_option(tail, patch_mod_javabase);
      if (res != JNI_OK) {
        return res;
      }
    } else if (match_option(option, "--illegal-access=", &tail)) {
      char version[256];
      JDK_Version::jdk(17).to_string(version, sizeof(version));
      warning("Ignoring option %s; support was removed in %s", option->optionString, version);
    // -agentlib and -agentpath
    } else if (match_option(option, "-agentlib:", &tail) ||
          (is_absolute_path = match_option(option, "-agentpath:", &tail))) {
      if(tail != NULL) {
        const char* pos = strchr(tail, '=');
        char* name;
        if (pos == NULL) {
          name = os::strdup_check_oom(tail, mtArguments);
        } else {
          size_t len = pos - tail;
          name = NEW_C_HEAP_ARRAY(char, len + 1, mtArguments);
          memcpy(name, tail, len);
          name[len] = '\0';
        }

        char *options = NULL;
        if(pos != NULL) {
          options = os::strdup_check_oom(pos + 1, mtArguments);
        }
#if !INCLUDE_JVMTI
        if (valid_jdwp_agent(name, is_absolute_path)) {
          jio_fprintf(defaultStream::error_stream(),
            "Debugging agents are not supported in this VM\n");
          return JNI_ERR;
        }
#endif // !INCLUDE_JVMTI
        add_init_agent(name, options, is_absolute_path);
      }
    // -javaagent
    } else if (match_option(option, "-javaagent:", &tail)) {
#if !INCLUDE_JVMTI
      jio_fprintf(defaultStream::error_stream(),
        "Instrumentation agents are not supported in this VM\n");
      return JNI_ERR;
#else
      if (tail != NULL) {
        size_t length = strlen(tail) + 1;
        char *options = NEW_C_HEAP_ARRAY(char, length, mtArguments);
        jio_snprintf(options, length, "%s", tail);
        add_instrument_agent("instrument", options, false);
        // java agents need module java.instrument
        if (!create_numbered_module_property("jdk.module.addmods", "java.instrument", addmods_count++)) {
          return JNI_ENOMEM;
        }
      }
#endif // !INCLUDE_JVMTI
    // --enable_preview
    } else if (match_option(option, "--enable-preview")) {
      set_enable_preview();
    // -Xnoclassgc
    } else if (match_option(option, "-Xnoclassgc")) {
      if (FLAG_SET_CMDLINE(ClassUnloading, false) != JVMFlag::SUCCESS) {
        return JNI_EINVAL;
      }
    // -Xbatch
    } else if (match_option(option, "-Xbatch")) {
      if (FLAG_SET_CMDLINE(BackgroundCompilation, false) != JVMFlag::SUCCESS) {
        return JNI_EINVAL;
      }
    // -Xmn for compatibility with other JVM vendors
    } else if (match_option(option, "-Xmn", &tail)) {
      julong long_initial_young_size = 0;
      ArgsRange errcode = parse_memory_size(tail, &long_initial_young_size, 1);
      if (errcode != arg_in_range) {
        jio_fprintf(defaultStream::error_stream(),
                    "Invalid initial young generation size: %s\n", option->optionString);
        describe_range_error(errcode);
        return JNI_EINVAL;
      }
      if (FLAG_SET_CMDLINE(MaxNewSize, (size_t)long_initial_young_size) != JVMFlag::SUCCESS) {
        return JNI_EINVAL;
      }
      if (FLAG_SET_CMDLINE(NewSize, (size_t)long_initial_young_size) != JVMFlag::SUCCESS) {
        return JNI_EINVAL;
      }
    // -Xms
    } else if (match_option(option, "-Xms", &tail)) {
      julong size = 0;
      // an initial heap size of 0 means automatically determine
      ArgsRange errcode = parse_memory_size(tail, &size, 0);
      if (errcode != arg_in_range) {
        jio_fprintf(defaultStream::error_stream(),
                    "Invalid initial heap size: %s\n", option->optionString);
        describe_range_error(errcode);
        return JNI_EINVAL;
      }
      if (FLAG_SET_CMDLINE(MinHeapSize, (size_t)size) != JVMFlag::SUCCESS) {
        return JNI_EINVAL;
      }
      if (FLAG_SET_CMDLINE(InitialHeapSize, (size_t)size) != JVMFlag::SUCCESS) {
        return JNI_EINVAL;
      }
    // -Xmx
    } else if (match_option(option, "-Xmx", &tail) || match_option(option, "-XX:MaxHeapSize=", &tail)) {
      julong long_max_heap_size = 0;
      ArgsRange errcode = parse_memory_size(tail, &long_max_heap_size, 1);
      if (errcode != arg_in_range) {
        jio_fprintf(defaultStream::error_stream(),
                    "Invalid maximum heap size: %s\n", option->optionString);
        describe_range_error(errcode);
        return JNI_EINVAL;
      }
      if (FLAG_SET_CMDLINE(MaxHeapSize, (size_t)long_max_heap_size) != JVMFlag::SUCCESS) {
        return JNI_EINVAL;
      }
    // Xmaxf
    } else if (match_option(option, "-Xmaxf", &tail)) {
      char* err;
      int maxf = (int)(strtod(tail, &err) * 100);
      if (*err != '\0' || *tail == '\0') {
        jio_fprintf(defaultStream::error_stream(),
                    "Bad max heap free percentage size: %s\n",
                    option->optionString);
        return JNI_EINVAL;
      } else {
        if (FLAG_SET_CMDLINE(MaxHeapFreeRatio, maxf) != JVMFlag::SUCCESS) {
            return JNI_EINVAL;
        }
      }
    // Xminf
    } else if (match_option(option, "-Xminf", &tail)) {
      char* err;
      int minf = (int)(strtod(tail, &err) * 100);
      if (*err != '\0' || *tail == '\0') {
        jio_fprintf(defaultStream::error_stream(),
                    "Bad min heap free percentage size: %s\n",
                    option->optionString);
        return JNI_EINVAL;
      } else {
        if (FLAG_SET_CMDLINE(MinHeapFreeRatio, minf) != JVMFlag::SUCCESS) {
          return JNI_EINVAL;
        }
      }
    // -Xss
    } else if (match_option(option, "-Xss", &tail)) {
      intx value = 0;
      jint err = parse_xss(option, tail, &value);
      if (err != JNI_OK) {
        return err;
      }
      if (FLAG_SET_CMDLINE(ThreadStackSize, value) != JVMFlag::SUCCESS) {
        return JNI_EINVAL;
      }
    } else if (match_option(option, "-Xmaxjitcodesize", &tail) ||
               match_option(option, "-XX:ReservedCodeCacheSize=", &tail)) {
      julong long_ReservedCodeCacheSize = 0;

      ArgsRange errcode = parse_memory_size(tail, &long_ReservedCodeCacheSize, 1);
      if (errcode != arg_in_range) {
        jio_fprintf(defaultStream::error_stream(),
                    "Invalid maximum code cache size: %s.\n", option->optionString);
        return JNI_EINVAL;
      }
      if (FLAG_SET_CMDLINE(ReservedCodeCacheSize, (uintx)long_ReservedCodeCacheSize) != JVMFlag::SUCCESS) {
        return JNI_EINVAL;
      }
    // -green
    } else if (match_option(option, "-green")) {
      jio_fprintf(defaultStream::error_stream(),
                  "Green threads support not available\n");
          return JNI_EINVAL;
    // -native
    } else if (match_option(option, "-native")) {
          // HotSpot always uses native threads, ignore silently for compatibility
    // -Xrs
    } else if (match_option(option, "-Xrs")) {
          // Classic/EVM option, new functionality
      if (FLAG_SET_CMDLINE(ReduceSignalUsage, true) != JVMFlag::SUCCESS) {
        return JNI_EINVAL;
      }
      // -Xprof
    } else if (match_option(option, "-Xprof")) {
      char version[256];
      // Obsolete in JDK 10
      JDK_Version::jdk(10).to_string(version, sizeof(version));
      warning("Ignoring option %s; support was removed in %s", option->optionString, version);
    // -Xinternalversion
    } else if (match_option(option, "-Xinternalversion")) {
      jio_fprintf(defaultStream::output_stream(), "%s\n",
                  VM_Version::internal_vm_info_string());
      vm_exit(0);
#ifndef PRODUCT
    // -Xprintflags
    } else if (match_option(option, "-Xprintflags")) {
      JVMFlag::printFlags(tty, false);
      vm_exit(0);
#endif
    // -D
    } else if (match_option(option, "-D", &tail)) {
      const char* value;
      if (match_option(option, "-Djava.endorsed.dirs=", &value) &&
            *value!= '\0' && strcmp(value, "\"\"") != 0) {
        // abort if -Djava.endorsed.dirs is set
        jio_fprintf(defaultStream::output_stream(),
          "-Djava.endorsed.dirs=%s is not supported. Endorsed standards and standalone APIs\n"
          "in modular form will be supported via the concept of upgradeable modules.\n", value);
        return JNI_EINVAL;
      }
      if (match_option(option, "-Djava.ext.dirs=", &value) &&
            *value != '\0' && strcmp(value, "\"\"") != 0) {
        // abort if -Djava.ext.dirs is set
        jio_fprintf(defaultStream::output_stream(),
          "-Djava.ext.dirs=%s is not supported.  Use -classpath instead.\n", value);
        return JNI_EINVAL;
      }
      // Check for module related properties.  They must be set using the modules
      // options. For example: use "--add-modules=java.sql", not
      // "-Djdk.module.addmods=java.sql"
      if (is_internal_module_property(option->optionString + 2)) {
        needs_module_property_warning = true;
        continue;
      }
      if (!add_property(tail)) {
        return JNI_ENOMEM;
      }
      // Out of the box management support
      if (match_option(option, "-Dcom.sun.management", &tail)) {
#if INCLUDE_MANAGEMENT
        if (FLAG_SET_CMDLINE(ManagementServer, true) != JVMFlag::SUCCESS) {
          return JNI_EINVAL;
        }
        // management agent in module jdk.management.agent
        if (!create_numbered_module_property("jdk.module.addmods", "jdk.management.agent", addmods_count++)) {
          return JNI_ENOMEM;
        }
#else
        jio_fprintf(defaultStream::output_stream(),
          "-Dcom.sun.management is not supported in this VM.\n");
        return JNI_ERR;
#endif
      }
    // -Xint
    } else if (match_option(option, "-Xint")) {
          set_mode_flags(_int);
    // -Xmixed
    } else if (match_option(option, "-Xmixed")) {
          set_mode_flags(_mixed);
    // -Xcomp
    } else if (match_option(option, "-Xcomp")) {
      // for testing the compiler; turn off all flags that inhibit compilation
          set_mode_flags(_comp);
    // -Xshare:dump
    } else if (match_option(option, "-Xshare:dump")) {
      if (FLAG_SET_CMDLINE(DumpSharedSpaces, true) != JVMFlag::SUCCESS) {
        return JNI_EINVAL;
      }
    // -Xshare:on
    } else if (match_option(option, "-Xshare:on")) {
      if (FLAG_SET_CMDLINE(UseSharedSpaces, true) != JVMFlag::SUCCESS) {
        return JNI_EINVAL;
      }
      if (FLAG_SET_CMDLINE(RequireSharedSpaces, true) != JVMFlag::SUCCESS) {
        return JNI_EINVAL;
      }
    // -Xshare:auto || -XX:ArchiveClassesAtExit=<archive file>
    } else if (match_option(option, "-Xshare:auto")) {
      if (FLAG_SET_CMDLINE(UseSharedSpaces, true) != JVMFlag::SUCCESS) {
        return JNI_EINVAL;
      }
      if (FLAG_SET_CMDLINE(RequireSharedSpaces, false) != JVMFlag::SUCCESS) {
        return JNI_EINVAL;
      }
    // -Xshare:off
    } else if (match_option(option, "-Xshare:off")) {
      if (FLAG_SET_CMDLINE(UseSharedSpaces, false) != JVMFlag::SUCCESS) {
        return JNI_EINVAL;
      }
      if (FLAG_SET_CMDLINE(RequireSharedSpaces, false) != JVMFlag::SUCCESS) {
        return JNI_EINVAL;
      }
    // -Xverify
    } else if (match_option(option, "-Xverify", &tail)) {
      if (strcmp(tail, ":all") == 0 || strcmp(tail, "") == 0) {
        if (FLAG_SET_CMDLINE(BytecodeVerificationLocal, true) != JVMFlag::SUCCESS) {
          return JNI_EINVAL;
        }
        if (FLAG_SET_CMDLINE(BytecodeVerificationRemote, true) != JVMFlag::SUCCESS) {
          return JNI_EINVAL;
        }
      } else if (strcmp(tail, ":remote") == 0) {
        if (FLAG_SET_CMDLINE(BytecodeVerificationLocal, false) != JVMFlag::SUCCESS) {
          return JNI_EINVAL;
        }
        if (FLAG_SET_CMDLINE(BytecodeVerificationRemote, true) != JVMFlag::SUCCESS) {
          return JNI_EINVAL;
        }
      } else if (strcmp(tail, ":none") == 0) {
        if (FLAG_SET_CMDLINE(BytecodeVerificationLocal, false) != JVMFlag::SUCCESS) {
          return JNI_EINVAL;
        }
        if (FLAG_SET_CMDLINE(BytecodeVerificationRemote, false) != JVMFlag::SUCCESS) {
          return JNI_EINVAL;
        }
        warning("Options -Xverify:none and -noverify were deprecated in JDK 13 and will likely be removed in a future release.");
      } else if (is_bad_option(option, args->ignoreUnrecognized, "verification")) {
        return JNI_EINVAL;
      }
    // -Xdebug
    } else if (match_option(option, "-Xdebug")) {
      // note this flag has been used, then ignore
      set_xdebug_mode(true);
    // -Xnoagent
    } else if (match_option(option, "-Xnoagent")) {
      // For compatibility with classic. HotSpot refuses to load the old style agent.dll.
    } else if (match_option(option, "-Xloggc:", &tail)) {
      // Deprecated flag to redirect GC output to a file. -Xloggc:<filename>
      log_warning(gc)("-Xloggc is deprecated. Will use -Xlog:gc:%s instead.", tail);
      _legacyGCLogging.lastFlag = 2;
      _legacyGCLogging.file = os::strdup_check_oom(tail);
    } else if (match_option(option, "-Xlog", &tail)) {
      bool ret = false;
      if (strcmp(tail, ":help") == 0) {
        fileStream stream(defaultStream::output_stream());
        LogConfiguration::print_command_line_help(&stream);
        vm_exit(0);
      } else if (strcmp(tail, ":disable") == 0) {
        LogConfiguration::disable_logging();
        ret = true;
      } else if (strcmp(tail, ":async") == 0) {
        LogConfiguration::set_async_mode(true);
        ret = true;
      } else if (*tail == '\0') {
        ret = LogConfiguration::parse_command_line_arguments();
        assert(ret, "-Xlog without arguments should never fail to parse");
      } else if (*tail == ':') {
        ret = LogConfiguration::parse_command_line_arguments(tail + 1);
      }
      if (ret == false) {
        jio_fprintf(defaultStream::error_stream(),
                    "Invalid -Xlog option '-Xlog%s', see error log for details.\n",
                    tail);
        return JNI_EINVAL;
      }
    // JNI hooks
    } else if (match_option(option, "-Xcheck", &tail)) {
      if (!strcmp(tail, ":jni")) {
#if !INCLUDE_JNI_CHECK
        warning("JNI CHECKING is not supported in this VM");
#else
        CheckJNICalls = true;
#endif // INCLUDE_JNI_CHECK
      } else if (is_bad_option(option, args->ignoreUnrecognized,
                                     "check")) {
        return JNI_EINVAL;
      }
    } else if (match_option(option, "vfprintf")) {
      _vfprintf_hook = CAST_TO_FN_PTR(vfprintf_hook_t, option->extraInfo);
    } else if (match_option(option, "exit")) {
      _exit_hook = CAST_TO_FN_PTR(exit_hook_t, option->extraInfo);
    } else if (match_option(option, "abort")) {
      _abort_hook = CAST_TO_FN_PTR(abort_hook_t, option->extraInfo);
    // Need to keep consistency of MaxTenuringThreshold and AlwaysTenure/NeverTenure;
    // and the last option wins.
    } else if (match_option(option, "-XX:+NeverTenure")) {
      if (FLAG_SET_CMDLINE(NeverTenure, true) != JVMFlag::SUCCESS) {
        return JNI_EINVAL;
      }
      if (FLAG_SET_CMDLINE(AlwaysTenure, false) != JVMFlag::SUCCESS) {
        return JNI_EINVAL;
      }
      if (FLAG_SET_CMDLINE(MaxTenuringThreshold, markWord::max_age + 1) != JVMFlag::SUCCESS) {
        return JNI_EINVAL;
      }
    } else if (match_option(option, "-XX:+AlwaysTenure")) {
      if (FLAG_SET_CMDLINE(NeverTenure, false) != JVMFlag::SUCCESS) {
        return JNI_EINVAL;
      }
      if (FLAG_SET_CMDLINE(AlwaysTenure, true) != JVMFlag::SUCCESS) {
        return JNI_EINVAL;
      }
      if (FLAG_SET_CMDLINE(MaxTenuringThreshold, 0) != JVMFlag::SUCCESS) {
        return JNI_EINVAL;
      }
    } else if (match_option(option, "-XX:MaxTenuringThreshold=", &tail)) {
      uintx max_tenuring_thresh = 0;
      if (!parse_uintx(tail, &max_tenuring_thresh, 0)) {
        jio_fprintf(defaultStream::error_stream(),
                    "Improperly specified VM option \'MaxTenuringThreshold=%s\'\n", tail);
        return JNI_EINVAL;
      }

      if (FLAG_SET_CMDLINE(MaxTenuringThreshold, max_tenuring_thresh) != JVMFlag::SUCCESS) {
        return JNI_EINVAL;
      }

      if (MaxTenuringThreshold == 0) {
        if (FLAG_SET_CMDLINE(NeverTenure, false) != JVMFlag::SUCCESS) {
          return JNI_EINVAL;
        }
        if (FLAG_SET_CMDLINE(AlwaysTenure, true) != JVMFlag::SUCCESS) {
          return JNI_EINVAL;
        }
      } else {
        if (FLAG_SET_CMDLINE(NeverTenure, false) != JVMFlag::SUCCESS) {
          return JNI_EINVAL;
        }
        if (FLAG_SET_CMDLINE(AlwaysTenure, false) != JVMFlag::SUCCESS) {
          return JNI_EINVAL;
        }
      }
    } else if (match_option(option, "-XX:+DisplayVMOutputToStderr")) {
      if (FLAG_SET_CMDLINE(DisplayVMOutputToStdout, false) != JVMFlag::SUCCESS) {
        return JNI_EINVAL;
      }
      if (FLAG_SET_CMDLINE(DisplayVMOutputToStderr, true) != JVMFlag::SUCCESS) {
        return JNI_EINVAL;
      }
    } else if (match_option(option, "-XX:+DisplayVMOutputToStdout")) {
      if (FLAG_SET_CMDLINE(DisplayVMOutputToStderr, false) != JVMFlag::SUCCESS) {
        return JNI_EINVAL;
      }
      if (FLAG_SET_CMDLINE(DisplayVMOutputToStdout, true) != JVMFlag::SUCCESS) {
        return JNI_EINVAL;
      }
    } else if (match_option(option, "-XX:+ErrorFileToStderr")) {
      if (FLAG_SET_CMDLINE(ErrorFileToStdout, false) != JVMFlag::SUCCESS) {
        return JNI_EINVAL;
      }
      if (FLAG_SET_CMDLINE(ErrorFileToStderr, true) != JVMFlag::SUCCESS) {
        return JNI_EINVAL;
      }
    } else if (match_option(option, "-XX:+ErrorFileToStdout")) {
      if (FLAG_SET_CMDLINE(ErrorFileToStderr, false) != JVMFlag::SUCCESS) {
        return JNI_EINVAL;
      }
      if (FLAG_SET_CMDLINE(ErrorFileToStdout, true) != JVMFlag::SUCCESS) {
        return JNI_EINVAL;
      }
    } else if (match_option(option, "-XX:+ExtendedDTraceProbes")) {
#if defined(DTRACE_ENABLED)
      if (FLAG_SET_CMDLINE(ExtendedDTraceProbes, true) != JVMFlag::SUCCESS) {
        return JNI_EINVAL;
      }
      if (FLAG_SET_CMDLINE(DTraceMethodProbes, true) != JVMFlag::SUCCESS) {
        return JNI_EINVAL;
      }
      if (FLAG_SET_CMDLINE(DTraceAllocProbes, true) != JVMFlag::SUCCESS) {
        return JNI_EINVAL;
      }
      if (FLAG_SET_CMDLINE(DTraceMonitorProbes, true) != JVMFlag::SUCCESS) {
        return JNI_EINVAL;
      }
#else // defined(DTRACE_ENABLED)
      jio_fprintf(defaultStream::error_stream(),
                  "ExtendedDTraceProbes flag is not applicable for this configuration\n");
      return JNI_EINVAL;
#endif // defined(DTRACE_ENABLED)
#ifdef ASSERT
    } else if (match_option(option, "-XX:+FullGCALot")) {
      if (FLAG_SET_CMDLINE(FullGCALot, true) != JVMFlag::SUCCESS) {
        return JNI_EINVAL;
      }
      // disable scavenge before parallel mark-compact
      if (FLAG_SET_CMDLINE(ScavengeBeforeFullGC, false) != JVMFlag::SUCCESS) {
        return JNI_EINVAL;
      }
#endif
#if !INCLUDE_MANAGEMENT
    } else if (match_option(option, "-XX:+ManagementServer")) {
        jio_fprintf(defaultStream::error_stream(),
          "ManagementServer is not supported in this VM.\n");
        return JNI_ERR;
#endif // INCLUDE_MANAGEMENT
#if INCLUDE_JVMCI
    } else if (match_option(option, "-XX:-EnableJVMCIProduct")) {
      if (EnableJVMCIProduct) {
        jio_fprintf(defaultStream::error_stream(),
                  "-XX:-EnableJVMCIProduct cannot come after -XX:+EnableJVMCIProduct\n");
        return JNI_EINVAL;
      }
    } else if (match_option(option, "-XX:+EnableJVMCIProduct")) {
      // Just continue, since "-XX:+EnableJVMCIProduct" has been specified before
      if (EnableJVMCIProduct) {
        continue;
      }
      JVMFlag *jvmciFlag = JVMFlag::find_flag("EnableJVMCIProduct");
      // Allow this flag if it has been unlocked.
      if (jvmciFlag != NULL && jvmciFlag->is_unlocked()) {
        if (!JVMCIGlobals::enable_jvmci_product_mode(origin)) {
          jio_fprintf(defaultStream::error_stream(),
            "Unable to enable JVMCI in product mode");
          return JNI_ERR;
        }
      }
      // The flag was locked so process normally to report that error
      else if (!process_argument("EnableJVMCIProduct", args->ignoreUnrecognized, origin)) {
        return JNI_EINVAL;
      }
#endif // INCLUDE_JVMCI
#if INCLUDE_JFR
    } else if (match_jfr_option(&option)) {
      return JNI_EINVAL;
#endif
    } else if (match_option(option, "-XX:", &tail)) { // -XX:xxxx
      // Skip -XX:Flags= and -XX:VMOptionsFile= since those cases have
      // already been handled
      if ((strncmp(tail, "Flags=", strlen("Flags=")) != 0) &&
          (strncmp(tail, "VMOptionsFile=", strlen("VMOptionsFile=")) != 0)) {
        if (!process_argument(tail, args->ignoreUnrecognized, origin)) {
          return JNI_EINVAL;
        }
      }
    // Unknown option
    } else if (is_bad_option(option, args->ignoreUnrecognized)) {
      return JNI_ERR;
    }
  }

  // PrintSharedArchiveAndExit will turn on
  //   -Xshare:on
  //   -Xlog:class+path=info
  if (PrintSharedArchiveAndExit) {
    if (FLAG_SET_CMDLINE(UseSharedSpaces, true) != JVMFlag::SUCCESS) {
      return JNI_EINVAL;
    }
    if (FLAG_SET_CMDLINE(RequireSharedSpaces, true) != JVMFlag::SUCCESS) {
      return JNI_EINVAL;
    }
    LogConfiguration::configure_stdout(LogLevel::Info, true, LOG_TAGS(class, path));
  }

  fix_appclasspath();

  return JNI_OK;
}

void Arguments::add_patch_mod_prefix(const char* module_name, const char* path, bool* patch_mod_javabase) {
  // For java.base check for duplicate --patch-module options being specified on the command line.
  // This check is only required for java.base, all other duplicate module specifications
  // will be checked during module system initialization.  The module system initialization
  // will throw an ExceptionInInitializerError if this situation occurs.
  if (strcmp(module_name, JAVA_BASE_NAME) == 0) {
    if (*patch_mod_javabase) {
      vm_exit_during_initialization("Cannot specify " JAVA_BASE_NAME " more than once to --patch-module");
    } else {
      *patch_mod_javabase = true;
    }
  }

  // Create GrowableArray lazily, only if --patch-module has been specified
  if (_patch_mod_prefix == NULL) {
    _patch_mod_prefix = new (ResourceObj::C_HEAP, mtArguments) GrowableArray<ModulePatchPath*>(10, mtArguments);
  }

  _patch_mod_prefix->push(new ModulePatchPath(module_name, path));
}

// Remove all empty paths from the app classpath (if IgnoreEmptyClassPaths is enabled)
//
// This is necessary because some apps like to specify classpath like -cp foo.jar:${XYZ}:bar.jar
// in their start-up scripts. If XYZ is empty, the classpath will look like "-cp foo.jar::bar.jar".
// Java treats such empty paths as if the user specified "-cp foo.jar:.:bar.jar". I.e., an empty
// path is treated as the current directory.
//
// This causes problems with CDS, which requires that all directories specified in the classpath
// must be empty. In most cases, applications do NOT want to load classes from the current
// directory anyway. Adding -XX:+IgnoreEmptyClassPaths will make these applications' start-up
// scripts compatible with CDS.
void Arguments::fix_appclasspath() {
  if (IgnoreEmptyClassPaths) {
    const char separator = *os::path_separator();
    const char* src = _java_class_path->value();

    // skip over all the leading empty paths
    while (*src == separator) {
      src ++;
    }

    char* copy = os::strdup_check_oom(src, mtArguments);

    // trim all trailing empty paths
    for (char* tail = copy + strlen(copy) - 1; tail >= copy && *tail == separator; tail--) {
      *tail = '\0';
    }

    char from[3] = {separator, separator, '\0'};
    char to  [2] = {separator, '\0'};
    while (StringUtils::replace_no_expand(copy, from, to) > 0) {
      // Keep replacing "::" -> ":" until we have no more "::" (non-windows)
      // Keep replacing ";;" -> ";" until we have no more ";;" (windows)
    }

    _java_class_path->set_writeable_value(copy);
    FreeHeap(copy); // a copy was made by set_value, so don't need this anymore
  }
}

jint Arguments::finalize_vm_init_args(bool patch_mod_javabase) {
  // check if the default lib/endorsed directory exists; if so, error
  char path[JVM_MAXPATHLEN];
  const char* fileSep = os::file_separator();
  jio_snprintf(path, JVM_MAXPATHLEN, "%s%slib%sendorsed", Arguments::get_java_home(), fileSep, fileSep);

  DIR* dir = os::opendir(path);
  if (dir != NULL) {
    jio_fprintf(defaultStream::output_stream(),
      "<JAVA_HOME>/lib/endorsed is not supported. Endorsed standards and standalone APIs\n"
      "in modular form will be supported via the concept of upgradeable modules.\n");
    os::closedir(dir);
    return JNI_ERR;
  }

  jio_snprintf(path, JVM_MAXPATHLEN, "%s%slib%sext", Arguments::get_java_home(), fileSep, fileSep);
  dir = os::opendir(path);
  if (dir != NULL) {
    jio_fprintf(defaultStream::output_stream(),
      "<JAVA_HOME>/lib/ext exists, extensions mechanism no longer supported; "
      "Use -classpath instead.\n.");
    os::closedir(dir);
    return JNI_ERR;
  }

  // This must be done after all arguments have been processed
  // and the container support has been initialized since AggressiveHeap
  // relies on the amount of total memory available.
  if (AggressiveHeap) {
    jint result = set_aggressive_heap_flags();
    if (result != JNI_OK) {
      return result;
    }
  }

  // This must be done after all arguments have been processed.
  // java_compiler() true means set to "NONE" or empty.
  if (java_compiler() && !xdebug_mode()) {
    // For backwards compatibility, we switch to interpreted mode if
    // -Djava.compiler="NONE" or "" is specified AND "-Xdebug" was
    // not specified.
    set_mode_flags(_int);
  }

  // CompileThresholdScaling == 0.0 is same as -Xint: Disable compilation (enable interpreter-only mode),
  // but like -Xint, leave compilation thresholds unaffected.
  // With tiered compilation disabled, setting CompileThreshold to 0 disables compilation as well.
  if ((CompileThresholdScaling == 0.0) || (!TieredCompilation && CompileThreshold == 0)) {
    set_mode_flags(_int);
  }

#ifdef ZERO
  // Zero always runs in interpreted mode
  set_mode_flags(_int);
#endif

  // eventually fix up InitialTenuringThreshold if only MaxTenuringThreshold is set
  if (FLAG_IS_DEFAULT(InitialTenuringThreshold) && (InitialTenuringThreshold > MaxTenuringThreshold)) {
    FLAG_SET_ERGO(InitialTenuringThreshold, MaxTenuringThreshold);
  }

#if !COMPILER2_OR_JVMCI
  // Don't degrade server performance for footprint
  if (FLAG_IS_DEFAULT(UseLargePages) &&
      MaxHeapSize < LargePageHeapSizeThreshold) {
    // No need for large granularity pages w/small heaps.
    // Note that large pages are enabled/disabled for both the
    // Java heap and the code cache.
    FLAG_SET_DEFAULT(UseLargePages, false);
  }

  UNSUPPORTED_OPTION(ProfileInterpreter);
#endif

  // Parse the CompilationMode flag
  if (!CompilationModeFlag::initialize()) {
    return JNI_ERR;
  }

  if (!check_vm_args_consistency()) {
    return JNI_ERR;
  }

#if INCLUDE_CDS
  if (DumpSharedSpaces) {
    // Compiler threads may concurrently update the class metadata (such as method entries), so it's
    // unsafe with DumpSharedSpaces (which modifies the class metadata in place). Let's disable
    // compiler just to be safe.
    //
    // Note: this is not a concern for DynamicDumpSharedSpaces, which makes a copy of the class metadata
    // instead of modifying them in place. The copy is inaccessible to the compiler.
    // TODO: revisit the following for the static archive case.
    set_mode_flags(_int);
  }
  if (DumpSharedSpaces || ArchiveClassesAtExit != NULL) {
    // Always verify non-system classes during CDS dump
    if (!BytecodeVerificationRemote) {
      BytecodeVerificationRemote = true;
      log_info(cds)("All non-system classes will be verified (-Xverify:remote) during CDS dump time.");
    }
  }

  // RecordDynamicDumpInfo is not compatible with ArchiveClassesAtExit
  if (ArchiveClassesAtExit != NULL && RecordDynamicDumpInfo) {
    log_info(cds)("RecordDynamicDumpInfo is for jcmd only, could not set with -XX:ArchiveClassesAtExit.");
    return JNI_ERR;
  }

  if (ArchiveClassesAtExit == NULL && !RecordDynamicDumpInfo) {
    FLAG_SET_DEFAULT(DynamicDumpSharedSpaces, false);
  } else {
    FLAG_SET_DEFAULT(DynamicDumpSharedSpaces, true);
  }

  if (UseSharedSpaces && patch_mod_javabase) {
    no_shared_spaces("CDS is disabled when " JAVA_BASE_NAME " module is patched.");
  }
  if (UseSharedSpaces && !DumpSharedSpaces && check_unsupported_cds_runtime_properties()) {
    FLAG_SET_DEFAULT(UseSharedSpaces, false);
  }
#endif

#ifndef CAN_SHOW_REGISTERS_ON_ASSERT
  UNSUPPORTED_OPTION(ShowRegistersOnAssert);
#endif // CAN_SHOW_REGISTERS_ON_ASSERT

  return JNI_OK;
}

// Helper class for controlling the lifetime of JavaVMInitArgs
// objects.  The contents of the JavaVMInitArgs are guaranteed to be
// deleted on the destruction of the ScopedVMInitArgs object.
class ScopedVMInitArgs : public StackObj {
 private:
  JavaVMInitArgs _args;
  char*          _container_name;
  bool           _is_set;
  char*          _vm_options_file_arg;

 public:
  ScopedVMInitArgs(const char *container_name) {
    _args.version = JNI_VERSION_1_2;
    _args.nOptions = 0;
    _args.options = NULL;
    _args.ignoreUnrecognized = false;
    _container_name = (char *)container_name;
    _is_set = false;
    _vm_options_file_arg = NULL;
  }

  // Populates the JavaVMInitArgs object represented by this
  // ScopedVMInitArgs object with the arguments in options.  The
  // allocated memory is deleted by the destructor.  If this method
  // returns anything other than JNI_OK, then this object is in a
  // partially constructed state, and should be abandoned.
  jint set_args(const GrowableArrayView<JavaVMOption>* options) {
    _is_set = true;
    JavaVMOption* options_arr = NEW_C_HEAP_ARRAY_RETURN_NULL(
        JavaVMOption, options->length(), mtArguments);
    if (options_arr == NULL) {
      return JNI_ENOMEM;
    }
    _args.options = options_arr;

    for (int i = 0; i < options->length(); i++) {
      options_arr[i] = options->at(i);
      options_arr[i].optionString = os::strdup(options_arr[i].optionString);
      if (options_arr[i].optionString == NULL) {
        // Rely on the destructor to do cleanup.
        _args.nOptions = i;
        return JNI_ENOMEM;
      }
    }

    _args.nOptions = options->length();
    _args.ignoreUnrecognized = IgnoreUnrecognizedVMOptions;
    return JNI_OK;
  }

  JavaVMInitArgs* get()             { return &_args; }
  char* container_name()            { return _container_name; }
  bool  is_set()                    { return _is_set; }
  bool  found_vm_options_file_arg() { return _vm_options_file_arg != NULL; }
  char* vm_options_file_arg()       { return _vm_options_file_arg; }

  void set_vm_options_file_arg(const char *vm_options_file_arg) {
    if (_vm_options_file_arg != NULL) {
      os::free(_vm_options_file_arg);
    }
    _vm_options_file_arg = os::strdup_check_oom(vm_options_file_arg);
  }

  ~ScopedVMInitArgs() {
    if (_vm_options_file_arg != NULL) {
      os::free(_vm_options_file_arg);
    }
    if (_args.options == NULL) return;
    for (int i = 0; i < _args.nOptions; i++) {
      os::free(_args.options[i].optionString);
    }
    FREE_C_HEAP_ARRAY(JavaVMOption, _args.options);
  }

  // Insert options into this option list, to replace option at
  // vm_options_file_pos (-XX:VMOptionsFile)
  jint insert(const JavaVMInitArgs* args,
              const JavaVMInitArgs* args_to_insert,
              const int vm_options_file_pos) {
    assert(_args.options == NULL, "shouldn't be set yet");
    assert(args_to_insert->nOptions != 0, "there should be args to insert");
    assert(vm_options_file_pos != -1, "vm_options_file_pos should be set");

    int length = args->nOptions + args_to_insert->nOptions - 1;
    // Construct new option array
    GrowableArrayCHeap<JavaVMOption, mtArguments> options(length);
    for (int i = 0; i < args->nOptions; i++) {
      if (i == vm_options_file_pos) {
        // insert the new options starting at the same place as the
        // -XX:VMOptionsFile option
        for (int j = 0; j < args_to_insert->nOptions; j++) {
          options.push(args_to_insert->options[j]);
        }
      } else {
        options.push(args->options[i]);
      }
    }
    // make into options array
    return set_args(&options);
  }
};

jint Arguments::parse_java_options_environment_variable(ScopedVMInitArgs* args) {
  return parse_options_environment_variable("_JAVA_OPTIONS", args);
}

jint Arguments::parse_java_tool_options_environment_variable(ScopedVMInitArgs* args) {
  return parse_options_environment_variable("JAVA_TOOL_OPTIONS", args);
}

jint Arguments::parse_options_environment_variable(const char* name,
                                                   ScopedVMInitArgs* vm_args) {
  char *buffer = ::getenv(name);

  // Don't check this environment variable if user has special privileges
  // (e.g. unix su command).
  if (buffer == NULL || os::have_special_privileges()) {
    return JNI_OK;
  }

  if ((buffer = os::strdup(buffer)) == NULL) {
    return JNI_ENOMEM;
  }

  jio_fprintf(defaultStream::error_stream(),
              "Picked up %s: %s\n", name, buffer);

  int retcode = parse_options_buffer(name, buffer, strlen(buffer), vm_args);

  os::free(buffer);
  return retcode;
}

jint Arguments::parse_vm_options_file(const char* file_name, ScopedVMInitArgs* vm_args) {
  // read file into buffer
  int fd = ::open(file_name, O_RDONLY);
  if (fd < 0) {
    jio_fprintf(defaultStream::error_stream(),
                "Could not open options file '%s'\n",
                file_name);
    return JNI_ERR;
  }

  struct stat stbuf;
  int retcode = os::stat(file_name, &stbuf);
  if (retcode != 0) {
    jio_fprintf(defaultStream::error_stream(),
                "Could not stat options file '%s'\n",
                file_name);
    os::close(fd);
    return JNI_ERR;
  }

  if (stbuf.st_size == 0) {
    // tell caller there is no option data and that is ok
    os::close(fd);
    return JNI_OK;
  }

  // '+ 1' for NULL termination even with max bytes
  size_t bytes_alloc = stbuf.st_size + 1;

  char *buf = NEW_C_HEAP_ARRAY_RETURN_NULL(char, bytes_alloc, mtArguments);
  if (NULL == buf) {
    jio_fprintf(defaultStream::error_stream(),
                "Could not allocate read buffer for options file parse\n");
    os::close(fd);
    return JNI_ENOMEM;
  }

  memset(buf, 0, bytes_alloc);

  // Fill buffer
  ssize_t bytes_read = os::read(fd, (void *)buf, (unsigned)bytes_alloc);
  os::close(fd);
  if (bytes_read < 0) {
    FREE_C_HEAP_ARRAY(char, buf);
    jio_fprintf(defaultStream::error_stream(),
                "Could not read options file '%s'\n", file_name);
    return JNI_ERR;
  }

  if (bytes_read == 0) {
    // tell caller there is no option data and that is ok
    FREE_C_HEAP_ARRAY(char, buf);
    return JNI_OK;
  }

  retcode = parse_options_buffer(file_name, buf, bytes_read, vm_args);

  FREE_C_HEAP_ARRAY(char, buf);
  return retcode;
}

jint Arguments::parse_options_buffer(const char* name, char* buffer, const size_t buf_len, ScopedVMInitArgs* vm_args) {
  // Construct option array
  GrowableArrayCHeap<JavaVMOption, mtArguments> options(2);

  // some pointers to help with parsing
  char *buffer_end = buffer + buf_len;
  char *opt_hd = buffer;
  char *wrt = buffer;
  char *rd = buffer;

  // parse all options
  while (rd < buffer_end) {
    // skip leading white space from the input string
    while (rd < buffer_end && isspace(*rd)) {
      rd++;
    }

    if (rd >= buffer_end) {
      break;
    }

    // Remember this is where we found the head of the token.
    opt_hd = wrt;

    // Tokens are strings of non white space characters separated
    // by one or more white spaces.
    while (rd < buffer_end && !isspace(*rd)) {
      if (*rd == '\'' || *rd == '"') {      // handle a quoted string
        int quote = *rd;                    // matching quote to look for
        rd++;                               // don't copy open quote
        while (rd < buffer_end && *rd != quote) {
                                            // include everything (even spaces)
                                            // up until the close quote
          *wrt++ = *rd++;                   // copy to option string
        }

        if (rd < buffer_end) {
          rd++;                             // don't copy close quote
        } else {
                                            // did not see closing quote
          jio_fprintf(defaultStream::error_stream(),
                      "Unmatched quote in %s\n", name);
          return JNI_ERR;
        }
      } else {
        *wrt++ = *rd++;                     // copy to option string
      }
    }

    // steal a white space character and set it to NULL
    *wrt++ = '\0';
    // We now have a complete token

    JavaVMOption option;
    option.optionString = opt_hd;
    option.extraInfo = NULL;

    options.append(option);                // Fill in option

    rd++;  // Advance to next character
  }

  // Fill out JavaVMInitArgs structure.
  return vm_args->set_args(&options);
}

jint Arguments::set_shared_spaces_flags_and_archive_paths() {
  if (DumpSharedSpaces) {
    if (RequireSharedSpaces) {
      warning("Cannot dump shared archive while using shared archive");
    }
    UseSharedSpaces = false;
  }
#if INCLUDE_CDS
  // Initialize shared archive paths which could include both base and dynamic archive paths
  // This must be after set_ergonomics_flags() called so flag UseCompressedOops is set properly.
  if (!init_shared_archive_paths()) {
    return JNI_ENOMEM;
  }
#endif  // INCLUDE_CDS
  return JNI_OK;
}

#if INCLUDE_CDS
// Sharing support
// Construct the path to the archive
char* Arguments::get_default_shared_archive_path() {
  char *default_archive_path;
  char jvm_path[JVM_MAXPATHLEN];
  os::jvm_path(jvm_path, sizeof(jvm_path));
  char *end = strrchr(jvm_path, *os::file_separator());
  if (end != NULL) *end = '\0';
  size_t jvm_path_len = strlen(jvm_path);
  size_t file_sep_len = strlen(os::file_separator());
  const size_t len = jvm_path_len + file_sep_len + 20;
  default_archive_path = NEW_C_HEAP_ARRAY(char, len, mtArguments);
  jio_snprintf(default_archive_path, len,
               LP64_ONLY(!UseCompressedOops ? "%s%sclasses_nocoops.jsa":) "%s%sclasses.jsa",
               jvm_path, os::file_separator());
  return default_archive_path;
}

int Arguments::num_archives(const char* archive_path) {
  if (archive_path == NULL) {
    return 0;
  }
  int npaths = 1;
  char* p = (char*)archive_path;
  while (*p != '\0') {
    if (*p == os::path_separator()[0]) {
      npaths++;
    }
    p++;
  }
  return npaths;
}

void Arguments::extract_shared_archive_paths(const char* archive_path,
                                         char** base_archive_path,
                                         char** top_archive_path) {
  char* begin_ptr = (char*)archive_path;
  char* end_ptr = strchr((char*)archive_path, os::path_separator()[0]);
  if (end_ptr == NULL || end_ptr == begin_ptr) {
    vm_exit_during_initialization("Base archive was not specified", archive_path);
  }
  size_t len = end_ptr - begin_ptr;
  char* cur_path = NEW_C_HEAP_ARRAY(char, len + 1, mtInternal);
  strncpy(cur_path, begin_ptr, len);
  cur_path[len] = '\0';
  FileMapInfo::check_archive((const char*)cur_path, true /*is_static*/);
  *base_archive_path = cur_path;

  begin_ptr = ++end_ptr;
  if (*begin_ptr == '\0') {
    vm_exit_during_initialization("Top archive was not specified", archive_path);
  }
  end_ptr = strchr(begin_ptr, '\0');
  assert(end_ptr != NULL, "sanity");
  len = end_ptr - begin_ptr;
  cur_path = NEW_C_HEAP_ARRAY(char, len + 1, mtInternal);
  strncpy(cur_path, begin_ptr, len + 1);
  //cur_path[len] = '\0';
  FileMapInfo::check_archive((const char*)cur_path, false /*is_static*/);
  *top_archive_path = cur_path;
}

bool Arguments::init_shared_archive_paths() {
  if (ArchiveClassesAtExit != NULL) {
    if (DumpSharedSpaces) {
      vm_exit_during_initialization("-XX:ArchiveClassesAtExit cannot be used with -Xshare:dump");
    }
    if (FLAG_SET_CMDLINE(DynamicDumpSharedSpaces, true) != JVMFlag::SUCCESS) {
      return false;
    }
    check_unsupported_dumping_properties();
    SharedDynamicArchivePath = os::strdup_check_oom(ArchiveClassesAtExit, mtArguments);
  } else {
    if (SharedDynamicArchivePath != nullptr) {
      os::free(SharedDynamicArchivePath);
      SharedDynamicArchivePath = nullptr;
    }
  }
  if (SharedArchiveFile == NULL) {
    SharedArchivePath = get_default_shared_archive_path();
  } else {
    int archives = num_archives(SharedArchiveFile);
    if (is_dumping_archive()) {
      if (archives > 1) {
        vm_exit_during_initialization(
          "Cannot have more than 1 archive file specified in -XX:SharedArchiveFile during CDS dumping");
      }
      if (DynamicDumpSharedSpaces) {
        if (os::same_files(SharedArchiveFile, ArchiveClassesAtExit)) {
          vm_exit_during_initialization(
            "Cannot have the same archive file specified for -XX:SharedArchiveFile and -XX:ArchiveClassesAtExit",
            SharedArchiveFile);
        }
      }
    }
    if (!is_dumping_archive()){
      if (archives > 2) {
        vm_exit_during_initialization(
          "Cannot have more than 2 archive files specified in the -XX:SharedArchiveFile option");
      }
      if (archives == 1) {
        char* temp_archive_path = os::strdup_check_oom(SharedArchiveFile, mtArguments);
        bool success =
          FileMapInfo::get_base_archive_name_from_header(temp_archive_path, &SharedArchivePath);
        if (!success) {
          SharedArchivePath = temp_archive_path;
        } else {
          SharedDynamicArchivePath = temp_archive_path;
        }
      } else {
        extract_shared_archive_paths((const char*)SharedArchiveFile,
                                      &SharedArchivePath, &SharedDynamicArchivePath);
      }
    } else { // CDS dumping
      SharedArchivePath = os::strdup_check_oom(SharedArchiveFile, mtArguments);
    }
  }
  return (SharedArchivePath != NULL);
}
#endif // INCLUDE_CDS

#ifndef PRODUCT
// Determine whether LogVMOutput should be implicitly turned on.
static bool use_vm_log() {
  if (LogCompilation || !FLAG_IS_DEFAULT(LogFile) ||
      PrintCompilation || PrintInlining || PrintDependencies || PrintNativeNMethods ||
      PrintDebugInfo || PrintRelocations || PrintNMethods || PrintExceptionHandlers ||
      PrintAssembly || TraceDeoptimization || TraceDependencies ||
      (VerifyDependencies && FLAG_IS_CMDLINE(VerifyDependencies))) {
    return true;
  }

#ifdef COMPILER1
  if (PrintC1Statistics) {
    return true;
  }
#endif // COMPILER1

#ifdef COMPILER2
  if (PrintOptoAssembly || PrintOptoStatistics) {
    return true;
  }
#endif // COMPILER2

  return false;
}

#endif // PRODUCT

bool Arguments::args_contains_vm_options_file_arg(const JavaVMInitArgs* args) {
  for (int index = 0; index < args->nOptions; index++) {
    const JavaVMOption* option = args->options + index;
    const char* tail;
    if (match_option(option, "-XX:VMOptionsFile=", &tail)) {
      return true;
    }
  }
  return false;
}

jint Arguments::insert_vm_options_file(const JavaVMInitArgs* args,
                                       const char* vm_options_file,
                                       const int vm_options_file_pos,
                                       ScopedVMInitArgs* vm_options_file_args,
                                       ScopedVMInitArgs* args_out) {
  jint code = parse_vm_options_file(vm_options_file, vm_options_file_args);
  if (code != JNI_OK) {
    return code;
  }

  if (vm_options_file_args->get()->nOptions < 1) {
    return JNI_OK;
  }

  if (args_contains_vm_options_file_arg(vm_options_file_args->get())) {
    jio_fprintf(defaultStream::error_stream(),
                "A VM options file may not refer to a VM options file. "
                "Specification of '-XX:VMOptionsFile=<file-name>' in the "
                "options file '%s' in options container '%s' is an error.\n",
                vm_options_file_args->vm_options_file_arg(),
                vm_options_file_args->container_name());
    return JNI_EINVAL;
  }

  return args_out->insert(args, vm_options_file_args->get(),
                          vm_options_file_pos);
}

// Expand -XX:VMOptionsFile found in args_in as needed.
// mod_args and args_out parameters may return values as needed.
jint Arguments::expand_vm_options_as_needed(const JavaVMInitArgs* args_in,
                                            ScopedVMInitArgs* mod_args,
                                            JavaVMInitArgs** args_out) {
  jint code = match_special_option_and_act(args_in, mod_args);
  if (code != JNI_OK) {
    return code;
  }

  if (mod_args->is_set()) {
    // args_in contains -XX:VMOptionsFile and mod_args contains the
    // original options from args_in along with the options expanded
    // from the VMOptionsFile. Return a short-hand to the caller.
    *args_out = mod_args->get();
  } else {
    *args_out = (JavaVMInitArgs *)args_in;  // no changes so use args_in
  }
  return JNI_OK;
}

jint Arguments::match_special_option_and_act(const JavaVMInitArgs* args,
                                             ScopedVMInitArgs* args_out) {
  // Remaining part of option string
  const char* tail;
  ScopedVMInitArgs vm_options_file_args(args_out->container_name());

  for (int index = 0; index < args->nOptions; index++) {
    const JavaVMOption* option = args->options + index;
    if (match_option(option, "-XX:Flags=", &tail)) {
      Arguments::set_jvm_flags_file(tail);
      continue;
    }
    if (match_option(option, "-XX:VMOptionsFile=", &tail)) {
      if (vm_options_file_args.found_vm_options_file_arg()) {
        jio_fprintf(defaultStream::error_stream(),
                    "The option '%s' is already specified in the options "
                    "container '%s' so the specification of '%s' in the "
                    "same options container is an error.\n",
                    vm_options_file_args.vm_options_file_arg(),
                    vm_options_file_args.container_name(),
                    option->optionString);
        return JNI_EINVAL;
      }
      vm_options_file_args.set_vm_options_file_arg(option->optionString);
      // If there's a VMOptionsFile, parse that
      jint code = insert_vm_options_file(args, tail, index,
                                         &vm_options_file_args, args_out);
      if (code != JNI_OK) {
        return code;
      }
      args_out->set_vm_options_file_arg(vm_options_file_args.vm_options_file_arg());
      if (args_out->is_set()) {
        // The VMOptions file inserted some options so switch 'args'
        // to the new set of options, and continue processing which
        // preserves "last option wins" semantics.
        args = args_out->get();
        // The first option from the VMOptionsFile replaces the
        // current option.  So we back track to process the
        // replacement option.
        index--;
      }
      continue;
    }
    if (match_option(option, "-XX:+PrintVMOptions")) {
      PrintVMOptions = true;
      continue;
    }
    if (match_option(option, "-XX:-PrintVMOptions")) {
      PrintVMOptions = false;
      continue;
    }
    if (match_option(option, "-XX:+IgnoreUnrecognizedVMOptions")) {
      IgnoreUnrecognizedVMOptions = true;
      continue;
    }
    if (match_option(option, "-XX:-IgnoreUnrecognizedVMOptions")) {
      IgnoreUnrecognizedVMOptions = false;
      continue;
    }
    if (match_option(option, "-XX:+PrintFlagsInitial")) {
      JVMFlag::printFlags(tty, false);
      vm_exit(0);
    }

#ifndef PRODUCT
    if (match_option(option, "-XX:+PrintFlagsWithComments")) {
      JVMFlag::printFlags(tty, true);
      vm_exit(0);
    }
#endif
  }
  return JNI_OK;
}

static void print_options(const JavaVMInitArgs *args) {
  const char* tail;
  for (int index = 0; index < args->nOptions; index++) {
    const JavaVMOption *option = args->options + index;
    if (match_option(option, "-XX:", &tail)) {
      logOption(tail);
    }
  }
}

bool Arguments::handle_deprecated_print_gc_flags() {
  if (PrintGC) {
    log_warning(gc)("-XX:+PrintGC is deprecated. Will use -Xlog:gc instead.");
  }
  if (PrintGCDetails) {
    log_warning(gc)("-XX:+PrintGCDetails is deprecated. Will use -Xlog:gc* instead.");
  }

  if (_legacyGCLogging.lastFlag == 2) {
    // -Xloggc was used to specify a filename
    const char* gc_conf = PrintGCDetails ? "gc*" : "gc";

    LogTarget(Error, logging) target;
    LogStream errstream(target);
    return LogConfiguration::parse_log_arguments(_legacyGCLogging.file, gc_conf, NULL, NULL, &errstream);
  } else if (PrintGC || PrintGCDetails || (_legacyGCLogging.lastFlag == 1)) {
    LogConfiguration::configure_stdout(LogLevel::Info, !PrintGCDetails, LOG_TAGS(gc));
  }
  return true;
}

static void apply_debugger_ergo() {
  if (ReplayCompiles) {
    FLAG_SET_ERGO_IF_DEFAULT(UseDebuggerErgo, true);
  }

  if (UseDebuggerErgo) {
    // Turn on sub-flags
    FLAG_SET_ERGO_IF_DEFAULT(UseDebuggerErgo1, true);
    FLAG_SET_ERGO_IF_DEFAULT(UseDebuggerErgo2, true);
  }

  if (UseDebuggerErgo2) {
    // Debugging with limited number of CPUs
    FLAG_SET_ERGO_IF_DEFAULT(UseNUMA, false);
    FLAG_SET_ERGO_IF_DEFAULT(ConcGCThreads, 1);
    FLAG_SET_ERGO_IF_DEFAULT(ParallelGCThreads, 1);
    FLAG_SET_ERGO_IF_DEFAULT(CICompilerCount, 2);
  }
}

// Parse entry point called from JNI_CreateJavaVM

jint Arguments::parse(const JavaVMInitArgs* initial_cmd_args) {
  assert(verify_special_jvm_flags(false), "deprecated and obsolete flag table inconsistent");
  JVMFlag::check_all_flag_declarations();

  // If flag "-XX:Flags=flags-file" is used it will be the first option to be processed.
  const char* hotspotrc = ".hotspotrc";
  bool settings_file_specified = false;
  bool needs_hotspotrc_warning = false;
  ScopedVMInitArgs initial_vm_options_args("");
  ScopedVMInitArgs initial_java_tool_options_args("env_var='JAVA_TOOL_OPTIONS'");
  ScopedVMInitArgs initial_java_options_args("env_var='_JAVA_OPTIONS'");

  // Pointers to current working set of containers
  JavaVMInitArgs* cur_cmd_args;
  JavaVMInitArgs* cur_vm_options_args;
  JavaVMInitArgs* cur_java_options_args;
  JavaVMInitArgs* cur_java_tool_options_args;

  // Containers for modified/expanded options
  ScopedVMInitArgs mod_cmd_args("cmd_line_args");
  ScopedVMInitArgs mod_vm_options_args("vm_options_args");
  ScopedVMInitArgs mod_java_tool_options_args("env_var='JAVA_TOOL_OPTIONS'");
  ScopedVMInitArgs mod_java_options_args("env_var='_JAVA_OPTIONS'");


  jint code =
      parse_java_tool_options_environment_variable(&initial_java_tool_options_args);
  if (code != JNI_OK) {
    return code;
  }

  code = parse_java_options_environment_variable(&initial_java_options_args);
  if (code != JNI_OK) {
    return code;
  }

  // Parse the options in the /java.base/jdk/internal/vm/options resource, if present
  char *vmoptions = ClassLoader::lookup_vm_options();
  if (vmoptions != NULL) {
    code = parse_options_buffer("vm options resource", vmoptions, strlen(vmoptions), &initial_vm_options_args);
    FREE_C_HEAP_ARRAY(char, vmoptions);
    if (code != JNI_OK) {
      return code;
    }
  }

  code = expand_vm_options_as_needed(initial_java_tool_options_args.get(),
                                     &mod_java_tool_options_args,
                                     &cur_java_tool_options_args);
  if (code != JNI_OK) {
    return code;
  }

  code = expand_vm_options_as_needed(initial_cmd_args,
                                     &mod_cmd_args,
                                     &cur_cmd_args);
  if (code != JNI_OK) {
    return code;
  }

  code = expand_vm_options_as_needed(initial_java_options_args.get(),
                                     &mod_java_options_args,
                                     &cur_java_options_args);
  if (code != JNI_OK) {
    return code;
  }

  code = expand_vm_options_as_needed(initial_vm_options_args.get(),
                                     &mod_vm_options_args,
                                     &cur_vm_options_args);
  if (code != JNI_OK) {
    return code;
  }

  const char* flags_file = Arguments::get_jvm_flags_file();
  settings_file_specified = (flags_file != NULL);

  if (IgnoreUnrecognizedVMOptions) {
    cur_cmd_args->ignoreUnrecognized = true;
    cur_java_tool_options_args->ignoreUnrecognized = true;
    cur_java_options_args->ignoreUnrecognized = true;
  }

  // Parse specified settings file
  if (settings_file_specified) {
    if (!process_settings_file(flags_file, true,
                               cur_cmd_args->ignoreUnrecognized)) {
      return JNI_EINVAL;
    }
  } else {
#ifdef ASSERT
    // Parse default .hotspotrc settings file
    if (!process_settings_file(".hotspotrc", false,
                               cur_cmd_args->ignoreUnrecognized)) {
      return JNI_EINVAL;
    }
#else
    struct stat buf;
    if (os::stat(hotspotrc, &buf) == 0) {
      needs_hotspotrc_warning = true;
    }
#endif
  }

  if (PrintVMOptions) {
    print_options(cur_java_tool_options_args);
    print_options(cur_cmd_args);
    print_options(cur_java_options_args);
  }

  // Parse JavaVMInitArgs structure passed in, as well as JAVA_TOOL_OPTIONS and _JAVA_OPTIONS
  jint result = parse_vm_init_args(cur_vm_options_args,
                                   cur_java_tool_options_args,
                                   cur_java_options_args,
                                   cur_cmd_args);

  if (result != JNI_OK) {
    return result;
  }

  // Delay warning until here so that we've had a chance to process
  // the -XX:-PrintWarnings flag
  if (needs_hotspotrc_warning) {
    warning("%s file is present but has been ignored.  "
            "Run with -XX:Flags=%s to load the file.",
            hotspotrc, hotspotrc);
  }

  if (needs_module_property_warning) {
    warning("Ignoring system property options whose names match the '-Djdk.module.*'."
            " names that are reserved for internal use.");
  }

#if defined(_ALLBSD_SOURCE) || defined(AIX)  // UseLargePages is not yet supported on BSD and AIX.
  UNSUPPORTED_OPTION(UseLargePages);
#endif

#if defined(AIX)
  UNSUPPORTED_OPTION_NULL(AllocateHeapAt);
#endif

#ifndef PRODUCT
  if (TraceBytecodesAt != 0) {
    TraceBytecodes = true;
  }
  if (CountCompiledCalls) {
    if (UseCounterDecay) {
      warning("UseCounterDecay disabled because CountCalls is set");
      UseCounterDecay = false;
    }
  }
#endif // PRODUCT

  if (ScavengeRootsInCode == 0) {
    if (!FLAG_IS_DEFAULT(ScavengeRootsInCode)) {
      warning("Forcing ScavengeRootsInCode non-zero");
    }
    ScavengeRootsInCode = 1;
  }

  if (!handle_deprecated_print_gc_flags()) {
    return JNI_EINVAL;
  }

  // Set object alignment values.
  set_object_alignment();

#if !INCLUDE_CDS
  if (DumpSharedSpaces || RequireSharedSpaces) {
    jio_fprintf(defaultStream::error_stream(),
      "Shared spaces are not supported in this VM\n");
    return JNI_ERR;
  }
  if (DumpLoadedClassList != NULL) {
    jio_fprintf(defaultStream::error_stream(),
      "DumpLoadedClassList is not supported in this VM\n");
    return JNI_ERR;
  }
  if ((UseSharedSpaces && FLAG_IS_CMDLINE(UseSharedSpaces)) ||
      log_is_enabled(Info, cds)) {
    warning("Shared spaces are not supported in this VM");
    FLAG_SET_DEFAULT(UseSharedSpaces, false);
    LogConfiguration::configure_stdout(LogLevel::Off, true, LOG_TAGS(cds));
  }
  no_shared_spaces("CDS Disabled");
#endif // INCLUDE_CDS

#if INCLUDE_NMT
  // Verify NMT arguments
  const NMT_TrackingLevel lvl = NMTUtil::parse_tracking_level(NativeMemoryTracking);
  if (lvl == NMT_unknown) {
    jio_fprintf(defaultStream::error_stream(),
                "Syntax error, expecting -XX:NativeMemoryTracking=[off|summary|detail]", NULL);
    return JNI_ERR;
  }
  if (PrintNMTStatistics && lvl == NMT_off) {
    warning("PrintNMTStatistics is disabled, because native memory tracking is not enabled");
    FLAG_SET_DEFAULT(PrintNMTStatistics, false);
  }
#else
  if (!FLAG_IS_DEFAULT(NativeMemoryTracking) || PrintNMTStatistics) {
    warning("Native Memory Tracking is not supported in this VM");
    FLAG_SET_DEFAULT(NativeMemoryTracking, "off");
    FLAG_SET_DEFAULT(PrintNMTStatistics, false);
  }
#endif // INCLUDE_NMT

  if (TraceDependencies && VerifyDependencies) {
    if (!FLAG_IS_DEFAULT(TraceDependencies)) {
      warning("TraceDependencies results may be inflated by VerifyDependencies");
    }
  }

  apply_debugger_ergo();

  if (log_is_enabled(Info, arguments)) {
    LogStream st(Log(arguments)::info());
    Arguments::print_on(&st);
  }

  return JNI_OK;
}

jint Arguments::apply_ergo() {
  // Set flags based on ergonomics.
  jint result = set_ergonomics_flags();
  if (result != JNI_OK) return result;

  // Set heap size based on available physical memory
  set_heap_size();

  GCConfig::arguments()->initialize();

  result = set_shared_spaces_flags_and_archive_paths();
  if (result != JNI_OK) return result;

  // Initialize Metaspace flags and alignments
  Metaspace::ergo_initialize();

  if (!StringDedup::ergo_initialize()) {
    return JNI_EINVAL;
  }

  // Set compiler flags after GC is selected and GC specific
  // flags (LoopStripMiningIter) are set.
  CompilerConfig::ergo_initialize();

  // Set bytecode rewriting flags
  set_bytecode_flags();

  // Set flags if aggressive optimization flags are enabled
  jint code = set_aggressive_opts_flags();
  if (code != JNI_OK) {
    return code;
  }

#ifdef ZERO
  // Clear flags not supported on zero.
  FLAG_SET_DEFAULT(ProfileInterpreter, false);
<<<<<<< HEAD
  FLAG_SET_DEFAULT(UseBiasedLocking, false);
=======
>>>>>>> 6d1d4d52

  if (LogTouchedMethods) {
    warning("LogTouchedMethods is not supported for Zero");
    FLAG_SET_DEFAULT(LogTouchedMethods, false);
  }
#endif // ZERO

  if (PrintAssembly && FLAG_IS_DEFAULT(DebugNonSafepoints)) {
    warning("PrintAssembly is enabled; turning on DebugNonSafepoints to gain additional output");
    DebugNonSafepoints = true;
  }

  if (FLAG_IS_CMDLINE(CompressedClassSpaceSize) && !UseCompressedClassPointers) {
    warning("Setting CompressedClassSpaceSize has no effect when compressed class pointers are not used");
  }

  // Treat the odd case where local verification is enabled but remote
  // verification is not as if both were enabled.
  if (BytecodeVerificationLocal && !BytecodeVerificationRemote) {
    log_info(verification)("Turning on remote verification because local verification is on");
    FLAG_SET_DEFAULT(BytecodeVerificationRemote, true);
  }

#ifndef PRODUCT
  if (!LogVMOutput && FLAG_IS_DEFAULT(LogVMOutput)) {
    if (use_vm_log()) {
      LogVMOutput = true;
    }
  }
#endif // PRODUCT

  if (PrintCommandLineFlags) {
    JVMFlag::printSetFlags(tty);
  }

#ifdef COMPILER2
  if (!FLAG_IS_DEFAULT(EnableVectorSupport) && !EnableVectorSupport) {
    if (!FLAG_IS_DEFAULT(EnableVectorReboxing) && EnableVectorReboxing) {
      warning("Disabling EnableVectorReboxing since EnableVectorSupport is turned off.");
    }
    FLAG_SET_DEFAULT(EnableVectorReboxing, false);

    if (!FLAG_IS_DEFAULT(EnableVectorAggressiveReboxing) && EnableVectorAggressiveReboxing) {
      if (!EnableVectorReboxing) {
        warning("Disabling EnableVectorAggressiveReboxing since EnableVectorReboxing is turned off.");
      } else {
        warning("Disabling EnableVectorAggressiveReboxing since EnableVectorSupport is turned off.");
      }
    }
    FLAG_SET_DEFAULT(EnableVectorAggressiveReboxing, false);

    if (!FLAG_IS_DEFAULT(UseVectorStubs) && UseVectorStubs) {
      warning("Disabling UseVectorStubs since EnableVectorSupport is turned off.");
    }
    FLAG_SET_DEFAULT(UseVectorStubs, false);
  }
#endif // COMPILER2

  if (FLAG_IS_CMDLINE(DiagnoseSyncOnValueBasedClasses)) {
    if (DiagnoseSyncOnValueBasedClasses == ObjectSynchronizer::LOG_WARNING && !log_is_enabled(Info, valuebasedclasses)) {
      LogConfiguration::configure_stdout(LogLevel::Info, true, LOG_TAGS(valuebasedclasses));
    }
  }
  return JNI_OK;
}

jint Arguments::adjust_after_os() {
  if (UseNUMA) {
    if (UseParallelGC) {
      if (FLAG_IS_DEFAULT(MinHeapDeltaBytes)) {
         FLAG_SET_DEFAULT(MinHeapDeltaBytes, 64*M);
      }
    }
  }
  return JNI_OK;
}

int Arguments::PropertyList_count(SystemProperty* pl) {
  int count = 0;
  while(pl != NULL) {
    count++;
    pl = pl->next();
  }
  return count;
}

// Return the number of readable properties.
int Arguments::PropertyList_readable_count(SystemProperty* pl) {
  int count = 0;
  while(pl != NULL) {
    if (pl->is_readable()) {
      count++;
    }
    pl = pl->next();
  }
  return count;
}

const char* Arguments::PropertyList_get_value(SystemProperty *pl, const char* key) {
  assert(key != NULL, "just checking");
  SystemProperty* prop;
  for (prop = pl; prop != NULL; prop = prop->next()) {
    if (strcmp(key, prop->key()) == 0) return prop->value();
  }
  return NULL;
}

// Return the value of the requested property provided that it is a readable property.
const char* Arguments::PropertyList_get_readable_value(SystemProperty *pl, const char* key) {
  assert(key != NULL, "just checking");
  SystemProperty* prop;
  // Return the property value if the keys match and the property is not internal or
  // it's the special internal property "jdk.boot.class.path.append".
  for (prop = pl; prop != NULL; prop = prop->next()) {
    if (strcmp(key, prop->key()) == 0) {
      if (!prop->internal()) {
        return prop->value();
      } else if (strcmp(key, "jdk.boot.class.path.append") == 0) {
        return prop->value();
      } else {
        // Property is internal and not jdk.boot.class.path.append so return NULL.
        return NULL;
      }
    }
  }
  return NULL;
}

const char* Arguments::PropertyList_get_key_at(SystemProperty *pl, int index) {
  int count = 0;
  const char* ret_val = NULL;

  while(pl != NULL) {
    if(count >= index) {
      ret_val = pl->key();
      break;
    }
    count++;
    pl = pl->next();
  }

  return ret_val;
}

char* Arguments::PropertyList_get_value_at(SystemProperty* pl, int index) {
  int count = 0;
  char* ret_val = NULL;

  while(pl != NULL) {
    if(count >= index) {
      ret_val = pl->value();
      break;
    }
    count++;
    pl = pl->next();
  }

  return ret_val;
}

void Arguments::PropertyList_add(SystemProperty** plist, SystemProperty *new_p) {
  SystemProperty* p = *plist;
  if (p == NULL) {
    *plist = new_p;
  } else {
    while (p->next() != NULL) {
      p = p->next();
    }
    p->set_next(new_p);
  }
}

void Arguments::PropertyList_add(SystemProperty** plist, const char* k, const char* v,
                                 bool writeable, bool internal) {
  if (plist == NULL)
    return;

  SystemProperty* new_p = new SystemProperty(k, v, writeable, internal);
  PropertyList_add(plist, new_p);
}

void Arguments::PropertyList_add(SystemProperty *element) {
  PropertyList_add(&_system_properties, element);
}

// This add maintains unique property key in the list.
void Arguments::PropertyList_unique_add(SystemProperty** plist, const char* k, const char* v,
                                        PropertyAppendable append, PropertyWriteable writeable,
                                        PropertyInternal internal) {
  if (plist == NULL)
    return;

  // If property key exists and is writeable, then update with new value.
  // Trying to update a non-writeable property is silently ignored.
  SystemProperty* prop;
  for (prop = *plist; prop != NULL; prop = prop->next()) {
    if (strcmp(k, prop->key()) == 0) {
      if (append == AppendProperty) {
        prop->append_writeable_value(v);
      } else {
        prop->set_writeable_value(v);
      }
      return;
    }
  }

  PropertyList_add(plist, k, v, writeable == WriteableProperty, internal == InternalProperty);
}

// Copies src into buf, replacing "%%" with "%" and "%p" with pid
// Returns true if all of the source pointed by src has been copied over to
// the destination buffer pointed by buf. Otherwise, returns false.
// Notes:
// 1. If the length (buflen) of the destination buffer excluding the
// NULL terminator character is not long enough for holding the expanded
// pid characters, it also returns false instead of returning the partially
// expanded one.
// 2. The passed in "buflen" should be large enough to hold the null terminator.
bool Arguments::copy_expand_pid(const char* src, size_t srclen,
                                char* buf, size_t buflen) {
  const char* p = src;
  char* b = buf;
  const char* src_end = &src[srclen];
  char* buf_end = &buf[buflen - 1];

  while (p < src_end && b < buf_end) {
    if (*p == '%') {
      switch (*(++p)) {
      case '%':         // "%%" ==> "%"
        *b++ = *p++;
        break;
      case 'p':  {       //  "%p" ==> current process id
        // buf_end points to the character before the last character so
        // that we could write '\0' to the end of the buffer.
        size_t buf_sz = buf_end - b + 1;
        int ret = jio_snprintf(b, buf_sz, "%d", os::current_process_id());

        // if jio_snprintf fails or the buffer is not long enough to hold
        // the expanded pid, returns false.
        if (ret < 0 || ret >= (int)buf_sz) {
          return false;
        } else {
          b += ret;
          assert(*b == '\0', "fail in copy_expand_pid");
          if (p == src_end && b == buf_end + 1) {
            // reach the end of the buffer.
            return true;
          }
        }
        p++;
        break;
      }
      default :
        *b++ = '%';
      }
    } else {
      *b++ = *p++;
    }
  }
  *b = '\0';
  return (p == src_end); // return false if not all of the source was copied
}<|MERGE_RESOLUTION|>--- conflicted
+++ resolved
@@ -4024,10 +4024,6 @@
 #ifdef ZERO
   // Clear flags not supported on zero.
   FLAG_SET_DEFAULT(ProfileInterpreter, false);
-<<<<<<< HEAD
-  FLAG_SET_DEFAULT(UseBiasedLocking, false);
-=======
->>>>>>> 6d1d4d52
 
   if (LogTouchedMethods) {
     warning("LogTouchedMethods is not supported for Zero");
