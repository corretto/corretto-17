/*
 * Copyright (c) 2013, 2021, Red Hat, Inc. All rights reserved.
 * Copyright Amazon.com Inc. or its affiliates. All Rights Reserved.
 * DO NOT ALTER OR REMOVE COPYRIGHT NOTICES OR THIS FILE HEADER.
 *
 * This code is free software; you can redistribute it and/or modify it
 * under the terms of the GNU General Public License version 2 only, as
 * published by the Free Software Foundation.
 *
 * This code is distributed in the hope that it will be useful, but WITHOUT
 * ANY WARRANTY; without even the implied warranty of MERCHANTABILITY or
 * FITNESS FOR A PARTICULAR PURPOSE.  See the GNU General Public License
 * version 2 for more details (a copy is included in the LICENSE file that
 * accompanied this code).
 *
 * You should have received a copy of the GNU General Public License version
 * 2 along with this work; if not, write to the Free Software Foundation,
 * Inc., 51 Franklin St, Fifth Floor, Boston, MA 02110-1301 USA.
 *
 * Please contact Oracle, 500 Oracle Parkway, Redwood Shores, CA 94065 USA
 * or visit www.oracle.com if you need additional information or have any
 * questions.
 *
 */

#ifndef SHARE_GC_SHENANDOAH_SHENANDOAHCONTROLTHREAD_HPP
#define SHARE_GC_SHENANDOAH_SHENANDOAHCONTROLTHREAD_HPP

#include "gc/shared/gcCause.hpp"
#include "gc/shared/concurrentGCThread.hpp"
#include "gc/shenandoah/shenandoahGC.hpp"
#include "gc/shenandoah/shenandoahHeap.hpp"
#include "gc/shenandoah/shenandoahPadding.hpp"
#include "gc/shenandoah/shenandoahSharedVariables.hpp"
#include "runtime/task.hpp"
#include "utilities/ostream.hpp"

// Periodic task is useful for doing asynchronous things that do not require (heap) locks,
// or synchronization with other parts of collector. These could run even when ShenandoahConcurrentThread
// is busy driving the GC cycle.
class ShenandoahPeriodicTask : public PeriodicTask {
private:
  ShenandoahControlThread* _thread;
public:
  ShenandoahPeriodicTask(ShenandoahControlThread* thread) :
          PeriodicTask(100), _thread(thread) {}
  virtual void task();
};

// Periodic task to notify blocked paced waiters.
class ShenandoahPeriodicPacerNotify : public PeriodicTask {
public:
  ShenandoahPeriodicPacerNotify() : PeriodicTask(PeriodicTask::min_interval) {}
  virtual void task();
};

class ShenandoahControlThread: public ConcurrentGCThread {
  friend class VMStructs;

private:
  // While we could have a single lock for these, it may risk unblocking
  // GC waiters when alloc failure GC cycle finishes. We want instead
  // to make complete explicit cycle for demanding customers.
  Monitor _alloc_failure_waiters_lock;
  Monitor _gc_waiters_lock;
  Monitor _control_lock;
  Monitor _regulator_lock;
  ShenandoahPeriodicTask _periodic_task;
  ShenandoahPeriodicPacerNotify _periodic_pacer_notify_task;

public:
  typedef enum {
    none,
    concurrent_normal,
    stw_degenerated,
    stw_full,
    bootstrapping_old,
    servicing_old
  } GCMode;

  void run_service();
  void stop_service();

  size_t get_gc_id();

private:
  ShenandoahSharedFlag _allow_old_preemption;
  ShenandoahSharedFlag _preemption_requested;
  ShenandoahSharedFlag _gc_requested;
  ShenandoahSharedFlag _alloc_failure_gc;
  ShenandoahSharedFlag _graceful_shutdown;
  ShenandoahSharedFlag _do_counters_update;
  ShenandoahSharedFlag _force_counters_update;
  GCCause::Cause       _requested_gc_cause;
  ShenandoahGenerationType _requested_generation;
  ShenandoahGC::ShenandoahDegenPoint _degen_point;
  ShenandoahGeneration* _degen_generation;

  shenandoah_padding(0);
  volatile size_t _allocs_seen;
  shenandoah_padding(1);
  volatile size_t _gc_id;
  shenandoah_padding(2);
  volatile GCMode _mode;
  shenandoah_padding(3);

  // Returns true if the cycle has been cancelled or degenerated.
  bool check_cancellation_or_degen(ShenandoahGC::ShenandoahDegenPoint point);

  // Returns true if the old generation marking completed (i.e., final mark executed for old generation).
  bool resume_concurrent_old_cycle(ShenandoahGeneration* generation, GCCause::Cause cause);
  void service_concurrent_cycle(ShenandoahGeneration* generation, GCCause::Cause cause, bool reset_old_bitmap_specially);
  void service_stw_full_cycle(GCCause::Cause cause);

  // Return true if degenerated cycle finishes normally.  Return false if the degenerated cycle transformed itself
  // into a full GC.
  bool service_stw_degenerated_cycle(GCCause::Cause cause, ShenandoahGC::ShenandoahDegenPoint point);
  void service_uncommit(double shrink_before, size_t shrink_until);

  // Return true if setting the flag which indicates allocation failure succeeds.
  bool try_set_alloc_failure_gc();
  // Notify threads waiting for GC to complete.
  void notify_alloc_failure_waiters();
  // True if allocation failure flag has been set.
  bool is_alloc_failure_gc();

  void reset_gc_id();
  void update_gc_id();

  void notify_gc_waiters();

  // Handle GC request.
  // Blocks until GC is over.
  void handle_requested_gc(GCCause::Cause cause);

  bool is_explicit_gc(GCCause::Cause cause) const;
  bool is_implicit_gc(GCCause::Cause cause) const;

  // Returns true if the old generation marking was interrupted to allow a young cycle.
  bool preempt_old_marking(ShenandoahGenerationType generation);

  // Returns true if the soft maximum heap has been changed using management APIs.
  bool check_soft_max_changed() const;

  void process_phase_timings(const ShenandoahHeap* heap);

public:
  // Constructor
  ShenandoahControlThread();
  ~ShenandoahControlThread();

  // Handle allocation failure from normal allocation.
  // Blocks until memory is available.
  void handle_alloc_failure(ShenandoahAllocRequest& req);

  // Handle allocation failure from evacuation path.
  // Optionally blocks while collector is handling the failure.
  void handle_alloc_failure_evac(size_t words);

  void request_gc(GCCause::Cause cause);
  // Return true if the request to start a concurrent GC for the given generation succeeded.
  bool request_concurrent_gc(ShenandoahGenerationType generation);

  void handle_counters_update();
  void handle_force_counters_update();
  void set_forced_counters_update(bool value);

  void notify_heap_changed();

  void pacing_notify_alloc(size_t words);

  void start();
  void prepare_for_graceful_shutdown();
  bool in_graceful_shutdown();
<<<<<<< HEAD

  char* name() const { return (char*)"ShenandoahControlThread";}

  // Printing
  void print_on(outputStream* st) const;
  void print() const;

  void service_concurrent_normal_cycle(const ShenandoahHeap* heap,
                                       const ShenandoahGenerationType generation,
                                       GCCause::Cause cause);

  void service_concurrent_old_cycle(const ShenandoahHeap* heap,
                                    GCCause::Cause &cause);

  void set_gc_mode(GCMode new_mode);
  GCMode gc_mode() {
    return _mode;
  }

  static ShenandoahGenerationType select_global_generation();

 private:
  static const char* gc_mode_name(GCMode mode);
  void notify_control_thread();

  void service_concurrent_cycle(const ShenandoahHeap* heap,
                                ShenandoahGeneration* generation,
                                GCCause::Cause &cause,
                                bool do_old_gc_bootstrap);

=======
>>>>>>> 2745ef4c
};

#endif // SHARE_GC_SHENANDOAH_SHENANDOAHCONTROLTHREAD_HPP<|MERGE_RESOLUTION|>--- conflicted
+++ resolved
@@ -172,13 +172,6 @@
   void start();
   void prepare_for_graceful_shutdown();
   bool in_graceful_shutdown();
-<<<<<<< HEAD
-
-  char* name() const { return (char*)"ShenandoahControlThread";}
-
-  // Printing
-  void print_on(outputStream* st) const;
-  void print() const;
 
   void service_concurrent_normal_cycle(const ShenandoahHeap* heap,
                                        const ShenandoahGenerationType generation,
@@ -203,8 +196,6 @@
                                 GCCause::Cause &cause,
                                 bool do_old_gc_bootstrap);
 
-=======
->>>>>>> 2745ef4c
 };
 
 #endif // SHARE_GC_SHENANDOAH_SHENANDOAHCONTROLTHREAD_HPP