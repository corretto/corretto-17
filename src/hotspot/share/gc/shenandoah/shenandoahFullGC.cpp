--- conflicted
+++ resolved
@@ -369,15 +369,10 @@
     // Object fits into current region, record new location, if object does not move:
     assert(_compact_point + obj_size <= _to_region->end(), "must fit");
     shenandoah_assert_not_forwarded(NULL, p);
-<<<<<<< HEAD
-    _preserved_marks->push_if_necessary(p, p->mark());
-    SlidingForwarding::forward_to<ALT_FWD>(p, cast_to_oop(_compact_point));
-=======
     if (_compact_point != cast_from_oop<HeapWord*>(p)) {
       _preserved_marks->push_if_necessary(p, p->mark());
-      p->forward_to(cast_to_oop(_compact_point));
-    }
->>>>>>> c899daa8
+      SlidingForwarding::forward_to<ALT_FWD>(p, cast_to_oop(_compact_point));
+    }
     _compact_point += obj_size;
   }
 };
@@ -901,12 +896,8 @@
     size_t size = (size_t)p->size();
     if (SlidingForwarding::is_forwarded(p)) {
       HeapWord* compact_from = cast_from_oop<HeapWord*>(p);
-<<<<<<< HEAD
       HeapWord* compact_to = cast_from_oop<HeapWord*>(SlidingForwarding::forwardee<ALT_FWD>(p));
-=======
-      HeapWord* compact_to = cast_from_oop<HeapWord*>(p->forwardee());
       assert(compact_from != compact_to, "Forwarded object should move");
->>>>>>> c899daa8
       Copy::aligned_conjoint_words(compact_from, compact_to, size);
       oop new_obj = cast_to_oop(compact_to);
       new_obj->init_mark();
