/*
 * Copyright (c) 2013, 2021, Red Hat, Inc. All rights reserved.
 * Copyright Amazon.com Inc. or its affiliates. All Rights Reserved.
 * DO NOT ALTER OR REMOVE COPYRIGHT NOTICES OR THIS FILE HEADER.
 *
 * This code is free software; you can redistribute it and/or modify it
 * under the terms of the GNU General Public License version 2 only, as
 * published by the Free Software Foundation.
 *
 * This code is distributed in the hope that it will be useful, but WITHOUT
 * ANY WARRANTY; without even the implied warranty of MERCHANTABILITY or
 * FITNESS FOR A PARTICULAR PURPOSE.  See the GNU General Public License
 * version 2 for more details (a copy is included in the LICENSE file that
 * accompanied this code).
 *
 * You should have received a copy of the GNU General Public License version
 * 2 along with this work; if not, write to the Free Software Foundation,
 * Inc., 51 Franklin St, Fifth Floor, Boston, MA 02110-1301 USA.
 *
 * Please contact Oracle, 500 Oracle Parkway, Redwood Shores, CA 94065 USA
 * or visit www.oracle.com if you need additional information or have any
 * questions.
 *
 */

#ifndef SHARE_GC_SHENANDOAH_SHENANDOAHHEAP_HPP
#define SHARE_GC_SHENANDOAH_SHENANDOAHHEAP_HPP

#include "gc/shared/ageTable.hpp"
#include "gc/shared/markBitMap.hpp"
#include "gc/shared/softRefPolicy.hpp"
#include "gc/shared/collectedHeap.hpp"
#include "gc/shenandoah/shenandoahAgeCensus.hpp"
#include "gc/shenandoah/heuristics/shenandoahSpaceInfo.hpp"
#include "gc/shenandoah/shenandoahAsserts.hpp"
#include "gc/shenandoah/shenandoahAllocRequest.hpp"
#include "gc/shenandoah/shenandoahAsserts.hpp"
#include "gc/shenandoah/shenandoahLock.hpp"
#include "gc/shenandoah/shenandoahEvacOOMHandler.hpp"
#include "gc/shenandoah/shenandoahEvacTracker.hpp"
#include "gc/shenandoah/shenandoahGenerationType.hpp"
#include "gc/shenandoah/shenandoahMmuTracker.hpp"
#include "gc/shenandoah/shenandoahPadding.hpp"
#include "gc/shenandoah/shenandoahScanRemembered.hpp"
#include "gc/shenandoah/shenandoahSharedVariables.hpp"
#include "gc/shenandoah/shenandoahUnload.hpp"
#include "memory/metaspace.hpp"
#include "services/memoryManager.hpp"
#include "utilities/globalDefinitions.hpp"
#include "utilities/stack.hpp"

class ConcurrentGCTimer;
class ObjectIterateScanRootClosure;
class PLAB;
class ShenandoahCollectorPolicy;
class ShenandoahControlThread;
class ShenandoahRegulatorThread;
class ShenandoahGCSession;
class ShenandoahGCStateResetter;
class ShenandoahGeneration;
class ShenandoahYoungGeneration;
class ShenandoahOldGeneration;
class ShenandoahHeuristics;
class ShenandoahOldHeuristics;
class ShenandoahYoungHeuristics;
class ShenandoahMarkingContext;
class ShenandoahPhaseTimings;
class ShenandoahHeap;
class ShenandoahHeapRegion;
class ShenandoahHeapRegionClosure;
class ShenandoahCollectionSet;
class ShenandoahFreeSet;
class ShenandoahConcurrentMark;
class ShenandoahFullGC;
class ShenandoahMemoryManager;
class ShenandoahMode;
class ShenandoahMonitoringSupport;
class ShenandoahPacer;
class ShenandoahReferenceProcessor;
class ShenandoahVerifier;
class ShenandoahWorkGang;
class VMStructs;

// Used for buffering per-region liveness data.
// Needed since ShenandoahHeapRegion uses atomics to update liveness.
// The ShenandoahHeap array has max-workers elements, each of which is an array of
// uint16_t * max_regions. The choice of uint16_t is not accidental:
// there is a tradeoff between static/dynamic footprint that translates
// into cache pressure (which is already high during marking), and
// too many atomic updates. uint32_t is too large, uint8_t is too small.
typedef uint16_t ShenandoahLiveData;
#define SHENANDOAH_LIVEDATA_MAX ((ShenandoahLiveData)-1)

class ShenandoahRegionIterator : public StackObj {
private:
  ShenandoahHeap* _heap;

  shenandoah_padding(0);
  volatile size_t _index;
  shenandoah_padding(1);

  // No implicit copying: iterators should be passed by reference to capture the state
  NONCOPYABLE(ShenandoahRegionIterator);

public:
  ShenandoahRegionIterator();
  ShenandoahRegionIterator(ShenandoahHeap* heap);

  // Reset iterator to default state
  void reset();

  // Returns next region, or NULL if there are no more regions.
  // This is multi-thread-safe.
  inline ShenandoahHeapRegion* next();

  // This is *not* MT safe. However, in the absence of multithreaded access, it
  // can be used to determine if there is more work to do.
  bool has_next() const;
};

class ShenandoahHeapRegionClosure : public StackObj {
public:
  virtual void heap_region_do(ShenandoahHeapRegion* r) = 0;
  virtual bool is_thread_safe() { return false; }
};

template<ShenandoahGenerationType GENERATION>
class ShenandoahGenerationRegionClosure : public ShenandoahHeapRegionClosure {
 public:
  explicit ShenandoahGenerationRegionClosure(ShenandoahHeapRegionClosure* cl) : _cl(cl) {}
  void heap_region_do(ShenandoahHeapRegion* r);
  virtual bool is_thread_safe() { return _cl->is_thread_safe(); }
 private:
  ShenandoahHeapRegionClosure* _cl;
};

typedef ShenandoahLock    ShenandoahHeapLock;
typedef ShenandoahLocker  ShenandoahHeapLocker;
typedef Stack<oop, mtGC>  ShenandoahScanObjectStack;

// Shenandoah GC is low-pause concurrent GC that uses Brooks forwarding pointers
// to encode forwarding data. See BrooksPointer for details on forwarding data encoding.
// See ShenandoahControlThread for GC cycle structure.
//
class ShenandoahHeap : public CollectedHeap {
  friend class ShenandoahAsserts;
  friend class VMStructs;
  friend class ShenandoahGCSession;
  friend class ShenandoahGCStateResetter;
  friend class ShenandoahParallelObjectIterator;
  friend class ShenandoahSafepoint;

  // Supported GC
  friend class ShenandoahConcurrentGC;
  friend class ShenandoahOldGC;
  friend class ShenandoahDegenGC;
  friend class ShenandoahFullGC;
  friend class ShenandoahUnload;

// ---------- Locks that guard important data structures in Heap
//
private:
  ShenandoahHeapLock _lock;
  ShenandoahGeneration* _gc_generation;

public:
  ShenandoahHeapLock* lock() {
    return &_lock;
  }

  ShenandoahGeneration* active_generation() const {
    // last or latest generation might be a better name here.
    return _gc_generation;
  }

  void set_gc_generation(ShenandoahGeneration* generation) {
    _gc_generation = generation;
  }

  ShenandoahHeuristics* heuristics();
  ShenandoahOldHeuristics* old_heuristics();
  ShenandoahYoungHeuristics* young_heuristics();

  bool doing_mixed_evacuations();
  bool is_old_bitmap_stable() const;
  bool is_gc_generation_young() const;

// ---------- Initialization, termination, identification, printing routines
//
public:
  static ShenandoahHeap* heap();

  const char* name()          const { return "Shenandoah"; }
  ShenandoahHeap::Name kind() const { return CollectedHeap::Shenandoah; }

  ShenandoahHeap(ShenandoahCollectorPolicy* policy);
  jint initialize();
  void post_initialize();
  void initialize_heuristics_generations();
  virtual void print_init_logger() const;
  void initialize_serviceability();

  void print_on(outputStream* st)              const;
  void print_extended_on(outputStream *st)     const;
  void print_tracing_info()                    const;
  void print_heap_regions_on(outputStream* st) const;

  void stop();

  void prepare_for_verify();
  void verify(VerifyOption vo);

  bool verify_generation_usage(bool verify_old, size_t old_regions, size_t old_bytes, size_t old_waste,
                               bool verify_young, size_t young_regions, size_t young_bytes, size_t young_waste);

// WhiteBox testing support.
  bool supports_concurrent_gc_breakpoints() const {
    return true;
  }

// ---------- Heap counters and metrics
//
private:
  size_t _initial_size;
  size_t _minimum_size;
  size_t _promotion_potential;
  size_t _pad_for_promote_in_place;    // bytes of filler
  size_t _promotable_humongous_regions;
  size_t _regular_regions_promoted_in_place;

  volatile size_t _soft_max_size;
  shenandoah_padding(0);
  volatile size_t _committed;
  shenandoah_padding(1);

  void increase_used(const ShenandoahAllocRequest& req);

public:
  void increase_used(ShenandoahGeneration* generation, size_t bytes);
  void decrease_used(ShenandoahGeneration* generation, size_t bytes);
  void increase_humongous_waste(ShenandoahGeneration* generation, size_t bytes);
  void decrease_humongous_waste(ShenandoahGeneration* generation, size_t bytes);

  void increase_committed(size_t bytes);
  void decrease_committed(size_t bytes);

  void reset_bytes_allocated_since_gc_start();

  size_t min_capacity()      const;
  size_t max_capacity()      const;
  size_t soft_max_capacity() const;
  size_t initial_capacity()  const;
  size_t capacity()          const;
  size_t used()              const;
  size_t committed()         const;
  size_t available()         const;

  void set_soft_max_capacity(size_t v);

// ---------- Workers handling
//
private:
  uint _max_workers;
  ShenandoahWorkGang* _workers;
  ShenandoahWorkGang* _safepoint_workers;

public:
  uint max_workers();
  void assert_gc_workers(uint nworker) NOT_DEBUG_RETURN;

  WorkGang* workers() const;
  WorkGang* safepoint_workers();

  void gc_threads_do(ThreadClosure* tcl) const;

// ---------- Heap regions handling machinery
//
private:
  MemRegion _heap_region;
  bool      _heap_region_special;
  size_t    _num_regions;
  ShenandoahHeapRegion** _regions;
  uint8_t* _affiliations;       // Holds array of enum ShenandoahAffiliation, including FREE status in non-generational mode
  ShenandoahRegionIterator _update_refs_iterator;

public:

  inline HeapWord* base() const { return _heap_region.start(); }

  inline size_t num_regions() const { return _num_regions; }
  inline bool is_heap_region_special() { return _heap_region_special; }

  inline ShenandoahHeapRegion* const heap_region_containing(const void* addr) const;
  inline size_t heap_region_index_containing(const void* addr) const;

  inline ShenandoahHeapRegion* const get_region(size_t region_idx) const;

  void heap_region_iterate(ShenandoahHeapRegionClosure* blk) const;
  void parallel_heap_region_iterate(ShenandoahHeapRegionClosure* blk) const;

  ShenandoahMmuTracker* const mmu_tracker() { return &_mmu_tracker; };

// ---------- GC state machinery
//
// GC state describes the important parts of collector state, that may be
// used to make barrier selection decisions in the native and generated code.
// Multiple bits can be set at once.
//
// Important invariant: when GC state is zero, the heap is stable, and no barriers
// are required.
//
public:
  enum GCStateBitPos {
    // Heap has forwarded objects: needs LRB barriers.
    HAS_FORWARDED_BITPOS   = 0,

    // Heap is under marking: needs SATB barriers.
    // For generational mode, it means either young or old marking, or both.
    MARKING_BITPOS    = 1,

    // Heap is under evacuation: needs LRB barriers. (Set together with HAS_FORWARDED)
    EVACUATION_BITPOS = 2,

    // Heap is under updating: needs no additional barriers.
    UPDATEREFS_BITPOS = 3,

    // Heap is under weak-reference/roots processing: needs weak-LRB barriers.
    WEAK_ROOTS_BITPOS  = 4,

    // Young regions are under marking, need SATB barriers.
    YOUNG_MARKING_BITPOS = 5,

    // Old regions are under marking, need SATB barriers.
    OLD_MARKING_BITPOS = 6
  };

  enum GCState {
    STABLE        = 0,
    HAS_FORWARDED = 1 << HAS_FORWARDED_BITPOS,
    MARKING       = 1 << MARKING_BITPOS,
    EVACUATION    = 1 << EVACUATION_BITPOS,
    UPDATEREFS    = 1 << UPDATEREFS_BITPOS,
    WEAK_ROOTS    = 1 << WEAK_ROOTS_BITPOS,
    YOUNG_MARKING = 1 << YOUNG_MARKING_BITPOS,
    OLD_MARKING   = 1 << OLD_MARKING_BITPOS
  };

private:
  bool _gc_state_changed;
  ShenandoahSharedBitmap _gc_state;
  ShenandoahSharedFlag   _degenerated_gc_in_progress;
  ShenandoahSharedFlag   _full_gc_in_progress;
  ShenandoahSharedFlag   _full_gc_move_in_progress;
  ShenandoahSharedFlag   _progress_last_gc;
  ShenandoahSharedFlag   _concurrent_strong_root_in_progress;

<<<<<<< HEAD
  // TODO: Revisit the following comment.  It may not accurately represent the true behavior when evacuations fail due to
  // difficulty finding memory to hold evacuated objects.
  //
  // Note that the typical total expenditure on evacuation is less than the associated evacuation reserve because we generally
  // reserve ShenandoahEvacWaste (> 1.0) times the anticipated evacuation need.  In the case that there is an excessive amount
  // of waste, it may be that one thread fails to grab a new GCLAB, this does not necessarily doom the associated evacuation
  // effort.  If this happens, the requesting thread blocks until some other thread manages to evacuate the offending object.
  // Only after "all" threads fail to evacuate an object do we consider the evacuation effort to have failed.

  size_t _promoted_reserve;            // Bytes reserved within old-gen to hold the results of promotion
  volatile size_t _promoted_expended;  // Bytes of old-gen memory expended on promotions

  size_t _old_evac_reserve;            // Bytes reserved within old-gen to hold evacuated objects from old-gen collection set
  size_t _young_evac_reserve;          // Bytes reserved within young-gen to hold evacuated objects from young-gen collection set

  ShenandoahAgeCensus* _age_census;    // Age census used for adapting tenuring threshold in generational mode

  // At the end of final mark, but before we begin evacuating, heuristics calculate how much memory is required to
  // hold the results of evacuating to young-gen and to old-gen.  These quantitites, stored in _promoted_reserve,
  // _old_evac_reserve, and _young_evac_reserve, are consulted prior to rebuilding the free set (ShenandoahFreeSet)
  // in preparation for evacuation.  When the free set is rebuilt, we make sure to reserve sufficient memory in the
  // collector and old_collector sets to hold if _has_evacuation_reserve_quantities is true.  The other time we
  // rebuild the freeset is at the end of GC, as we prepare to idle GC until the next trigger.  In this case,
  // _has_evacuation_reserve_quantities is false because we don't yet know how much memory will need to be evacuated
  // in the next GC cycle.  When _has_evacuation_reserve_quantities is false, the free set rebuild operation reserves
  // for the collector and old_collector sets based on alternative mechanisms, such as ShenandoahEvacReserve,
  // ShenandoahOldEvacReserve, and ShenandoahOldCompactionReserve.  In a future planned enhancement, the reserve
  // for old_collector set when not _has_evacuation_reserve_quantities is based in part on anticipated promotion as
  // determined by analysis of live data found during the previous GC pass which is one less than the current tenure age.
  bool _has_evacuation_reserve_quantities;

  void set_gc_state_all_threads(char state);
=======
>>>>>>> 76b20b07
  void set_gc_state_mask(uint mask, bool value);

public:
  char gc_state() const;
  void set_gc_state_all_threads();
  bool has_gc_state_changed() { return _gc_state_changed; }

  void set_evacuation_reserve_quantities(bool is_valid);
  void set_concurrent_young_mark_in_progress(bool in_progress);
  void set_concurrent_old_mark_in_progress(bool in_progress);
  void set_evacuation_in_progress(bool in_progress);
  void set_update_refs_in_progress(bool in_progress);
  void set_degenerated_gc_in_progress(bool in_progress);
  void set_full_gc_in_progress(bool in_progress);
  void set_full_gc_move_in_progress(bool in_progress);
  void set_has_forwarded_objects(bool cond);
  void set_concurrent_strong_root_in_progress(bool cond);
  void set_concurrent_weak_root_in_progress(bool cond);

  void set_aging_cycle(bool cond);

  inline bool is_stable() const;
  inline bool is_idle() const;
  inline bool has_evacuation_reserve_quantities() const;
  inline bool is_concurrent_mark_in_progress() const;
  inline bool is_concurrent_young_mark_in_progress() const;
  inline bool is_concurrent_old_mark_in_progress() const;
  inline bool is_update_refs_in_progress() const;
  inline bool is_evacuation_in_progress() const;
  inline bool is_degenerated_gc_in_progress() const;
  inline bool is_full_gc_in_progress() const;
  inline bool is_full_gc_move_in_progress() const;
  inline bool has_forwarded_objects() const;
  inline bool is_gc_in_progress_mask(uint mask) const;
  inline bool is_stw_gc_in_progress() const;
  inline bool is_concurrent_strong_root_in_progress() const;
  inline bool is_concurrent_weak_root_in_progress() const;
  bool is_prepare_for_old_mark_in_progress() const;
  inline bool is_aging_cycle() const;

  inline void clear_promotion_potential() { _promotion_potential = 0; };
  inline void set_promotion_potential(size_t val) { _promotion_potential = val; };
  inline size_t get_promotion_potential() { return _promotion_potential; };

  inline void set_pad_for_promote_in_place(size_t pad) { _pad_for_promote_in_place = pad; }
  inline size_t get_pad_for_promote_in_place() { return _pad_for_promote_in_place; }

  inline void reserve_promotable_humongous_regions(size_t region_count) { _promotable_humongous_regions = region_count; }
  inline void reserve_promotable_regular_regions(size_t region_count) { _regular_regions_promoted_in_place = region_count; }

  inline size_t get_promotable_humongous_regions() { return _promotable_humongous_regions; }
  inline size_t get_regular_regions_promoted_in_place() { return _regular_regions_promoted_in_place; }

  // Returns previous value
  inline size_t set_promoted_reserve(size_t new_val);
  inline size_t get_promoted_reserve() const;
  inline void augment_promo_reserve(size_t increment);

  inline void reset_promoted_expended();
  inline size_t expend_promoted(size_t increment);
  inline size_t unexpend_promoted(size_t decrement);
  inline size_t get_promoted_expended();

  // Returns previous value
  inline size_t set_old_evac_reserve(size_t new_val);
  inline size_t get_old_evac_reserve() const;
  inline void augment_old_evac_reserve(size_t increment);

  // Returns previous value
  inline size_t set_young_evac_reserve(size_t new_val);
  inline size_t get_young_evac_reserve() const;

  // Return the age census object for young gen (in generational mode)
  inline ShenandoahAgeCensus* age_census() const;

private:
  void manage_satb_barrier(bool active);

  enum CancelState {
    // Normal state. GC has not been cancelled and is open for cancellation.
    // Worker threads can suspend for safepoint.
    CANCELLABLE,

    // GC has been cancelled. Worker threads can not suspend for
    // safepoint but must finish their work as soon as possible.
    CANCELLED
  };

  double _cancel_requested_time;
  ShenandoahSharedEnumFlag<CancelState> _cancelled_gc;

  // Returns true if cancel request was successfully communicated.
  // Returns false if some other thread already communicated cancel
  // request.  A true return value does not mean GC has been
  // cancelled, only that the process of cancelling GC has begun.
  bool try_cancel_gc();

public:
  inline bool cancelled_gc() const;
  inline bool check_cancelled_gc_and_yield(bool sts_active = true);

  inline void clear_cancelled_gc(bool clear_oom_handler = true);

  void cancel_concurrent_mark();
  void cancel_gc(GCCause::Cause cause);

public:
  // Elastic heap support
  void entry_uncommit(double shrink_before, size_t shrink_until);
  void op_uncommit(double shrink_before, size_t shrink_until);

private:
  // GC support
  // Evacuation
  void evacuate_collection_set(bool concurrent);
  // Concurrent root processing
  void prepare_concurrent_roots();
  void finish_concurrent_roots();
  // Concurrent class unloading support
  void do_class_unloading();
  // Reference updating
  void prepare_update_heap_references(bool concurrent);
  void update_heap_references(bool concurrent);
  // Final update region states
  void update_heap_region_states(bool concurrent);

  void rendezvous_threads();
  void recycle_trash();
public:
  void rebuild_free_set(bool concurrent);
  void notify_gc_progress()    { _progress_last_gc.set();   }
  void notify_gc_no_progress() { _progress_last_gc.unset(); }

//
// Mark support
private:
  ShenandoahYoungGeneration* _young_generation;
  ShenandoahGeneration*      _global_generation;
  ShenandoahOldGeneration*   _old_generation;

  ShenandoahControlThread*   _control_thread;
  ShenandoahRegulatorThread* _regulator_thread;
  ShenandoahCollectorPolicy* _shenandoah_policy;
  ShenandoahMode*            _gc_mode;
  ShenandoahFreeSet*         _free_set;
  ShenandoahPacer*           _pacer;
  ShenandoahVerifier*        _verifier;

  ShenandoahPhaseTimings*       _phase_timings;
  ShenandoahEvacuationTracker*  _evac_tracker;
  ShenandoahMmuTracker          _mmu_tracker;
  ShenandoahGenerationSizer     _generation_sizer;

  ShenandoahRegulatorThread* regulator_thread()        { return _regulator_thread;  }

public:
  ShenandoahControlThread*   control_thread()          { return _control_thread;    }
  ShenandoahYoungGeneration* young_generation()  const { return _young_generation;  }
  ShenandoahGeneration*      global_generation() const { return _global_generation; }
  ShenandoahOldGeneration*   old_generation()    const { return _old_generation;    }
  ShenandoahGeneration*      generation_for(ShenandoahAffiliation affiliation) const;
  const ShenandoahGenerationSizer* generation_sizer()  const { return &_generation_sizer;  }

  size_t max_size_for(ShenandoahGeneration* generation) const;
  size_t min_size_for(ShenandoahGeneration* generation) const;

  ShenandoahCollectorPolicy* shenandoah_policy() const { return _shenandoah_policy; }
  ShenandoahMode*            mode()              const { return _gc_mode;           }
  ShenandoahFreeSet*         free_set()          const { return _free_set;          }
  ShenandoahPacer*           pacer()             const { return _pacer;             }

  ShenandoahPhaseTimings*      phase_timings()   const { return _phase_timings;     }
  ShenandoahEvacuationTracker* evac_tracker()    const { return  _evac_tracker;     }

  void on_cycle_start(GCCause::Cause cause, ShenandoahGeneration* generation);
  void on_cycle_end(ShenandoahGeneration* generation);

  ShenandoahVerifier*        verifier();

// ---------- VM subsystem bindings
//
private:
  ShenandoahMonitoringSupport* _monitoring_support;
  MemoryPool*                  _memory_pool;
  MemoryPool*                  _young_gen_memory_pool;
  MemoryPool*                  _old_gen_memory_pool;

  GCMemoryManager              _stw_memory_manager;
  GCMemoryManager              _cycle_memory_manager;
  ConcurrentGCTimer*           _gc_timer;
  SoftRefPolicy                _soft_ref_policy;

  // For exporting to SA
  int                          _log_min_obj_alignment_in_bytes;
public:
  ShenandoahMonitoringSupport* monitoring_support() { return _monitoring_support;    }
  GCMemoryManager* cycle_memory_manager()           { return &_cycle_memory_manager; }
  GCMemoryManager* stw_memory_manager()             { return &_stw_memory_manager;   }
  SoftRefPolicy* soft_ref_policy()                  { return &_soft_ref_policy;      }

  GrowableArray<GCMemoryManager*> memory_managers();
  GrowableArray<MemoryPool*> memory_pools();
  MemoryUsage memory_usage();
  GCTracer* tracer();
  ConcurrentGCTimer* gc_timer() const;

// ---------- Class Unloading
//
private:
  ShenandoahSharedFlag  _is_aging_cycle;
  ShenandoahSharedFlag _unload_classes;
  ShenandoahUnload     _unloader;

public:
  void set_unload_classes(bool uc);
  bool unload_classes() const;

  // Perform STW class unloading and weak root cleaning
  void parallel_cleaning(bool full_gc);

private:
  void stw_unload_classes(bool full_gc);
  void stw_process_weak_roots(bool full_gc);
  void stw_weak_refs(bool full_gc);

  inline void assert_lock_for_affiliation(ShenandoahAffiliation orig_affiliation,
                                          ShenandoahAffiliation new_affiliation);

  // Heap iteration support
  void scan_roots_for_iteration(ShenandoahScanObjectStack* oop_stack, ObjectIterateScanRootClosure* oops);
  bool prepare_aux_bitmap_for_iteration();
  void reclaim_aux_bitmap_for_iteration();

// ---------- Generic interface hooks
// Minor things that super-interface expects us to implement to play nice with
// the rest of runtime. Some of the things here are not required to be implemented,
// and can be stubbed out.
//
public:
  AdaptiveSizePolicy* size_policy() shenandoah_not_implemented_return(NULL);
  bool is_maximal_no_gc() const shenandoah_not_implemented_return(false);

  inline bool is_in(const void* p) const;

  inline bool is_in_active_generation(oop obj) const;
  inline bool is_in_young(const void* p) const;
  inline bool is_in_old(const void* p) const;
  inline bool is_old(oop pobj) const;

  inline ShenandoahAffiliation region_affiliation(const ShenandoahHeapRegion* r);
  inline void set_affiliation(ShenandoahHeapRegion* r, ShenandoahAffiliation new_affiliation);

  inline ShenandoahAffiliation region_affiliation(size_t index);

  MemRegion reserved_region() const { return _reserved; }
  bool is_in_reserved(const void* addr) const { return _reserved.contains(addr); }

  void collect(GCCause::Cause cause);
  void do_full_collection(bool clear_all_soft_refs);

  // Used for parsing heap during error printing
  HeapWord* block_start(const void* addr) const;
  bool block_is_obj(const HeapWord* addr) const;
  bool print_location(outputStream* st, void* addr) const;

  // Used for native heap walkers: heap dumpers, mostly
  void object_iterate(ObjectClosure* cl);
  // Parallel heap iteration support
  virtual ParallelObjectIteratorImpl* parallel_object_iterator(uint workers);

  // Keep alive an object that was loaded with AS_NO_KEEPALIVE.
  void keep_alive(oop obj);

// ---------- Safepoint interface hooks
//
public:
  void safepoint_synchronize_begin();
  void safepoint_synchronize_end();

// ---------- Code roots handling hooks
//
public:
  void register_nmethod(nmethod* nm);
  void unregister_nmethod(nmethod* nm);
  void flush_nmethod(nmethod* nm);
  void verify_nmethod(nmethod* nm) {}

// ---------- Pinning hooks
//
public:
  // Shenandoah supports per-object (per-region) pinning
  bool supports_object_pinning() const { return true; }

  oop pin_object(JavaThread* thread, oop obj);
  void unpin_object(JavaThread* thread, oop obj);

  void sync_pinned_region_status();
  void assert_pinned_region_status() NOT_DEBUG_RETURN;

// ---------- Concurrent Stack Processing support
//
public:
  bool uses_stack_watermark_barrier() const { return true; }

// ---------- Allocation support
//
private:
  // How many bytes to transfer between old and young after we have finished recycling collection set regions?
  size_t _old_regions_surplus;
  size_t _old_regions_deficit;

  HeapWord* allocate_memory_under_lock(ShenandoahAllocRequest& request, bool& in_new_region, bool is_promotion);

  inline HeapWord* allocate_from_gclab(Thread* thread, size_t size);
  HeapWord* allocate_from_gclab_slow(Thread* thread, size_t size);
  HeapWord* allocate_new_gclab(size_t min_size, size_t word_size, size_t* actual_size);

  inline HeapWord* allocate_from_plab(Thread* thread, size_t size, bool is_promotion);
  HeapWord* allocate_from_plab_slow(Thread* thread, size_t size, bool is_promotion);
  HeapWord* allocate_new_plab(size_t min_size, size_t word_size, size_t* actual_size);

public:
  HeapWord* allocate_memory(ShenandoahAllocRequest& request, bool is_promotion);
  HeapWord* mem_allocate(size_t size, bool* what);
  MetaWord* satisfy_failed_metadata_allocation(ClassLoaderData* loader_data,
                                               size_t size,
                                               Metaspace::MetadataType mdtype);

  void notify_mutator_alloc_words(size_t words, size_t waste);

  HeapWord* allocate_new_tlab(size_t min_size, size_t requested_size, size_t* actual_size);
  size_t tlab_capacity(Thread *thr) const;
  size_t unsafe_max_tlab_alloc(Thread *thread) const;
  size_t max_tlab_size() const;
  size_t tlab_used(Thread* ignored) const;

  void ensure_parsability(bool retire_labs);

  void labs_make_parsable();
  void tlabs_retire(bool resize);
  void gclabs_retire(bool resize);

  inline void set_old_region_surplus(size_t surplus) { _old_regions_surplus = surplus; };
  inline void set_old_region_deficit(size_t deficit) { _old_regions_deficit = deficit; };

  inline size_t get_old_region_surplus() { return _old_regions_surplus; };
  inline size_t get_old_region_deficit() { return _old_regions_deficit; };

// ---------- Marking support
//
private:
  ShenandoahMarkingContext* _marking_context;
  MemRegion  _bitmap_region;
  MemRegion  _aux_bitmap_region;
  MarkBitMap _verification_bit_map;
  MarkBitMap _aux_bit_map;

  size_t _bitmap_size;
  size_t _bitmap_regions_per_slice;
  size_t _bitmap_bytes_per_slice;

  size_t _pretouch_heap_page_size;
  size_t _pretouch_bitmap_page_size;

  bool _bitmap_region_special;
  bool _aux_bitmap_region_special;

  ShenandoahLiveData** _liveness_cache;

public:
  inline ShenandoahMarkingContext* complete_marking_context() const;
  inline ShenandoahMarkingContext* marking_context() const;

  template<class T>
  inline void marked_object_iterate(ShenandoahHeapRegion* region, T* cl);

  template<class T>
  inline void marked_object_iterate(ShenandoahHeapRegion* region, T* cl, HeapWord* limit);

  template<class T>
  inline void marked_object_oop_iterate(ShenandoahHeapRegion* region, T* cl, HeapWord* limit);

  // SATB barriers hooks
  inline bool requires_marking(const void* entry) const;

  // Support for bitmap uncommits
  bool commit_bitmap_slice(ShenandoahHeapRegion *r);
  bool uncommit_bitmap_slice(ShenandoahHeapRegion *r);
  bool is_bitmap_slice_committed(ShenandoahHeapRegion* r, bool skip_self = false);

  // Liveness caching support
  ShenandoahLiveData* get_liveness_cache(uint worker_id);
  void flush_liveness_cache(uint worker_id);

  size_t pretouch_heap_page_size() { return _pretouch_heap_page_size; }

// ---------- Evacuation support
//
private:
  ShenandoahCollectionSet* _collection_set;
  ShenandoahEvacOOMHandler _oom_evac_handler;
  ShenandoahSharedFlag _old_gen_oom_evac;

  inline oop try_evacuate_object(oop src, Thread* thread, ShenandoahHeapRegion* from_region, ShenandoahAffiliation target_gen);
  void handle_old_evacuation(HeapWord* obj, size_t words, bool promotion);
  void handle_old_evacuation_failure();

public:
  void report_promotion_failure(Thread* thread, size_t size);

  static address in_cset_fast_test_addr();

  ShenandoahCollectionSet* collection_set() const { return _collection_set; }

  // Checks if object is in the collection set.
  inline bool in_collection_set(oop obj) const;

  // Checks if location is in the collection set. Can be interior pointer, not the oop itself.
  inline bool in_collection_set_loc(void* loc) const;

  // Evacuates or promotes object src. Returns the evacuated object, either evacuated
  // by this thread, or by some other thread.
  inline oop evacuate_object(oop src, Thread* thread);

  // Call before/after evacuation.
  inline void enter_evacuation(Thread* t);
  inline void leave_evacuation(Thread* t);

  inline bool clear_old_evacuation_failure();

// ---------- Generational support
//
private:
  RememberedScanner* _card_scan;

public:
  inline RememberedScanner* card_scan() { return _card_scan; }
  void clear_cards_for(ShenandoahHeapRegion* region);
  void mark_card_as_dirty(void* location);
  void retire_plab(PLAB* plab);
  void retire_plab(PLAB* plab, Thread* thread);
  void cancel_old_gc();

  void adjust_generation_sizes_for_next_cycle(size_t old_xfer_limit, size_t young_cset_regions, size_t old_cset_regions);

// ---------- Helper functions
//
public:
  template <class T>
  inline void conc_update_with_forwarded(T* p);

  template <class T>
  inline void update_with_forwarded(T* p);

  static inline void atomic_update_oop(oop update,       oop* addr,       oop compare);
  static inline void atomic_update_oop(oop update, narrowOop* addr,       oop compare);
  static inline void atomic_update_oop(oop update, narrowOop* addr, narrowOop compare);

  static inline bool atomic_update_oop_check(oop update,       oop* addr,       oop compare);
  static inline bool atomic_update_oop_check(oop update, narrowOop* addr,       oop compare);
  static inline bool atomic_update_oop_check(oop update, narrowOop* addr, narrowOop compare);

  static inline void atomic_clear_oop(      oop* addr,       oop compare);
  static inline void atomic_clear_oop(narrowOop* addr,       oop compare);
  static inline void atomic_clear_oop(narrowOop* addr, narrowOop compare);

  size_t trash_humongous_region_at(ShenandoahHeapRegion *r);

  static inline void increase_object_age(oop obj, uint additional_age);

  // Return the object's age, or a sentinel value when the age can't
  // necessarily be determined because of concurrent locking by the
  // mutator
  static inline uint get_object_age(oop obj);

  void transfer_old_pointers_from_satb();

  void log_heap_status(const char *msg) const;

private:
  void trash_cset_regions();

// ---------- Testing helpers functions
//
private:
  ShenandoahSharedFlag _inject_alloc_failure;

  void try_inject_alloc_failure();
  bool should_inject_alloc_failure();

};

#endif // SHARE_GC_SHENANDOAH_SHENANDOAHHEAP_HPP<|MERGE_RESOLUTION|>--- conflicted
+++ resolved
@@ -354,7 +354,6 @@
   ShenandoahSharedFlag   _progress_last_gc;
   ShenandoahSharedFlag   _concurrent_strong_root_in_progress;
 
-<<<<<<< HEAD
   // TODO: Revisit the following comment.  It may not accurately represent the true behavior when evacuations fail due to
   // difficulty finding memory to hold evacuated objects.
   //
@@ -386,9 +385,6 @@
   // determined by analysis of live data found during the previous GC pass which is one less than the current tenure age.
   bool _has_evacuation_reserve_quantities;
 
-  void set_gc_state_all_threads(char state);
-=======
->>>>>>> 76b20b07
   void set_gc_state_mask(uint mask, bool value);
 
 public:
