/*
 * Copyright (c) 2021, Red Hat, Inc. All rights reserved.
 * Copyright Amazon.com Inc. or its affiliates. All Rights Reserved.
 * DO NOT ALTER OR REMOVE COPYRIGHT NOTICES OR THIS FILE HEADER.
 *
 * This code is free software; you can redistribute it and/or modify it
 * under the terms of the GNU General Public License version 2 only, as
 * published by the Free Software Foundation.
 *
 * This code is distributed in the hope that it will be useful, but WITHOUT
 * ANY WARRANTY; without even the implied warranty of MERCHANTABILITY or
 * FITNESS FOR A PARTICULAR PURPOSE.  See the GNU General Public License
 * version 2 for more details (a copy is included in the LICENSE file that
 * accompanied this code).
 *
 * You should have received a copy of the GNU General Public License version
 * 2 along with this work; if not, write to the Free Software Foundation,
 * Inc., 51 Franklin St, Fifth Floor, Boston, MA 02110-1301 USA.
 *
 * Please contact Oracle, 500 Oracle Parkway, Redwood Shores, CA 94065 USA
 * or visit www.oracle.com if you need additional information or have any
 * questions.
 *
 */


#include "precompiled.hpp"

#include "gc/shenandoah/shenandoahBarrierSet.hpp"
#include "gc/shenandoah/shenandoahClosures.inline.hpp"
#include "gc/shenandoah/shenandoahGeneration.hpp"
#include "gc/shenandoah/shenandoahGenerationType.hpp"
#include "gc/shenandoah/shenandoahMark.inline.hpp"
#include "gc/shenandoah/shenandoahOopClosures.inline.hpp"
#include "gc/shenandoah/shenandoahReferenceProcessor.hpp"
#include "gc/shenandoah/shenandoahTaskqueue.inline.hpp"
#include "gc/shenandoah/shenandoahUtils.hpp"
#include "gc/shenandoah/shenandoahVerifier.hpp"

ShenandoahMarkRefsSuperClosure::ShenandoahMarkRefsSuperClosure(ShenandoahObjToScanQueue* q,  ShenandoahReferenceProcessor* rp, ShenandoahObjToScanQueue* old_q) :
  MetadataVisitingOopIterateClosure(rp),
  _queue(q),
  _old_queue(old_q),
  _mark_context(ShenandoahHeap::heap()->marking_context()),
  _weak(false)
{ }

ShenandoahMark::ShenandoahMark(ShenandoahGeneration* generation) :
  _generation(generation),
  _task_queues(generation->task_queues()),
  _old_gen_task_queues(generation->old_gen_task_queues()) {
}

<<<<<<< HEAD
template <ShenandoahGenerationType GENERATION, bool CANCELLABLE, StringDedupMode STRING_DEDUP>
void ShenandoahMark::mark_loop_prework(uint w, TaskTerminator *t, ShenandoahReferenceProcessor *rp, bool update_refs) {
=======
void ShenandoahMark::clear() {
  // Clean up marking stacks.
  ShenandoahObjToScanQueueSet* queues = ShenandoahHeap::heap()->marking_context()->task_queues();
  queues->clear();

  // Cancel SATB buffers.
  ShenandoahBarrierSet::satb_mark_queue_set().abandon_partial_marking();
}

template <bool CANCELLABLE, StringDedupMode STRING_DEDUP>
void ShenandoahMark::mark_loop_prework(uint w, TaskTerminator *t, ShenandoahReferenceProcessor *rp, StringDedup::Requests* const req) {
>>>>>>> 12830c01
  ShenandoahObjToScanQueue* q = get_queue(w);
  ShenandoahObjToScanQueue* old_q = get_old_queue(w);

  ShenandoahHeap* const heap = ShenandoahHeap::heap();
  ShenandoahLiveData* ld = heap->get_liveness_cache(w);

  // TODO: We can clean up this if we figure out how to do templated oop closures that
  // play nice with specialized_oop_iterators.
  if (heap->unload_classes()) {
<<<<<<< HEAD
    if (update_refs) {
      using Closure = ShenandoahMarkUpdateRefsMetadataClosure<GENERATION, STRING_DEDUP>;
      Closure cl(q, rp, old_q);
      mark_loop_work<Closure, GENERATION, CANCELLABLE>(&cl, ld, w, t);
    } else {
      using Closure = ShenandoahMarkRefsMetadataClosure<GENERATION, STRING_DEDUP>;
      Closure cl(q, rp, old_q);
      mark_loop_work<Closure, GENERATION, CANCELLABLE>(&cl, ld, w, t);
    }
  } else {
    if (update_refs) {
      using Closure = ShenandoahMarkUpdateRefsClosure<GENERATION, STRING_DEDUP>;
      Closure cl(q, rp, old_q);
      mark_loop_work<Closure, GENERATION, CANCELLABLE>(&cl, ld, w, t);
    } else {
      using Closure = ShenandoahMarkRefsClosure<GENERATION, STRING_DEDUP>;
      Closure cl(q, rp, old_q);
      mark_loop_work<Closure, GENERATION, CANCELLABLE>(&cl, ld, w, t);
=======
    if (heap->has_forwarded_objects()) {
      using Closure = ShenandoahMarkUpdateRefsMetadataClosure;
      Closure cl(q, rp);
      mark_loop_work<Closure, CANCELLABLE, STRING_DEDUP>(&cl, ld, w, t, req);
    } else {
      using Closure = ShenandoahMarkRefsMetadataClosure;
      Closure cl(q, rp);
      mark_loop_work<Closure, CANCELLABLE, STRING_DEDUP>(&cl, ld, w, t, req);
    }
  } else {
    if (heap->has_forwarded_objects()) {
      using Closure = ShenandoahMarkUpdateRefsClosure;
      Closure cl(q, rp);
      mark_loop_work<Closure, CANCELLABLE, STRING_DEDUP>(&cl, ld, w, t, req);
    } else {
      using Closure = ShenandoahMarkRefsClosure;
      Closure cl(q, rp);
      mark_loop_work<Closure, CANCELLABLE, STRING_DEDUP>(&cl, ld, w, t, req);
>>>>>>> 12830c01
    }
  }

  heap->flush_liveness_cache(w);
}

<<<<<<< HEAD
template<bool CANCELLABLE, StringDedupMode STRING_DEDUP>
void ShenandoahMark::mark_loop(ShenandoahGenerationType generation, uint worker_id, TaskTerminator* terminator,
                               ShenandoahReferenceProcessor *rp) {
  bool update_refs = ShenandoahHeap::heap()->has_forwarded_objects();
  switch (generation) {
    case YOUNG:
      mark_loop_prework<YOUNG, CANCELLABLE, STRING_DEDUP>(worker_id, terminator, rp, update_refs);
      break;
    case OLD:
      // Old generation collection only performs marking, it should not update references.
      mark_loop_prework<OLD, CANCELLABLE, STRING_DEDUP>(worker_id, terminator, rp, false);
      break;
    case GLOBAL_GEN:
      mark_loop_prework<GLOBAL_GEN, CANCELLABLE, STRING_DEDUP>(worker_id, terminator, rp, update_refs);
      break;
    case GLOBAL_NON_GEN:
      mark_loop_prework<GLOBAL_NON_GEN, CANCELLABLE, STRING_DEDUP>(worker_id, terminator, rp, update_refs);
      break;
    default:
      ShouldNotReachHere();
      break;
  }
}

void ShenandoahMark::mark_loop(ShenandoahGenerationType generation, uint worker_id, TaskTerminator* terminator,
                               ShenandoahReferenceProcessor *rp, bool cancellable, StringDedupMode dedup_mode) {
  if (cancellable) {
    switch(dedup_mode) {
      case NO_DEDUP:
        mark_loop<true, NO_DEDUP>(generation, worker_id, terminator, rp);
        break;
      case ENQUEUE_DEDUP:
        mark_loop<true, ENQUEUE_DEDUP>(generation, worker_id, terminator, rp);
        break;
      case ALWAYS_DEDUP:
        mark_loop<true, ALWAYS_DEDUP>(generation, worker_id, terminator, rp);
=======
void ShenandoahMark::mark_loop(uint worker_id, TaskTerminator* terminator, ShenandoahReferenceProcessor *rp,
               bool cancellable, StringDedupMode dedup_mode, StringDedup::Requests* const req) {
  if (cancellable) {
    switch(dedup_mode) {
      case NO_DEDUP:
        mark_loop_prework<true, NO_DEDUP>(worker_id, terminator, rp, req);
        break;
      case ENQUEUE_DEDUP:
        mark_loop_prework<true, ENQUEUE_DEDUP>(worker_id, terminator, rp, req);
        break;
      case ALWAYS_DEDUP:
        mark_loop_prework<true, ALWAYS_DEDUP>(worker_id, terminator, rp, req);
>>>>>>> 12830c01
        break;
    }
  } else {
    switch(dedup_mode) {
      case NO_DEDUP:
<<<<<<< HEAD
        mark_loop<false, NO_DEDUP>(generation, worker_id, terminator, rp);
        break;
      case ENQUEUE_DEDUP:
        mark_loop<false, ENQUEUE_DEDUP>(generation, worker_id, terminator, rp);
        break;
      case ALWAYS_DEDUP:
        mark_loop<false, ALWAYS_DEDUP>(generation, worker_id, terminator, rp);
=======
        mark_loop_prework<false, NO_DEDUP>(worker_id, terminator, rp, req);
        break;
      case ENQUEUE_DEDUP:
        mark_loop_prework<false, ENQUEUE_DEDUP>(worker_id, terminator, rp, req);
        break;
      case ALWAYS_DEDUP:
        mark_loop_prework<false, ALWAYS_DEDUP>(worker_id, terminator, rp, req);
>>>>>>> 12830c01
        break;
    }
  }
}

<<<<<<< HEAD
template <class T, ShenandoahGenerationType GENERATION, bool CANCELLABLE>
void ShenandoahMark::mark_loop_work(T* cl, ShenandoahLiveData* live_data, uint worker_id, TaskTerminator *terminator) {
=======
template <class T, bool CANCELLABLE, StringDedupMode STRING_DEDUP>
void ShenandoahMark::mark_loop_work(T* cl, ShenandoahLiveData* live_data, uint worker_id, TaskTerminator *terminator, StringDedup::Requests* const req) {
>>>>>>> 12830c01
  uintx stride = ShenandoahMarkLoopStride;

  ShenandoahHeap* heap = ShenandoahHeap::heap();
  ShenandoahObjToScanQueueSet* queues = task_queues();
  ShenandoahObjToScanQueue* q;
  ShenandoahMarkTask t;

  assert(heap->active_generation()->type() == GENERATION,
         "Expected %s, but got: %s", shenandoah_generation_name(heap->active_generation()->type()), shenandoah_generation_name(GENERATION));
  heap->active_generation()->ref_processor()->set_mark_closure(worker_id, cl);

  /*
   * Process outstanding queues, if any.
   *
   * There can be more queues than workers. To deal with the imbalance, we claim
   * extra queues first. Since marking can push new tasks into the queue associated
   * with this worker id, we come back to process this queue in the normal loop.
   */
  assert(queues->get_reserved() == heap->workers()->active_workers(),
         "Need to reserve proper number of queues: reserved: %u, active: %u", queues->get_reserved(), heap->workers()->active_workers());

  q = queues->claim_next();
  while (q != NULL) {
    if (CANCELLABLE && heap->check_cancelled_gc_and_yield()) {
      return;
    }

    for (uint i = 0; i < stride; i++) {
      if (q->pop(t)) {
        do_task<T, STRING_DEDUP>(q, cl, live_data, req, &t);
      } else {
        assert(q->is_empty(), "Must be empty");
        q = queues->claim_next();
        break;
      }
    }
  }
  q = get_queue(worker_id);
  ShenandoahObjToScanQueue* old_q = get_old_queue(worker_id);

  ShenandoahSATBBufferClosure<GENERATION> drain_satb(q, old_q);
  SATBMarkQueueSet& satb_mq_set = ShenandoahBarrierSet::satb_mark_queue_set();

  /*
   * Normal marking loop:
   */
  while (true) {
    if (CANCELLABLE && heap->check_cancelled_gc_and_yield()) {
      return;
    }
    while (satb_mq_set.completed_buffers_num() > 0) {
      satb_mq_set.apply_closure_to_completed_buffer(&drain_satb);
    }

    uint work = 0;
    for (uint i = 0; i < stride; i++) {
      if (q->pop(t) ||
          queues->steal(worker_id, t)) {
        do_task<T, STRING_DEDUP>(q, cl, live_data, req, &t);
        work++;
      } else {
        break;
      }
    }

    if (work == 0) {
      // No work encountered in current stride, try to terminate.
      // Need to leave the STS here otherwise it might block safepoints.
      ShenandoahSuspendibleThreadSetLeaver stsl(CANCELLABLE && ShenandoahSuspendibleWorkers);
      ShenandoahTerminatorTerminator tt(heap);
      if (terminator->offer_termination(&tt)) return;
    }
  }
}<|MERGE_RESOLUTION|>--- conflicted
+++ resolved
@@ -51,22 +51,8 @@
   _old_gen_task_queues(generation->old_gen_task_queues()) {
 }
 
-<<<<<<< HEAD
 template <ShenandoahGenerationType GENERATION, bool CANCELLABLE, StringDedupMode STRING_DEDUP>
-void ShenandoahMark::mark_loop_prework(uint w, TaskTerminator *t, ShenandoahReferenceProcessor *rp, bool update_refs) {
-=======
-void ShenandoahMark::clear() {
-  // Clean up marking stacks.
-  ShenandoahObjToScanQueueSet* queues = ShenandoahHeap::heap()->marking_context()->task_queues();
-  queues->clear();
-
-  // Cancel SATB buffers.
-  ShenandoahBarrierSet::satb_mark_queue_set().abandon_partial_marking();
-}
-
-template <bool CANCELLABLE, StringDedupMode STRING_DEDUP>
-void ShenandoahMark::mark_loop_prework(uint w, TaskTerminator *t, ShenandoahReferenceProcessor *rp, StringDedup::Requests* const req) {
->>>>>>> 12830c01
+void ShenandoahMark::mark_loop_prework(uint w, TaskTerminator *t, ShenandoahReferenceProcessor *rp, StringDedup::Requests* const req, bool update_refs) {
   ShenandoahObjToScanQueue* q = get_queue(w);
   ShenandoahObjToScanQueue* old_q = get_old_queue(w);
 
@@ -75,70 +61,35 @@
 
   // TODO: We can clean up this if we figure out how to do templated oop closures that
   // play nice with specialized_oop_iterators.
-  if (heap->unload_classes()) {
-<<<<<<< HEAD
-    if (update_refs) {
-      using Closure = ShenandoahMarkUpdateRefsMetadataClosure<GENERATION, STRING_DEDUP>;
-      Closure cl(q, rp, old_q);
-      mark_loop_work<Closure, GENERATION, CANCELLABLE>(&cl, ld, w, t);
-    } else {
-      using Closure = ShenandoahMarkRefsMetadataClosure<GENERATION, STRING_DEDUP>;
-      Closure cl(q, rp, old_q);
-      mark_loop_work<Closure, GENERATION, CANCELLABLE>(&cl, ld, w, t);
-    }
+  if (update_refs) {
+    using Closure = ShenandoahMarkUpdateRefsClosure<GENERATION>;
+    Closure cl(q, rp, old_q);
+    mark_loop_work<Closure, GENERATION, CANCELLABLE, STRING_DEDUP>(&cl, ld, w, t, req);
   } else {
-    if (update_refs) {
-      using Closure = ShenandoahMarkUpdateRefsClosure<GENERATION, STRING_DEDUP>;
-      Closure cl(q, rp, old_q);
-      mark_loop_work<Closure, GENERATION, CANCELLABLE>(&cl, ld, w, t);
-    } else {
-      using Closure = ShenandoahMarkRefsClosure<GENERATION, STRING_DEDUP>;
-      Closure cl(q, rp, old_q);
-      mark_loop_work<Closure, GENERATION, CANCELLABLE>(&cl, ld, w, t);
-=======
-    if (heap->has_forwarded_objects()) {
-      using Closure = ShenandoahMarkUpdateRefsMetadataClosure;
-      Closure cl(q, rp);
-      mark_loop_work<Closure, CANCELLABLE, STRING_DEDUP>(&cl, ld, w, t, req);
-    } else {
-      using Closure = ShenandoahMarkRefsMetadataClosure;
-      Closure cl(q, rp);
-      mark_loop_work<Closure, CANCELLABLE, STRING_DEDUP>(&cl, ld, w, t, req);
-    }
-  } else {
-    if (heap->has_forwarded_objects()) {
-      using Closure = ShenandoahMarkUpdateRefsClosure;
-      Closure cl(q, rp);
-      mark_loop_work<Closure, CANCELLABLE, STRING_DEDUP>(&cl, ld, w, t, req);
-    } else {
-      using Closure = ShenandoahMarkRefsClosure;
-      Closure cl(q, rp);
-      mark_loop_work<Closure, CANCELLABLE, STRING_DEDUP>(&cl, ld, w, t, req);
->>>>>>> 12830c01
-    }
+    using Closure = ShenandoahMarkRefsClosure<GENERATION>;
+    Closure cl(q, rp, old_q);
+    mark_loop_work<Closure, GENERATION, CANCELLABLE, STRING_DEDUP>(&cl, ld, w, t, req);
   }
 
   heap->flush_liveness_cache(w);
 }
 
-<<<<<<< HEAD
 template<bool CANCELLABLE, StringDedupMode STRING_DEDUP>
-void ShenandoahMark::mark_loop(ShenandoahGenerationType generation, uint worker_id, TaskTerminator* terminator,
-                               ShenandoahReferenceProcessor *rp) {
+void ShenandoahMark::mark_loop(ShenandoahGenerationType generation, uint worker_id, TaskTerminator* terminator, ShenandoahReferenceProcessor *rp, StringDedup::Requests* const req) {
   bool update_refs = ShenandoahHeap::heap()->has_forwarded_objects();
   switch (generation) {
     case YOUNG:
-      mark_loop_prework<YOUNG, CANCELLABLE, STRING_DEDUP>(worker_id, terminator, rp, update_refs);
+      mark_loop_prework<YOUNG, CANCELLABLE, STRING_DEDUP>(worker_id, terminator, rp, req, update_refs);
       break;
     case OLD:
       // Old generation collection only performs marking, it should not update references.
-      mark_loop_prework<OLD, CANCELLABLE, STRING_DEDUP>(worker_id, terminator, rp, false);
+      mark_loop_prework<OLD, CANCELLABLE, STRING_DEDUP>(worker_id, terminator, rp, req, false);
       break;
     case GLOBAL_GEN:
-      mark_loop_prework<GLOBAL_GEN, CANCELLABLE, STRING_DEDUP>(worker_id, terminator, rp, update_refs);
+      mark_loop_prework<GLOBAL_GEN, CANCELLABLE, STRING_DEDUP>(worker_id, terminator, rp, req, update_refs);
       break;
     case GLOBAL_NON_GEN:
-      mark_loop_prework<GLOBAL_NON_GEN, CANCELLABLE, STRING_DEDUP>(worker_id, terminator, rp, update_refs);
+      mark_loop_prework<GLOBAL_NON_GEN, CANCELLABLE, STRING_DEDUP>(worker_id, terminator, rp, req, update_refs);
       break;
     default:
       ShouldNotReachHere();
@@ -146,66 +97,37 @@
   }
 }
 
-void ShenandoahMark::mark_loop(ShenandoahGenerationType generation, uint worker_id, TaskTerminator* terminator,
-                               ShenandoahReferenceProcessor *rp, bool cancellable, StringDedupMode dedup_mode) {
+void ShenandoahMark::mark_loop(ShenandoahGenerationType generation, uint worker_id, TaskTerminator* terminator, ShenandoahReferenceProcessor *rp,
+                               bool cancellable, StringDedupMode dedup_mode, StringDedup::Requests* const req) {
   if (cancellable) {
     switch(dedup_mode) {
       case NO_DEDUP:
-        mark_loop<true, NO_DEDUP>(generation, worker_id, terminator, rp);
+        mark_loop<true, NO_DEDUP>(generation, worker_id, terminator, rp, req);
         break;
       case ENQUEUE_DEDUP:
-        mark_loop<true, ENQUEUE_DEDUP>(generation, worker_id, terminator, rp);
+        mark_loop<true, ENQUEUE_DEDUP>(generation, worker_id, terminator, rp, req);
         break;
       case ALWAYS_DEDUP:
-        mark_loop<true, ALWAYS_DEDUP>(generation, worker_id, terminator, rp);
-=======
-void ShenandoahMark::mark_loop(uint worker_id, TaskTerminator* terminator, ShenandoahReferenceProcessor *rp,
-               bool cancellable, StringDedupMode dedup_mode, StringDedup::Requests* const req) {
-  if (cancellable) {
-    switch(dedup_mode) {
-      case NO_DEDUP:
-        mark_loop_prework<true, NO_DEDUP>(worker_id, terminator, rp, req);
-        break;
-      case ENQUEUE_DEDUP:
-        mark_loop_prework<true, ENQUEUE_DEDUP>(worker_id, terminator, rp, req);
-        break;
-      case ALWAYS_DEDUP:
-        mark_loop_prework<true, ALWAYS_DEDUP>(worker_id, terminator, rp, req);
->>>>>>> 12830c01
+        mark_loop<true, ALWAYS_DEDUP>(generation, worker_id, terminator, rp, req);
         break;
     }
   } else {
     switch(dedup_mode) {
       case NO_DEDUP:
-<<<<<<< HEAD
-        mark_loop<false, NO_DEDUP>(generation, worker_id, terminator, rp);
+        mark_loop<false, NO_DEDUP>(generation, worker_id, terminator, rp, req);
         break;
       case ENQUEUE_DEDUP:
-        mark_loop<false, ENQUEUE_DEDUP>(generation, worker_id, terminator, rp);
+        mark_loop<false, ENQUEUE_DEDUP>(generation, worker_id, terminator, rp, req);
         break;
       case ALWAYS_DEDUP:
-        mark_loop<false, ALWAYS_DEDUP>(generation, worker_id, terminator, rp);
-=======
-        mark_loop_prework<false, NO_DEDUP>(worker_id, terminator, rp, req);
-        break;
-      case ENQUEUE_DEDUP:
-        mark_loop_prework<false, ENQUEUE_DEDUP>(worker_id, terminator, rp, req);
-        break;
-      case ALWAYS_DEDUP:
-        mark_loop_prework<false, ALWAYS_DEDUP>(worker_id, terminator, rp, req);
->>>>>>> 12830c01
-        break;
-    }
-  }
-}
-
-<<<<<<< HEAD
-template <class T, ShenandoahGenerationType GENERATION, bool CANCELLABLE>
-void ShenandoahMark::mark_loop_work(T* cl, ShenandoahLiveData* live_data, uint worker_id, TaskTerminator *terminator) {
-=======
-template <class T, bool CANCELLABLE, StringDedupMode STRING_DEDUP>
+        mark_loop<false, ALWAYS_DEDUP>(generation, worker_id, terminator, rp, req);
+        break;
+    }
+  }
+}
+
+template <class T, ShenandoahGenerationType GENERATION, bool CANCELLABLE, StringDedupMode STRING_DEDUP>
 void ShenandoahMark::mark_loop_work(T* cl, ShenandoahLiveData* live_data, uint worker_id, TaskTerminator *terminator, StringDedup::Requests* const req) {
->>>>>>> 12830c01
   uintx stride = ShenandoahMarkLoopStride;
 
   ShenandoahHeap* heap = ShenandoahHeap::heap();
