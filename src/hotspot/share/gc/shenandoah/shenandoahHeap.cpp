--- conflicted
+++ resolved
@@ -1866,15 +1866,12 @@
 }
 
 void ShenandoahHeap::gc_threads_do(ThreadClosure* tcl) const {
-<<<<<<< HEAD
   if (_shenandoah_policy->is_at_shutdown()) {
     return;
   }
 
   tcl->do_thread(_regulator_thread);
-=======
   tcl->do_thread(_control_thread);
->>>>>>> 2745ef4c
   workers()->threads_do(tcl);
   if (_safepoint_workers != NULL) {
     _safepoint_workers->threads_do(tcl);
