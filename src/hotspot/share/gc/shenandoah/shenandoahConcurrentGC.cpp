/*
 * Copyright (c) 2021, Red Hat, Inc. All rights reserved.
 * Copyright Amazon.com Inc. or its affiliates. All Rights Reserved.
 * DO NOT ALTER OR REMOVE COPYRIGHT NOTICES OR THIS FILE HEADER.
 *
 * This code is free software; you can redistribute it and/or modify it
 * under the terms of the GNU General Public License version 2 only, as
 * published by the Free Software Foundation.
 *
 * This code is distributed in the hope that it will be useful, but WITHOUT
 * ANY WARRANTY; without even the implied warranty of MERCHANTABILITY or
 * FITNESS FOR A PARTICULAR PURPOSE.  See the GNU General Public License
 * version 2 for more details (a copy is included in the LICENSE file that
 * accompanied this code).
 *
 * You should have received a copy of the GNU General Public License version
 * 2 along with this work; if not, write to the Free Software Foundation,
 * Inc., 51 Franklin St, Fifth Floor, Boston, MA 02110-1301 USA.
 *
 * Please contact Oracle, 500 Oracle Parkway, Redwood Shores, CA 94065 USA
 * or visit www.oracle.com if you need additional information or have any
 * questions.
 *
 */

#include "precompiled.hpp"

#include "gc/shared/barrierSetNMethod.hpp"
#include "gc/shared/collectorCounters.hpp"
#include "gc/shenandoah/shenandoahBreakpoint.hpp"
#include "gc/shenandoah/shenandoahCollectorPolicy.hpp"
#include "gc/shenandoah/shenandoahConcurrentGC.hpp"
#include "gc/shenandoah/shenandoahFreeSet.hpp"
#include "gc/shenandoah/shenandoahGeneration.hpp"
#include "gc/shenandoah/shenandoahOldGeneration.hpp"
#include "gc/shenandoah/shenandoahYoungGeneration.hpp"
#include "gc/shenandoah/shenandoahLock.hpp"
#include "gc/shenandoah/shenandoahMark.inline.hpp"
#include "gc/shenandoah/shenandoahMonitoringSupport.hpp"
#include "gc/shenandoah/shenandoahOopClosures.inline.hpp"
#include "gc/shenandoah/shenandoahPhaseTimings.hpp"
#include "gc/shenandoah/shenandoahReferenceProcessor.hpp"
#include "gc/shenandoah/shenandoahRootProcessor.inline.hpp"
#include "gc/shenandoah/shenandoahMemoryManager.hpp"
#include "gc/shenandoah/shenandoahStackWatermark.hpp"
#include "gc/shenandoah/shenandoahUtils.hpp"
#include "gc/shenandoah/shenandoahVerifier.hpp"
#include "gc/shenandoah/shenandoahVMOperations.hpp"
#include "gc/shenandoah/shenandoahWorkGroup.hpp"
#include "gc/shenandoah/shenandoahWorkerPolicy.hpp"
#include "memory/allocation.hpp"
#include "prims/jvmtiTagMap.hpp"
#include "runtime/vmThread.hpp"
#include "utilities/events.hpp"

// Breakpoint support
class ShenandoahBreakpointGCScope : public StackObj {
private:
  const GCCause::Cause _cause;
public:
  ShenandoahBreakpointGCScope(GCCause::Cause cause) : _cause(cause) {
    if (cause == GCCause::_wb_breakpoint) {
      ShenandoahBreakpoint::start_gc();
      ShenandoahBreakpoint::at_before_gc();
    }
  }

  ~ShenandoahBreakpointGCScope() {
    if (_cause == GCCause::_wb_breakpoint) {
      ShenandoahBreakpoint::at_after_gc();
    }
  }
};

class ShenandoahBreakpointMarkScope : public StackObj {
private:
  const GCCause::Cause _cause;
public:
  ShenandoahBreakpointMarkScope(GCCause::Cause cause) : _cause(cause) {
    if (_cause == GCCause::_wb_breakpoint) {
      ShenandoahBreakpoint::at_after_marking_started();
    }
  }

  ~ShenandoahBreakpointMarkScope() {
    if (_cause == GCCause::_wb_breakpoint) {
      ShenandoahBreakpoint::at_before_marking_completed();
    }
  }
};

ShenandoahConcurrentGC::ShenandoahConcurrentGC(ShenandoahGeneration* generation, bool do_old_gc_bootstrap) :
  _mark(generation),
  _degen_point(ShenandoahDegenPoint::_degenerated_unset),
  _abbreviated(false),
  _do_old_gc_bootstrap(do_old_gc_bootstrap),
  _generation(generation) {
}

ShenandoahGC::ShenandoahDegenPoint ShenandoahConcurrentGC::degen_point() const {
  return _degen_point;
}

bool ShenandoahConcurrentGC::collect(GCCause::Cause cause) {
  ShenandoahHeap* const heap = ShenandoahHeap::heap();
  heap->start_conc_gc();

  ShenandoahBreakpointGCScope breakpoint_gc_scope(cause);

  // Reset for upcoming marking
  entry_reset();

  // Start initial mark under STW
  vmop_entry_init_mark();

  {
    ShenandoahBreakpointMarkScope breakpoint_mark_scope(cause);

    // Reset task queue stats here, rather than in mark_concurrent_roots,
    // because remembered set scan will `push` oops into the queues and
    // resetting after this happens will lose those counts.
    TASKQUEUE_STATS_ONLY(_mark.task_queues()->reset_taskqueue_stats());

    // Concurrent remembered set scanning
    entry_scan_remembered_set();
    // TODO: When RS scanning yields, we will need a check_cancellation_and_abort() degeneration point here.

    // Concurrent mark roots
    entry_mark_roots();
    if (check_cancellation_and_abort(ShenandoahDegenPoint::_degenerated_roots)) return false;

    // Continue concurrent mark
    entry_mark();
    if (check_cancellation_and_abort(ShenandoahDegenPoint::_degenerated_mark)) return false;
  }

  // Complete marking under STW, and start evacuation
  vmop_entry_final_mark();

  // If GC was cancelled before final mark, then the safepoint operation will do nothing
  // and the concurrent mark will still be in progress. In this case it is safe to resume
  // the degenerated cycle from the marking phase. On the other hand, if the GC is cancelled
  // after final mark (but before this check), then the final mark safepoint operation
  // will have finished the mark (setting concurrent mark in progress to false). Final mark
  // will also have setup state (in concurrent stack processing) that will not be safe to
  // resume from the marking phase in the degenerated cycle. That is, if the cancellation
  // occurred after final mark, we must resume the degenerated cycle after the marking phase.
  if (_generation->is_concurrent_mark_in_progress() && check_cancellation_and_abort(ShenandoahDegenPoint::_degenerated_mark)) {
    assert(!heap->is_concurrent_weak_root_in_progress(), "Weak roots should not be in progress when concurrent mark is in progress");
    return false;
  }

  // Concurrent stack processing
  if (heap->is_evacuation_in_progress()) {
    entry_thread_roots();
  }

  // Process weak roots that might still point to regions that would be broken by cleanup
  if (heap->is_concurrent_weak_root_in_progress()) {
    entry_weak_refs();
    entry_weak_roots();
  }

  // Final mark might have reclaimed some immediate garbage, kick cleanup to reclaim
  // the space. This would be the last action if there is nothing to evacuate.  Note that
  // we will not age young-gen objects in the case that we skip evacuation.
  entry_cleanup_early();

  {
    ShenandoahHeapLocker locker(heap->lock());
    heap->free_set()->log_status();
  }

  // Perform concurrent class unloading
  if (heap->unload_classes() &&
      heap->is_concurrent_weak_root_in_progress()) {
    entry_class_unloading();
  }

  // Processing strong roots
  // This may be skipped if there is nothing to update/evacuate.
  // If so, strong_root_in_progress would be unset.
  if (heap->is_concurrent_strong_root_in_progress()) {
    entry_strong_roots();
  }

  // Global marking has completed. We need to fill in any unmarked objects in the old generation
  // so that subsequent remembered set scans will not walk pointers into reclaimed memory.
  if (!heap->cancelled_gc() && heap->mode()->is_generational() && _generation->is_global()) {
    entry_global_coalesce_and_fill();
  }

  // Continue the cycle with evacuation and optional update-refs.
  // This may be skipped if there is nothing to evacuate.
  // If so, evac_in_progress would be unset by collection set preparation code.
  if (heap->is_evacuation_in_progress()) {
    // Concurrently evacuate
    entry_evacuate();
    if (check_cancellation_and_abort(ShenandoahDegenPoint::_degenerated_evac)) return false;

    // Perform update-refs phase.
    vmop_entry_init_updaterefs();
    entry_updaterefs();
    if (check_cancellation_and_abort(ShenandoahDegenPoint::_degenerated_updaterefs)) return false;

    // Concurrent update thread roots
    entry_update_thread_roots();
    if (check_cancellation_and_abort(ShenandoahDegenPoint::_degenerated_updaterefs)) return false;

    vmop_entry_final_updaterefs();

    // Update references freed up collection set, kick the cleanup to reclaim the space.
    entry_cleanup_complete();
  } else {
    // We chose not to evacuate because we found sufficient immediate garbage.
    vmop_entry_final_roots(heap->is_aging_cycle());
    _abbreviated = true;
  }

  if (heap->mode()->is_generational()) {
    {
      ShenandoahYoungGeneration* young_gen = heap->young_generation();
      ShenandoahGeneration* old_gen = heap->old_generation();
      ShenandoahHeapLocker locker(heap->lock());

      size_t old_usage_before_evac = heap->capture_old_usage(0);
      size_t old_usage_now = old_gen->used();
      size_t promoted_bytes = old_usage_now - old_usage_before_evac;
      heap->set_previous_promotion(promoted_bytes);

      young_gen->unadjust_available();
      old_gen->unadjust_available();
      // No need to old_gen->increase_used().
      // That was done when plabs were allocated, accounting for both old evacs and promotions.

      heap->set_alloc_supplement_reserve(0);
      heap->set_young_evac_reserve(0);
      heap->set_old_evac_reserve(0);
      heap->reset_old_evac_expended();
      heap->set_promoted_reserve(0);
    }
  }
  return true;
}

void ShenandoahConcurrentGC::vmop_entry_init_mark() {
  ShenandoahHeap* const heap = ShenandoahHeap::heap();
  TraceCollectorStats tcs(heap->monitoring_support()->stw_collection_counters());
  ShenandoahTimingsTracker timing(ShenandoahPhaseTimings::init_mark_gross);
  TraceMemoryManagerPauseStats pause_stats(heap->memory_manager(_generation->type()),
      /* phase_cause = */                   ShenandoahPhaseTimings::phase_name(ShenandoahPhaseTimings::init_mark_gross),
      /* phase_threads = */                 0L,
      /* record_accumulated_pause_time = */ false,
      /* count_pauses = */                  false,
      /* record_individual_pauses = */      true,
      /* record_duration = */               true,
      /* record_operation_time = */         false,
      /* record_phase_cause = */            true,
      /* record_phase_threads = */          false,
      /* cycle_pause = */                   true);

  heap->try_inject_alloc_failure();
  VM_ShenandoahInitMark op(this);
  VMThread::execute(&op); // jump to entry_init_mark() under safepoint
}

void ShenandoahConcurrentGC::vmop_entry_final_mark() {
  ShenandoahHeap* const heap = ShenandoahHeap::heap();
  TraceCollectorStats tcs(heap->monitoring_support()->stw_collection_counters());
  ShenandoahTimingsTracker timing(ShenandoahPhaseTimings::final_mark_gross);
  TraceMemoryManagerPauseStats pause_stats(heap->memory_manager(_generation->type()),
      /* phase_cause = */                   ShenandoahPhaseTimings::phase_name(ShenandoahPhaseTimings::final_mark_gross),
      /* phase_threads = */                 0L,
      /* record_accumulated_pause_time = */ false,
      /* count_pauses = */                  false,
      /* record_individual_pauses = */      true,
      /* record_duration = */               true,
      /* record_operation_time = */         false,
      /* record_phase_cause = */            true,
      /* record_phase_threads = */          false,
      /* cycle_pause = */                   true);

  heap->try_inject_alloc_failure();
  VM_ShenandoahFinalMarkStartEvac op(this);
  VMThread::execute(&op); // jump to entry_final_mark under safepoint
}

void ShenandoahConcurrentGC::vmop_entry_init_updaterefs() {
  ShenandoahHeap* const heap = ShenandoahHeap::heap();
  TraceCollectorStats tcs(heap->monitoring_support()->stw_collection_counters());
  ShenandoahTimingsTracker timing(ShenandoahPhaseTimings::init_update_refs_gross);
  TraceMemoryManagerPauseStats pause_stats(heap->memory_manager(_generation->type()),
      /* phase_cause = */                   ShenandoahPhaseTimings::phase_name(ShenandoahPhaseTimings::init_update_refs_gross),
      /* phase_threads = */                 0L,
      /* record_accumulated_pause_time = */ false,
      /* count_pauses = */                  false,
      /* record_individual_pauses = */      true,
      /* record_duration = */               true,
      /* record_operation_time = */         false,
      /* record_phase_cause = */            true,
      /* record_phase_threads = */          false,
      /* cycle_pause = */                   true);

  heap->try_inject_alloc_failure();
  VM_ShenandoahInitUpdateRefs op(this);
  VMThread::execute(&op);
}

void ShenandoahConcurrentGC::vmop_entry_final_updaterefs() {
  ShenandoahHeap* const heap = ShenandoahHeap::heap();
  TraceCollectorStats tcs(heap->monitoring_support()->stw_collection_counters());
  ShenandoahTimingsTracker timing(ShenandoahPhaseTimings::final_update_refs_gross);
  TraceMemoryManagerPauseStats pause_stats(heap->memory_manager(_generation->type()),
      /* phase_cause = */                   ShenandoahPhaseTimings::phase_name(ShenandoahPhaseTimings::final_update_refs_gross),
      /* phase_threads = */                 0L,
      /* record_accumulated_pause_time = */ false,
      /* count_pauses = */                  false,
      /* record_individual_pauses = */      true,
      /* record_duration = */               true,
      /* record_operation_time = */         false,
      /* record_phase_cause = */            true,
      /* record_phase_threads = */          false,
      /* cycle_pause = */                   true);

  heap->try_inject_alloc_failure();
  VM_ShenandoahFinalUpdateRefs op(this);
  VMThread::execute(&op);
}

void ShenandoahConcurrentGC::vmop_entry_final_roots(bool increment_region_ages) {
  ShenandoahHeap* const heap = ShenandoahHeap::heap();
  TraceCollectorStats tcs(heap->monitoring_support()->stw_collection_counters());
  ShenandoahTimingsTracker timing(ShenandoahPhaseTimings::final_roots_gross);
  TraceMemoryManagerPauseStats pause_stats(heap->memory_manager(_generation->type()),
      /* phase_cause = */                   ShenandoahPhaseTimings::phase_name(ShenandoahPhaseTimings::final_roots_gross),
      /* phase_threads = */                 0L,
      /* record_accumulated_pause_time = */ false,
      /* count_pauses = */                  false,
      /* record_individual_pauses = */      true,
      /* record_duration = */               true,
      /* record_operation_time = */         false,
      /* record_phase_cause = */            true,
      /* record_phase_threads = */          false,
      /* cycle_pause = */                   true);

  // This phase does not use workers, no need for setup
  heap->try_inject_alloc_failure();
  VM_ShenandoahFinalRoots op(this, increment_region_ages);
  VMThread::execute(&op);
}

void ShenandoahConcurrentGC::entry_init_mark() {
  const char* msg = init_mark_event_message();
  uint num_workers = ShenandoahWorkerPolicy::calc_workers_for_init_marking();
  ShenandoahPausePhase gc_phase(msg, ShenandoahPhaseTimings::init_mark, _generation->type(), num_workers);
  EventMark em("%s", msg);

  ShenandoahWorkerScope scope(ShenandoahHeap::heap()->workers(),
                              num_workers,
                              "init marking");

  op_init_mark();
}

void ShenandoahConcurrentGC::entry_final_mark() {
  const char* msg = final_mark_event_message();
  uint num_workers = ShenandoahWorkerPolicy::calc_workers_for_final_marking();
  ShenandoahPausePhase gc_phase(msg, ShenandoahPhaseTimings::final_mark, _generation->type(), num_workers);
  EventMark em("%s", msg);

  ShenandoahWorkerScope scope(ShenandoahHeap::heap()->workers(),
                              num_workers,
                              "final marking");

  op_final_mark();
}

void ShenandoahConcurrentGC::entry_init_updaterefs() {
  static const char* msg = "Pause Init Update Refs";
  ShenandoahPausePhase gc_phase(msg, ShenandoahPhaseTimings::init_update_refs, _generation->type(), 0L);
  EventMark em("%s", msg);

  // No workers used in this phase, no setup required
  op_init_updaterefs();
}

void ShenandoahConcurrentGC::entry_final_updaterefs() {
  static const char* msg = "Pause Final Update Refs";
  uint num_workers = ShenandoahWorkerPolicy::calc_workers_for_final_update_ref();
  ShenandoahPausePhase gc_phase(msg, ShenandoahPhaseTimings::final_update_refs, _generation->type(), num_workers);
  EventMark em("%s", msg);

  ShenandoahWorkerScope scope(ShenandoahHeap::heap()->workers(),
                              num_workers,
                              "final reference update");

  op_final_updaterefs();
}

void ShenandoahConcurrentGC::entry_final_roots() {
  static const char* msg = "Pause Final Roots";
  ShenandoahPausePhase gc_phase(msg, ShenandoahPhaseTimings::final_roots, _generation->type(), 0L);
  EventMark em("%s", msg);

  op_final_roots();
}

void ShenandoahConcurrentGC::entry_reset() {
  ShenandoahHeap* const heap = ShenandoahHeap::heap();
  TraceCollectorStats tcs(heap->monitoring_support()->concurrent_collection_counters());
  static const char* msg = "Concurrent reset";
  uint num_workers = ShenandoahWorkerPolicy::calc_workers_for_conc_reset();
  ShenandoahConcurrentPhase gc_phase(msg, ShenandoahPhaseTimings::conc_reset, _generation->type(), num_workers);
  EventMark em("%s", msg);

  ShenandoahWorkerScope scope(heap->workers(),
                              num_workers,
                              "concurrent reset");

  heap->try_inject_alloc_failure();
  op_reset();
}

void ShenandoahConcurrentGC::entry_scan_remembered_set() {
  if (_generation->is_young()) {
    ShenandoahHeap* const heap = ShenandoahHeap::heap();
    TraceCollectorStats tcs(heap->monitoring_support()->concurrent_collection_counters());
    const char* msg = "Concurrent remembered set scanning";
    uint num_workers = ShenandoahWorkerPolicy::calc_workers_for_rs_scanning();
    ShenandoahConcurrentPhase gc_phase(msg, ShenandoahPhaseTimings::init_scan_rset, _generation->type(), num_workers);
    EventMark em("%s", msg);

    ShenandoahWorkerScope scope(heap->workers(), num_workers, msg);

    heap->try_inject_alloc_failure();
    _generation->scan_remembered_set(true /* is_concurrent */);
  }
}

void ShenandoahConcurrentGC::entry_mark_roots() {
  ShenandoahHeap* const heap = ShenandoahHeap::heap();
  TraceCollectorStats tcs(heap->monitoring_support()->concurrent_collection_counters());
  const char* msg = "Concurrent marking roots";
  uint num_workers = ShenandoahWorkerPolicy::calc_workers_for_conc_marking();
  ShenandoahConcurrentPhase gc_phase(msg, ShenandoahPhaseTimings::conc_mark_roots, _generation->type(), num_workers);
  EventMark em("%s", msg);

  ShenandoahWorkerScope scope(heap->workers(),
                              num_workers,
                              "concurrent marking roots");

  heap->try_inject_alloc_failure();
  op_mark_roots();
}

void ShenandoahConcurrentGC::entry_mark() {
  ShenandoahHeap* const heap = ShenandoahHeap::heap();
  TraceCollectorStats tcs(heap->monitoring_support()->concurrent_collection_counters());
  const char* msg = conc_mark_event_message();
  uint num_workers = ShenandoahWorkerPolicy::calc_workers_for_conc_marking();
  ShenandoahConcurrentPhase gc_phase(msg, ShenandoahPhaseTimings::conc_mark, _generation->type(), num_workers);
  EventMark em("%s", msg);

  ShenandoahWorkerScope scope(heap->workers(),
                              num_workers,
                              "concurrent marking");

  heap->try_inject_alloc_failure();
  op_mark();
}

void ShenandoahConcurrentGC::entry_thread_roots() {
  ShenandoahHeap* const heap = ShenandoahHeap::heap();
  static const char* msg = "Concurrent thread roots";
  uint num_workers = ShenandoahWorkerPolicy::calc_workers_for_conc_root_processing();
  ShenandoahConcurrentPhase gc_phase(msg, ShenandoahPhaseTimings::conc_thread_roots, _generation->type(), num_workers);
  EventMark em("%s", msg);

  ShenandoahWorkerScope scope(heap->workers(),
                              num_workers,
                              msg);

  heap->try_inject_alloc_failure();
  op_thread_roots();
}

void ShenandoahConcurrentGC::entry_weak_refs() {
  ShenandoahHeap* const heap = ShenandoahHeap::heap();
  static const char* msg = "Concurrent weak references";
  uint num_workers = ShenandoahWorkerPolicy::calc_workers_for_conc_refs_processing();
  ShenandoahConcurrentPhase gc_phase(msg, ShenandoahPhaseTimings::conc_weak_refs, _generation->type(), num_workers);
  EventMark em("%s", msg);

  ShenandoahWorkerScope scope(heap->workers(),
                              num_workers,
                              "concurrent weak references");

  heap->try_inject_alloc_failure();
  op_weak_refs();
}

void ShenandoahConcurrentGC::entry_weak_roots() {
  ShenandoahHeap* const heap = ShenandoahHeap::heap();
  TraceCollectorStats tcs(heap->monitoring_support()->concurrent_collection_counters());
  static const char* msg = "Concurrent weak roots";
  uint num_workers = ShenandoahWorkerPolicy::calc_workers_for_conc_root_processing();
  ShenandoahConcurrentPhase gc_phase(msg, ShenandoahPhaseTimings::conc_weak_roots, _generation->type(), num_workers);
  EventMark em("%s", msg);

  ShenandoahWorkerScope scope(heap->workers(),
                              num_workers,
                              "concurrent weak root");

  heap->try_inject_alloc_failure();
  op_weak_roots();
}

void ShenandoahConcurrentGC::entry_class_unloading() {
  ShenandoahHeap* const heap = ShenandoahHeap::heap();
  TraceCollectorStats tcs(heap->monitoring_support()->concurrent_collection_counters());
  static const char* msg = "Concurrent class unloading";
  uint num_workers = ShenandoahWorkerPolicy::calc_workers_for_conc_root_processing();
  ShenandoahConcurrentPhase gc_phase(msg, ShenandoahPhaseTimings::conc_class_unload, _generation->type(), num_workers);
  EventMark em("%s", msg);

  ShenandoahWorkerScope scope(heap->workers(),
                              num_workers,
                              "concurrent class unloading");

  heap->try_inject_alloc_failure();
  op_class_unloading();
}

void ShenandoahConcurrentGC::entry_strong_roots() {
  ShenandoahHeap* const heap = ShenandoahHeap::heap();
  TraceCollectorStats tcs(heap->monitoring_support()->concurrent_collection_counters());
  static const char* msg = "Concurrent strong roots";
  uint num_workers = ShenandoahWorkerPolicy::calc_workers_for_conc_root_processing();
  ShenandoahConcurrentPhase gc_phase(msg, ShenandoahPhaseTimings::conc_strong_roots, _generation->type(), num_workers);
  EventMark em("%s", msg);

  ShenandoahGCWorkerPhase worker_phase(ShenandoahPhaseTimings::conc_strong_roots);

  ShenandoahWorkerScope scope(heap->workers(),
                              num_workers,
                              "concurrent strong root");

  heap->try_inject_alloc_failure();
  op_strong_roots();
}

void ShenandoahConcurrentGC::entry_cleanup_early() {
  ShenandoahHeap* const heap = ShenandoahHeap::heap();
  TraceCollectorStats tcs(heap->monitoring_support()->concurrent_collection_counters());
  static const char* msg = "Concurrent cleanup";
  ShenandoahConcurrentPhase gc_phase(msg, ShenandoahPhaseTimings::conc_cleanup_early, _generation->type(), 0L, true /* log_heap_usage */);
  EventMark em("%s", msg);

  // This phase does not use workers, no need for setup
  heap->try_inject_alloc_failure();
  op_cleanup_early();
}

void ShenandoahConcurrentGC::entry_evacuate() {
  ShenandoahHeap* const heap = ShenandoahHeap::heap();
  TraceCollectorStats tcs(heap->monitoring_support()->concurrent_collection_counters());

  static const char* msg = "Concurrent evacuation";
  uint num_workers = ShenandoahWorkerPolicy::calc_workers_for_conc_evac();
  ShenandoahConcurrentPhase gc_phase(msg, ShenandoahPhaseTimings::conc_evac, _generation->type(), num_workers);
  EventMark em("%s", msg);

  ShenandoahWorkerScope scope(heap->workers(),
                              num_workers,
                              "concurrent evacuation");

  heap->try_inject_alloc_failure();
  op_evacuate();
}

void ShenandoahConcurrentGC::entry_update_thread_roots() {
  ShenandoahHeap* const heap = ShenandoahHeap::heap();
  TraceCollectorStats tcs(heap->monitoring_support()->concurrent_collection_counters());

  static const char* msg = "Concurrent update thread roots";
  ShenandoahConcurrentPhase gc_phase(msg, ShenandoahPhaseTimings::conc_update_thread_roots, _generation->type(), 0L);
  EventMark em("%s", msg);

  // No workers used in this phase, no setup required
  heap->try_inject_alloc_failure();
  op_update_thread_roots();
}

void ShenandoahConcurrentGC::entry_updaterefs() {
  ShenandoahHeap* const heap = ShenandoahHeap::heap();
  TraceCollectorStats tcs(heap->monitoring_support()->concurrent_collection_counters());
  static const char* msg = "Concurrent update references";
  uint num_workers = ShenandoahWorkerPolicy::calc_workers_for_conc_update_ref();
  ShenandoahConcurrentPhase gc_phase(msg, ShenandoahPhaseTimings::conc_update_refs, _generation->type(), num_workers);
  EventMark em("%s", msg);

  ShenandoahWorkerScope scope(heap->workers(),
                              num_workers,
                              "concurrent reference update");

  heap->try_inject_alloc_failure();
  op_updaterefs();
}

void ShenandoahConcurrentGC::entry_cleanup_complete() {
  ShenandoahHeap* const heap = ShenandoahHeap::heap();
  TraceCollectorStats tcs(heap->monitoring_support()->concurrent_collection_counters());
  static const char* msg = "Concurrent cleanup";
  ShenandoahConcurrentPhase gc_phase(msg, ShenandoahPhaseTimings::conc_cleanup_complete, _generation->type(), 0L, true /* log_heap_usage */);
  EventMark em("%s", msg);

  // This phase does not use workers, no need for setup
  heap->try_inject_alloc_failure();
  op_cleanup_complete();
}

void ShenandoahConcurrentGC::entry_global_coalesce_and_fill() {
  ShenandoahHeap* const heap = ShenandoahHeap::heap();

  const char* msg = "Coalescing and filling old regions in global collect";
  uint num_workers = ShenandoahWorkerPolicy::calc_workers_for_conc_marking();
  ShenandoahConcurrentPhase gc_phase(msg, ShenandoahPhaseTimings::coalesce_and_fill, _generation->type(), num_workers);

  TraceCollectorStats tcs(heap->monitoring_support()->concurrent_collection_counters());
  EventMark em("%s", msg);
  ShenandoahWorkerScope scope(heap->workers(),
                              num_workers,
                              "concurrent coalesce and fill");

  op_global_coalesce_and_fill();
}

void ShenandoahConcurrentGC::op_reset() {
  ShenandoahHeap* const heap = ShenandoahHeap::heap();
  if (ShenandoahPacing) {
    heap->pacer()->setup_for_reset();
  }
  _generation->prepare_gc();
}

class ShenandoahInitMarkUpdateRegionStateClosure : public ShenandoahHeapRegionClosure {
private:
  ShenandoahMarkingContext* const _ctx;
public:
  ShenandoahInitMarkUpdateRegionStateClosure() : _ctx(ShenandoahHeap::heap()->marking_context()) {}

  void heap_region_do(ShenandoahHeapRegion* r) {
    assert(!r->has_live(), "Region " SIZE_FORMAT " should have no live data", r->index());
    if (r->is_active()) {
      // Check if region needs updating its TAMS. We have updated it already during concurrent
      // reset, so it is very likely we don't need to do another write here.  Since most regions
      // are not "active", this path is relatively rare.
      if (_ctx->top_at_mark_start(r) != r->top()) {
        _ctx->capture_top_at_mark_start(r);
      }
    } else {
      assert(_ctx->top_at_mark_start(r) == r->top(),
             "Region " SIZE_FORMAT " should already have correct TAMS", r->index());
    }
  }

  bool is_thread_safe() { return true; }
};

void ShenandoahConcurrentGC::op_init_mark() {
  ShenandoahHeap* const heap = ShenandoahHeap::heap();
  assert(ShenandoahSafepoint::is_at_shenandoah_safepoint(), "Should be at safepoint");
  assert(Thread::current()->is_VM_thread(), "can only do this in VMThread");

  assert(_generation->is_bitmap_clear(), "need clear marking bitmap");
  assert(!_generation->is_mark_complete(), "should not be complete");
  assert(!heap->has_forwarded_objects(), "No forwarded objects on this path");


  if (heap->mode()->is_generational()) {
    if (_generation->is_young() || (_generation->is_global() && ShenandoahVerify)) {
      // The current implementation of swap_remembered_set() copies the write-card-table
      // to the read-card-table. The remembered sets are also swapped for GLOBAL collections
      // so that the verifier works with the correct copy of the card table when verifying.
      // TODO: This path should not really depend on ShenandoahVerify.
      ShenandoahGCPhase phase(ShenandoahPhaseTimings::init_swap_rset);
      _generation->swap_remembered_set();
    }

    if (_generation->is_global()) {
      heap->cancel_old_gc();
    } else if (heap->is_concurrent_old_mark_in_progress()) {
      // Purge the SATB buffers, transferring any valid, old pointers to the
      // old generation mark queue. Any pointers in a young region will be
      // abandoned.
      ShenandoahGCPhase phase(ShenandoahPhaseTimings::init_transfer_satb);
      heap->transfer_old_pointers_from_satb();
    }
  }

  if (ShenandoahVerify) {
    heap->verifier()->verify_before_concmark();
  }

  if (VerifyBeforeGC) {
    Universe::verify();
  }

  _generation->set_concurrent_mark_in_progress(true);

  if (_do_old_gc_bootstrap) {
    // Update region state for both young and old regions
    // TODO: We should be able to pull this out of the safepoint for the bootstrap
    // cycle. The top of an old region will only move when a GC cycle evacuates
    // objects into it. When we start an old cycle, we know that nothing can touch
    // the top of old regions.
    ShenandoahGCPhase phase(ShenandoahPhaseTimings::init_update_region_states);
    ShenandoahInitMarkUpdateRegionStateClosure cl;
    heap->parallel_heap_region_iterate(&cl);
  } else {
    // Update region state for only young regions
    ShenandoahGCPhase phase(ShenandoahPhaseTimings::init_update_region_states);
    ShenandoahInitMarkUpdateRegionStateClosure cl;
    _generation->parallel_heap_region_iterate(&cl);
  }

  // Weak reference processing
  ShenandoahReferenceProcessor* rp = _generation->ref_processor();
  rp->reset_thread_locals();
  rp->set_soft_reference_policy(heap->soft_ref_policy()->should_clear_all_soft_refs());

  // Make above changes visible to worker threads
  OrderAccess::fence();

  // Arm nmethods for concurrent marking. When a nmethod is about to be executed,
  // we need to make sure that all its metadata are marked. alternative is to remark
  // thread roots at final mark pause, but it can be potential latency killer.
  if (heap->unload_classes()) {
    ShenandoahCodeRoots::arm_nmethods();
  }

  ShenandoahStackWatermark::change_epoch_id();
  if (ShenandoahPacing) {
    heap->pacer()->setup_for_mark();
  }
}

void ShenandoahConcurrentGC::op_mark_roots() {
  _mark.mark_concurrent_roots();
}

void ShenandoahConcurrentGC::op_mark() {
  _mark.concurrent_mark();
}

void ShenandoahConcurrentGC::op_final_mark() {
  ShenandoahHeap* const heap = ShenandoahHeap::heap();
  assert(ShenandoahSafepoint::is_at_shenandoah_safepoint(), "Should be at safepoint");
  assert(!heap->has_forwarded_objects(), "No forwarded objects on this path");

  if (ShenandoahVerify) {
    heap->verifier()->verify_roots_no_forwarded();
  }

  if (!heap->cancelled_gc()) {
    _mark.finish_mark();
    assert(!heap->cancelled_gc(), "STW mark cannot OOM");

    // Notify JVMTI that the tagmap table will need cleaning.
    JvmtiTagMap::set_needs_cleaning();

    // The collection set is chosen by prepare_regions_and_collection_set().
    //
    // TODO: Under severe memory overload conditions that can be checked here, we may want to limit
    // the inclusion of old-gen candidates within the collection set.  This would allow us to prioritize efforts on
    // evacuating young-gen,  This remediation is most appropriate when old-gen availability is very high (so there
    // are negligible negative impacts from delaying completion of old-gen evacuation) and when young-gen collections
    // are "under duress" (as signalled by very low availability of memory within young-gen, indicating that/ young-gen
    // collections are not triggering frequently enough).
    _generation->prepare_regions_and_collection_set(true /*concurrent*/);

    // Upon return from prepare_regions_and_collection_set(), certain parameters have been established to govern the
    // evacuation efforts that are about to begin.  In particular:
    //
    // heap->get_promoted_reserve() represents the amount of memory within old-gen's available memory that has
    //   been set aside to hold objects promoted from young-gen memory.  This represents an estimated percentage
    //   of the live young-gen memory within the collection set.  If there is more data ready to be promoted than
    //   can fit within this reserve, the promotion of some objects will be deferred until a subsequent evacuation
    //   pass.
    //
    // heap->get_old_evac_reserve() represents the amount of memory within old-gen's available memory that has been
    //  set aside to hold objects evacuated from the old-gen collection set.
    //
    // heap->get_young_evac_reserve() represents the amount of memory within young-gen's available memory that has
    //  been set aside to hold objects evacuated from the young-gen collection set.  Conservatively, this value
    //  equals the entire amount of live young-gen memory within the collection set, even though some of this memory
    //  will likely be promoted.
    //
    // heap->get_alloc_supplement_reserve() represents the amount of old-gen memory that can be allocated during evacuation
    // and update-refs phases of gc.  The young evacuation reserve has already been removed from this quantity.

    // Has to be done after cset selection
    heap->prepare_concurrent_roots();

    if (!heap->collection_set()->is_empty()) {
      LogTarget(Debug, gc, cset) lt;
      if (lt.is_enabled()) {
        ResourceMark rm;
        LogStream ls(lt);
        heap->collection_set()->print_on(&ls);
      }

      if (ShenandoahVerify) {
        heap->verifier()->verify_before_evacuation();
      }

      heap->set_evacuation_in_progress(true);
      // From here on, we need to update references.
      heap->set_has_forwarded_objects(true);

      // Verify before arming for concurrent processing.
      // Otherwise, verification can trigger stack processing.
      if (ShenandoahVerify) {
        heap->verifier()->verify_during_evacuation();
      }

      // Arm nmethods/stack for concurrent processing
      ShenandoahCodeRoots::arm_nmethods();
      ShenandoahStackWatermark::change_epoch_id();

      // Notify JVMTI that oops are changed.
      JvmtiTagMap::set_needs_rehashing();

      if (heap->mode()->is_generational()) {
        // Calculate the temporary evacuation allowance supplement to young-gen memory capacity (for allocations
        // and young-gen evacuations).
        intptr_t adjustment = heap->get_alloc_supplement_reserve();
        size_t young_available = heap->young_generation()->adjust_available(adjustment);
        // old_available is memory that can hold promotions and evacuations.  Subtract out the memory that is being
        // loaned for young-gen allocations or evacuations.
        size_t old_available = heap->old_generation()->adjust_available(-adjustment);

        log_info(gc, ergo)("After generational memory budget adjustments, old available: " SIZE_FORMAT
                           "%s, young_available: " SIZE_FORMAT "%s",
                           byte_size_in_proper_unit(old_available),   proper_unit_for_byte_size(old_available),
                           byte_size_in_proper_unit(young_available), proper_unit_for_byte_size(young_available));
      }

      if (ShenandoahPacing) {
        heap->pacer()->setup_for_evac();
      }
    } else {
      if (ShenandoahVerify) {
        heap->verifier()->verify_after_concmark();
      }

      if (VerifyAfterGC) {
        Universe::verify();
      }
    }
  }
}

class ShenandoahConcurrentEvacThreadClosure : public ThreadClosure {
private:
  OopClosure* const _oops;

public:
  ShenandoahConcurrentEvacThreadClosure(OopClosure* oops);
  void do_thread(Thread* thread);
};

ShenandoahConcurrentEvacThreadClosure::ShenandoahConcurrentEvacThreadClosure(OopClosure* oops) :
  _oops(oops) {
}

void ShenandoahConcurrentEvacThreadClosure::do_thread(Thread* thread) {
  JavaThread* const jt = thread->as_Java_thread();
  StackWatermarkSet::finish_processing(jt, _oops, StackWatermarkKind::gc);
}

class ShenandoahConcurrentEvacUpdateThreadTask : public AbstractGangTask {
private:
  ShenandoahJavaThreadsIterator _java_threads;

public:
  ShenandoahConcurrentEvacUpdateThreadTask(uint n_workers) :
    AbstractGangTask("Shenandoah Evacuate/Update Concurrent Thread Roots"),
    _java_threads(ShenandoahPhaseTimings::conc_thread_roots, n_workers) {
  }

  void work(uint worker_id) {
    // ShenandoahEvacOOMScope has to be setup by ShenandoahContextEvacuateUpdateRootsClosure.
    // Otherwise, may deadlock with watermark lock
    ShenandoahContextEvacuateUpdateRootsClosure oops_cl;
    ShenandoahConcurrentEvacThreadClosure thr_cl(&oops_cl);
    _java_threads.threads_do(&thr_cl, worker_id);
  }
};

void ShenandoahConcurrentGC::op_thread_roots() {
  ShenandoahHeap* const heap = ShenandoahHeap::heap();
  assert(heap->is_evacuation_in_progress(), "Checked by caller");
  ShenandoahGCWorkerPhase worker_phase(ShenandoahPhaseTimings::conc_thread_roots);
  ShenandoahConcurrentEvacUpdateThreadTask task(heap->workers()->active_workers());
  heap->workers()->run_task(&task);
}

void ShenandoahConcurrentGC::op_weak_refs() {
  ShenandoahHeap* const heap = ShenandoahHeap::heap();
  assert(heap->is_concurrent_weak_root_in_progress(), "Only during this phase");
  // Concurrent weak refs processing
  ShenandoahGCWorkerPhase worker_phase(ShenandoahPhaseTimings::conc_weak_refs);
  if (heap->gc_cause() == GCCause::_wb_breakpoint) {
    ShenandoahBreakpoint::at_after_reference_processing_started();
  }
  _generation->ref_processor()->process_references(ShenandoahPhaseTimings::conc_weak_refs, heap->workers(), true /* concurrent */);
}

class ShenandoahEvacUpdateCleanupOopStorageRootsClosure : public BasicOopIterateClosure {
private:
  ShenandoahHeap* const _heap;
  ShenandoahMarkingContext* const _mark_context;
  bool  _evac_in_progress;
  Thread* const _thread;

public:
  ShenandoahEvacUpdateCleanupOopStorageRootsClosure();
  void do_oop(oop* p);
  void do_oop(narrowOop* p);
};

ShenandoahEvacUpdateCleanupOopStorageRootsClosure::ShenandoahEvacUpdateCleanupOopStorageRootsClosure() :
  _heap(ShenandoahHeap::heap()),
  _mark_context(ShenandoahHeap::heap()->marking_context()),
  _evac_in_progress(ShenandoahHeap::heap()->is_evacuation_in_progress()),
  _thread(Thread::current()) {
}

void ShenandoahEvacUpdateCleanupOopStorageRootsClosure::do_oop(oop* p) {
  const oop obj = RawAccess<>::oop_load(p);
  if (!CompressedOops::is_null(obj)) {
    if (!_mark_context->is_marked(obj)) {
<<<<<<< HEAD
      if (_heap->is_in_active_generation(obj)) {
        // TODO: This worries me. Here we are asserting that an unmarked from-space object is 'correct'.
        // Normally, I would call this a bogus assert, but there seems to be a legitimate use-case for
        // accessing from-space objects during class unloading. However, the from-space object may have
        // been "filled". We've made no effort to prevent old generation classes being unloaded by young
        // gen (and vice-versa).
        shenandoah_assert_correct(p, obj);
        Atomic::cmpxchg(p, obj, oop(NULL));
      }
=======
      shenandoah_assert_correct(p, obj);
      ShenandoahHeap::atomic_clear_oop(p, obj);
>>>>>>> 78aeb603
    } else if (_evac_in_progress && _heap->in_collection_set(obj)) {
      oop resolved = ShenandoahBarrierSet::resolve_forwarded_not_null(obj);
      if (resolved == obj) {
        resolved = _heap->evacuate_object(obj, _thread);
      }
      ShenandoahHeap::atomic_update_oop(resolved, p, obj);
      assert(_heap->cancelled_gc() ||
             _mark_context->is_marked(resolved) && !_heap->in_collection_set(resolved),
             "Sanity");
    }
  }
}

void ShenandoahEvacUpdateCleanupOopStorageRootsClosure::do_oop(narrowOop* p) {
  ShouldNotReachHere();
}

class ShenandoahIsCLDAliveClosure : public CLDClosure {
public:
  void do_cld(ClassLoaderData* cld) {
    cld->is_alive();
  }
};

class ShenandoahIsNMethodAliveClosure: public NMethodClosure {
public:
  void do_nmethod(nmethod* n) {
    n->is_unloading();
  }
};

// This task not only evacuates/updates marked weak roots, but also "NULL"
// dead weak roots.
class ShenandoahConcurrentWeakRootsEvacUpdateTask : public AbstractGangTask {
private:
  ShenandoahVMWeakRoots<true /*concurrent*/> _vm_roots;

  // Roots related to concurrent class unloading
  ShenandoahClassLoaderDataRoots<true /* concurrent */, true /* single thread*/>
                                             _cld_roots;
  ShenandoahConcurrentNMethodIterator        _nmethod_itr;
  ShenandoahPhaseTimings::Phase              _phase;

public:
  ShenandoahConcurrentWeakRootsEvacUpdateTask(ShenandoahPhaseTimings::Phase phase) :
    AbstractGangTask("Shenandoah Evacuate/Update Concurrent Weak Roots"),
    _vm_roots(phase),
    _cld_roots(phase, ShenandoahHeap::heap()->workers()->active_workers()),
    _nmethod_itr(ShenandoahCodeRoots::table()),
    _phase(phase) {
    if (ShenandoahHeap::heap()->unload_classes()) {
      MutexLocker mu(CodeCache_lock, Mutex::_no_safepoint_check_flag);
      _nmethod_itr.nmethods_do_begin();
    }
  }

  ~ShenandoahConcurrentWeakRootsEvacUpdateTask() {
    if (ShenandoahHeap::heap()->unload_classes()) {
      MutexLocker mu(CodeCache_lock, Mutex::_no_safepoint_check_flag);
      _nmethod_itr.nmethods_do_end();
    }
    // Notify runtime data structures of potentially dead oops
    _vm_roots.report_num_dead();
  }

  void work(uint worker_id) {
    ShenandoahConcurrentWorkerSession worker_session(worker_id);
    {
      ShenandoahEvacOOMScope oom;
      // jni_roots and weak_roots are OopStorage backed roots, concurrent iteration
      // may race against OopStorage::release() calls.
      ShenandoahEvacUpdateCleanupOopStorageRootsClosure cl;
      _vm_roots.oops_do(&cl, worker_id);
    }

    // If we are going to perform concurrent class unloading later on, we need to
    // cleanup the weak oops in CLD and determinate nmethod's unloading state, so that we
    // can cleanup immediate garbage sooner.
    if (ShenandoahHeap::heap()->unload_classes()) {
      // Applies ShenandoahIsCLDAlive closure to CLDs, native barrier will either NULL the
      // CLD's holder or evacuate it.
      {
        ShenandoahIsCLDAliveClosure is_cld_alive;
        _cld_roots.cld_do(&is_cld_alive, worker_id);
      }

      // Applies ShenandoahIsNMethodAliveClosure to registered nmethods.
      // The closure calls nmethod->is_unloading(). The is_unloading
      // state is cached, therefore, during concurrent class unloading phase,
      // we will not touch the metadata of unloading nmethods
      {
        ShenandoahWorkerTimingsTracker timer(_phase, ShenandoahPhaseTimings::CodeCacheRoots, worker_id);
        ShenandoahIsNMethodAliveClosure is_nmethod_alive;
        _nmethod_itr.nmethods_do(&is_nmethod_alive);
      }
    }
  }
};

void ShenandoahConcurrentGC::op_weak_roots() {
  ShenandoahHeap* const heap = ShenandoahHeap::heap();
  assert(heap->is_concurrent_weak_root_in_progress(), "Only during this phase");
  // Concurrent weak root processing
  {
    ShenandoahTimingsTracker t(ShenandoahPhaseTimings::conc_weak_roots_work);
    ShenandoahGCWorkerPhase worker_phase(ShenandoahPhaseTimings::conc_weak_roots_work);
    ShenandoahConcurrentWeakRootsEvacUpdateTask task(ShenandoahPhaseTimings::conc_weak_roots_work);
    heap->workers()->run_task(&task);
  }

  // Perform handshake to flush out dead oops
  {
    ShenandoahTimingsTracker t(ShenandoahPhaseTimings::conc_weak_roots_rendezvous);
    heap->rendezvous_threads();
  }
}

void ShenandoahConcurrentGC::op_class_unloading() {
  ShenandoahHeap* const heap = ShenandoahHeap::heap();
  assert (heap->is_concurrent_weak_root_in_progress() &&
          heap->unload_classes(),
          "Checked by caller");
  heap->do_class_unloading();
}

class ShenandoahEvacUpdateCodeCacheClosure : public NMethodClosure {
private:
  BarrierSetNMethod* const                  _bs;
  ShenandoahEvacuateUpdateMetadataClosure<> _cl;

public:
  ShenandoahEvacUpdateCodeCacheClosure() :
    _bs(BarrierSet::barrier_set()->barrier_set_nmethod()),
    _cl() {
  }

  void do_nmethod(nmethod* n) {
    ShenandoahNMethod* data = ShenandoahNMethod::gc_data(n);
    ShenandoahReentrantLocker locker(data->lock());
    // Setup EvacOOM scope below reentrant lock to avoid deadlock with
    // nmethod_entry_barrier
    ShenandoahEvacOOMScope oom;
    data->oops_do(&_cl, true/*fix relocation*/);
    _bs->disarm(n);
  }
};

class ShenandoahConcurrentRootsEvacUpdateTask : public AbstractGangTask {
private:
  ShenandoahPhaseTimings::Phase                 _phase;
  ShenandoahVMRoots<true /*concurrent*/>        _vm_roots;
  ShenandoahClassLoaderDataRoots<true /*concurrent*/, false /*single threaded*/> _cld_roots;
  ShenandoahConcurrentNMethodIterator           _nmethod_itr;

public:
  ShenandoahConcurrentRootsEvacUpdateTask(ShenandoahPhaseTimings::Phase phase) :
    AbstractGangTask("Shenandoah Evacuate/Update Concurrent Strong Roots"),
    _phase(phase),
    _vm_roots(phase),
    _cld_roots(phase, ShenandoahHeap::heap()->workers()->active_workers()),
    _nmethod_itr(ShenandoahCodeRoots::table()) {
    if (!ShenandoahHeap::heap()->unload_classes()) {
      MutexLocker mu(CodeCache_lock, Mutex::_no_safepoint_check_flag);
      _nmethod_itr.nmethods_do_begin();
    }
  }

  ~ShenandoahConcurrentRootsEvacUpdateTask() {
    if (!ShenandoahHeap::heap()->unload_classes()) {
      MutexLocker mu(CodeCache_lock, Mutex::_no_safepoint_check_flag);
      _nmethod_itr.nmethods_do_end();
    }
  }

  void work(uint worker_id) {
    ShenandoahConcurrentWorkerSession worker_session(worker_id);
    {
      ShenandoahEvacOOMScope oom;
      {
        // vm_roots and weak_roots are OopStorage backed roots, concurrent iteration
        // may race against OopStorage::release() calls.
        ShenandoahContextEvacuateUpdateRootsClosure cl;
        _vm_roots.oops_do<ShenandoahContextEvacuateUpdateRootsClosure>(&cl, worker_id);
      }

      {
        ShenandoahEvacuateUpdateMetadataClosure<> cl;
        CLDToOopClosure clds(&cl, ClassLoaderData::_claim_strong);
        _cld_roots.cld_do(&clds, worker_id);
      }
    }

    // Cannot setup ShenandoahEvacOOMScope here, due to potential deadlock with nmethod_entry_barrier.
    if (!ShenandoahHeap::heap()->unload_classes()) {
      ShenandoahWorkerTimingsTracker timer(_phase, ShenandoahPhaseTimings::CodeCacheRoots, worker_id);
      ShenandoahEvacUpdateCodeCacheClosure cl;
      _nmethod_itr.nmethods_do(&cl);
    }
  }
};

void ShenandoahConcurrentGC::op_strong_roots() {
  ShenandoahHeap* const heap = ShenandoahHeap::heap();
  assert(heap->is_concurrent_strong_root_in_progress(), "Checked by caller");
  ShenandoahConcurrentRootsEvacUpdateTask task(ShenandoahPhaseTimings::conc_strong_roots);
  heap->workers()->run_task(&task);
  heap->set_concurrent_strong_root_in_progress(false);
}

void ShenandoahConcurrentGC::op_cleanup_early() {
  ShenandoahHeap::heap()->free_set()->recycle_trash();
}

void ShenandoahConcurrentGC::op_evacuate() {
  ShenandoahHeap::heap()->evacuate_collection_set(true /*concurrent*/);
}

void ShenandoahConcurrentGC::op_init_updaterefs() {
  ShenandoahHeap* const heap = ShenandoahHeap::heap();
  heap->set_evacuation_in_progress(false);
  heap->set_concurrent_weak_root_in_progress(false);
  heap->prepare_update_heap_references(true /*concurrent*/);
  heap->set_update_refs_in_progress(true);
  if (ShenandoahVerify) {
    heap->verifier()->verify_before_updaterefs();
  }
  if (ShenandoahPacing) {
    heap->pacer()->setup_for_updaterefs();
  }
}

void ShenandoahConcurrentGC::op_updaterefs() {
  ShenandoahHeap::heap()->update_heap_references(true /*concurrent*/);
}

class ShenandoahUpdateThreadClosure : public HandshakeClosure {
private:
  ShenandoahUpdateRefsClosure _cl;
public:
  ShenandoahUpdateThreadClosure();
  void do_thread(Thread* thread);
};

ShenandoahUpdateThreadClosure::ShenandoahUpdateThreadClosure() :
  HandshakeClosure("Shenandoah Update Thread Roots") {
}

void ShenandoahUpdateThreadClosure::do_thread(Thread* thread) {
  if (thread->is_Java_thread()) {
    JavaThread* jt = thread->as_Java_thread();
    ResourceMark rm;
    jt->oops_do(&_cl, NULL);
  }
}

void ShenandoahConcurrentGC::op_update_thread_roots() {
  ShenandoahUpdateThreadClosure cl;
  Handshake::execute(&cl);
}

void ShenandoahConcurrentGC::op_final_updaterefs() {
  ShenandoahHeap* const heap = ShenandoahHeap::heap();
  assert(ShenandoahSafepoint::is_at_shenandoah_safepoint(), "must be at safepoint");
  assert(!heap->_update_refs_iterator.has_next(), "Should have finished update references");

  heap->finish_concurrent_roots();

  // Clear cancelled GC, if set. On cancellation path, the block before would handle
  // everything.
  if (heap->cancelled_gc()) {
    heap->clear_cancelled_gc(true /* clear oom handler */);
  }

  // Has to be done before cset is clear
  if (ShenandoahVerify) {
    heap->verifier()->verify_roots_in_to_space();
  }

  if (heap->mode()->is_generational() && heap->is_concurrent_old_mark_in_progress()) {
    // When the SATB barrier is left on to support concurrent old gen mark, it may pick up writes to
    // objects in the collection set. After those objects are evacuated, the pointers in the
    // SATB are no longer safe. Once we have finished update references, we are guaranteed that
    // no more writes to the collection set are possible.
    //
    // This will transfer any old pointers in _active_ regions from the SATB to the old gen
    // mark queues. All other pointers will be discarded. This would also discard any pointers
    // in old regions that were included in a mixed evacuation. We aren't using the SATB filter
    // methods here because we cannot control when they execute. If the SATB filter runs _after_
    // a region has been recycled, we will not be able to detect the bad pointer.
    //
    // We are not concerned about skipping this step in abbreviated cycles because regions
    // with no live objects cannot have been written to and so cannot have entries in the SATB
    // buffers.
    heap->transfer_old_pointers_from_satb();
  }

  heap->update_heap_region_states(true /*concurrent*/);

  heap->set_update_refs_in_progress(false);
  heap->set_has_forwarded_objects(false);

  // Aging_cycle is only relevant during evacuation cycle for individual objects and during final mark for
  // entire regions.  Both of these relevant operations occur before final update refs.
  heap->set_aging_cycle(false);

  if (ShenandoahVerify) {
    heap->verifier()->verify_after_updaterefs();
  }

  if (VerifyAfterGC) {
    Universe::verify();
  }

  heap->adjust_generation_sizes();
  heap->rebuild_free_set(true /*concurrent*/);
}

void ShenandoahConcurrentGC::op_final_roots() {
  ShenandoahHeap::heap()->set_concurrent_weak_root_in_progress(false);
}

void ShenandoahConcurrentGC::op_cleanup_complete() {
  ShenandoahHeap::heap()->free_set()->recycle_trash();
}

void ShenandoahConcurrentGC::op_global_coalesce_and_fill() {
  ShenandoahHeap::heap()->coalesce_and_fill_old_regions();
}

bool ShenandoahConcurrentGC::check_cancellation_and_abort(ShenandoahDegenPoint point) {
  if (ShenandoahHeap::heap()->cancelled_gc()) {
    _degen_point = point;
    return true;
  }
  return false;
}

const char* ShenandoahConcurrentGC::init_mark_event_message() const {
  ShenandoahHeap* const heap = ShenandoahHeap::heap();
  assert(!heap->has_forwarded_objects(), "Should not have forwarded objects here");
  if (heap->unload_classes()) {
    SHENANDOAH_RETURN_EVENT_MESSAGE(heap, _generation->type(), "Pause Init Mark", " (unload classes)");
  } else {
    SHENANDOAH_RETURN_EVENT_MESSAGE(heap, _generation->type(), "Pause Init Mark", "");
  }
}

const char* ShenandoahConcurrentGC::final_mark_event_message() const {
  ShenandoahHeap* const heap = ShenandoahHeap::heap();
  assert(!heap->has_forwarded_objects() || heap->is_concurrent_old_mark_in_progress(),
         "Should not have forwarded objects during final mark, unless old gen concurrent mark is running");

  if (heap->unload_classes()) {
    SHENANDOAH_RETURN_EVENT_MESSAGE(heap, _generation->type(), "Pause Final Mark", " (unload classes)");
  } else {
    SHENANDOAH_RETURN_EVENT_MESSAGE(heap, _generation->type(), "Pause Final Mark", "");
  }
}

const char* ShenandoahConcurrentGC::conc_mark_event_message() const {
  ShenandoahHeap* const heap = ShenandoahHeap::heap();
  assert(!heap->has_forwarded_objects() || heap->is_concurrent_old_mark_in_progress(),
         "Should not have forwarded objects concurrent mark, unless old gen concurrent mark is running");
  if (heap->unload_classes()) {
    SHENANDOAH_RETURN_EVENT_MESSAGE(heap, _generation->type(), "Concurrent marking", " (unload classes)");
  } else {
    SHENANDOAH_RETURN_EVENT_MESSAGE(heap, _generation->type(), "Concurrent marking", "");
  }
}<|MERGE_RESOLUTION|>--- conflicted
+++ resolved
@@ -941,20 +941,8 @@
   const oop obj = RawAccess<>::oop_load(p);
   if (!CompressedOops::is_null(obj)) {
     if (!_mark_context->is_marked(obj)) {
-<<<<<<< HEAD
-      if (_heap->is_in_active_generation(obj)) {
-        // TODO: This worries me. Here we are asserting that an unmarked from-space object is 'correct'.
-        // Normally, I would call this a bogus assert, but there seems to be a legitimate use-case for
-        // accessing from-space objects during class unloading. However, the from-space object may have
-        // been "filled". We've made no effort to prevent old generation classes being unloaded by young
-        // gen (and vice-versa).
-        shenandoah_assert_correct(p, obj);
-        Atomic::cmpxchg(p, obj, oop(NULL));
-      }
-=======
       shenandoah_assert_correct(p, obj);
       ShenandoahHeap::atomic_clear_oop(p, obj);
->>>>>>> 78aeb603
     } else if (_evac_in_progress && _heap->in_collection_set(obj)) {
       oop resolved = ShenandoahBarrierSet::resolve_forwarded_not_null(obj);
       if (resolved == obj) {
