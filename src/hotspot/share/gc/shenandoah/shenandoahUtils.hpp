/*
 * Copyright (c) 2017, 2019, Red Hat, Inc. All rights reserved.
 * Copyright Amazon.com Inc. or its affiliates. All Rights Reserved.
 * DO NOT ALTER OR REMOVE COPYRIGHT NOTICES OR THIS FILE HEADER.
 *
 * This code is free software; you can redistribute it and/or modify it
 * under the terms of the GNU General Public License version 2 only, as
 * published by the Free Software Foundation.
 *
 * This code is distributed in the hope that it will be useful, but WITHOUT
 * ANY WARRANTY; without even the implied warranty of MERCHANTABILITY or
 * FITNESS FOR A PARTICULAR PURPOSE.  See the GNU General Public License
 * version 2 for more details (a copy is included in the LICENSE file that
 * accompanied this code).
 *
 * You should have received a copy of the GNU General Public License version
 * 2 along with this work; if not, write to the Free Software Foundation,
 * Inc., 51 Franklin St, Fifth Floor, Boston, MA 02110-1301 USA.
 *
 * Please contact Oracle, 500 Oracle Parkway, Redwood Shores, CA 94065 USA
 * or visit www.oracle.com if you need additional information or have any
 * questions.
 *
 */

#ifndef SHARE_GC_SHENANDOAH_SHENANDOAHUTILS_HPP
#define SHARE_GC_SHENANDOAH_SHENANDOAHUTILS_HPP

#include "gc/shared/gcCause.hpp"
#include "gc/shared/gcTraceTime.inline.hpp"
#include "gc/shared/gcVMOperations.hpp"
#include "gc/shared/isGCActiveMark.hpp"
#include "gc/shared/suspendibleThreadSet.hpp"
#include "gc/shenandoah/shenandoahMonitoringSupport.hpp"
#include "gc/shenandoah/shenandoahPhaseTimings.hpp"
#include "gc/shenandoah/shenandoahThreadLocalData.hpp"
#include "jfr/jfrEvents.hpp"
#include "memory/allocation.hpp"
#include "runtime/safepoint.hpp"
#include "runtime/vmThread.hpp"
#include "runtime/vmOperations.hpp"
#include "services/memoryService.hpp"

class GCTimer;
class ShenandoahGeneration;

#define SHENANDOAH_RETURN_EVENT_MESSAGE(heap, generation_type, prefix, postfix) \
  switch (generation_type) {                                                    \
    case GLOBAL_NON_GEN:                                                        \
      return prefix "" postfix;                                                 \
    case GLOBAL_GEN:                                                            \
      return prefix " (GLOBAL)" postfix;                                        \
    case YOUNG:                                                                 \
      return prefix " (YOUNG)" postfix;                                         \
    case OLD:                                                                   \
      return prefix " (OLD)" postfix;                                           \
    default:                                                                    \
      ShouldNotReachHere();                                                     \
      return prefix " (?)" postfix;                                             \
  }                                                                             \

class ShenandoahGCSession : public StackObj {
private:
  ShenandoahHeap* const _heap;
  ShenandoahGeneration* const _generation;
  GCTimer*  const _timer;
  GCTracer* const _tracer;

  TraceMemoryManagerStats _trace_cycle;
  TraceMemoryManagerStats _trace_memory_manager_stats;

public:
  ShenandoahGCSession(GCCause::Cause cause, ShenandoahGeneration* generation);
  ~ShenandoahGCSession();
};

/*
 * ShenandoahGCPhaseTiming tracks Shenandoah specific timing information
 * of a GC phase
 */
class ShenandoahTimingsTracker : public StackObj {
private:
  static ShenandoahPhaseTimings::Phase  _current_phase;

  ShenandoahPhaseTimings* const         _timings;
  const ShenandoahPhaseTimings::Phase   _phase;
  ShenandoahPhaseTimings::Phase         _parent_phase;
  double _start;

public:
  ShenandoahTimingsTracker(ShenandoahPhaseTimings::Phase phase);
  ~ShenandoahTimingsTracker();

  static ShenandoahPhaseTimings::Phase current_phase() { return _current_phase; }

  static bool is_current_phase_valid();
};

/*
 * ShenandoahPausePhase tracks a STW pause and emits Shenandoah timing and
 * a corresponding JFR event
 */
class ShenandoahPausePhase : public ShenandoahTimingsTracker {
private:
  GCTraceTimeWrapper<LogLevel::Info, LOG_TAGS(gc)> _tracer;
  ConcurrentGCTimer* const _timer;

public:
  ShenandoahPausePhase(const char* title, ShenandoahPhaseTimings::Phase phase, ShenandoahGenerationType generation_mode, size_t num_workers, bool log_heap_usage = false);
  ~ShenandoahPausePhase();
};

/*
 * ShenandoahConcurrentPhase tracks a concurrent GC phase and emits Shenandoah timing and
 * a corresponding JFR event
 */
class ShenandoahConcurrentPhase : public ShenandoahTimingsTracker {
private:
  GCTraceTimeWrapper<LogLevel::Info, LOG_TAGS(gc)> _tracer;
  ConcurrentGCTimer* const _timer;
  TraceMemoryManagerConcurrentStats  _trace_gc_concurrent_stats;

public:
  ShenandoahConcurrentPhase(const char* title, ShenandoahPhaseTimings::Phase phase, ShenandoahGenerationType generation_mode, size_t num_workers, bool log_heap_usage = false);
  ~ShenandoahConcurrentPhase();
};

/*
 * ShenandoahGCPhase tracks Shenandoah specific timing information
 * and emits a corresponding JFR event of a GC phase
 */
class ShenandoahGCPhase : public ShenandoahTimingsTracker {
private:
  ConcurrentGCTimer* const _timer;

public:
  ShenandoahGCPhase(ShenandoahPhaseTimings::Phase phase);
  ~ShenandoahGCPhase();
};

class ShenandoahGCWorkerPhase : public StackObj {
private:
  ShenandoahPhaseTimings* const       _timings;
  const ShenandoahPhaseTimings::Phase _phase;
public:
  ShenandoahGCWorkerPhase(ShenandoahPhaseTimings::Phase phase);
  ~ShenandoahGCWorkerPhase();
};

// Aggregates all the things that should happen before/after the pause.
class ShenandoahGCPauseMark : public StackObj {
private:
  ShenandoahHeap* const _heap;
  const GCIdMark                _gc_id_mark;
  const SvcGCMarker             _svc_gc_mark;
  const IsGCActiveMark          _is_gc_active_mark;
  TraceMemoryManagerStats       _trace_pause;
  TraceMemoryManagerPauseStats  _trace_gc_pause_stats;

public:
<<<<<<< HEAD
  ShenandoahGCPauseMark(uint gc_id, SvcGCMarker::reason_type type,
                        ShenandoahGenerationType generation_mode);
=======
  ShenandoahGCPauseMark(uint gc_id, const char* notification_action, SvcGCMarker::reason_type type);
>>>>>>> 78aeb603
};

class ShenandoahSafepoint : public AllStatic {
public:
  // Check if Shenandoah GC safepoint is in progress. This is nominally
  // equivalent to calling SafepointSynchronize::is_at_safepoint(), but
  // it also checks the Shenandoah specifics, when it can.
  static inline bool is_at_shenandoah_safepoint() {
    if (!SafepointSynchronize::is_at_safepoint()) return false;

    Thread* const thr = Thread::current();
    // Shenandoah GC specific safepoints are scheduled by control thread.
    // So if we are enter here from control thread, then we are definitely not
    // at Shenandoah safepoint, but at something else.
    if (thr == ShenandoahHeap::heap()->control_thread()) return false;

    // This is not VM thread, cannot see what VM thread is doing,
    // so pretend this is a proper Shenandoah safepoint
    if (!thr->is_VM_thread()) return true;

    // Otherwise check we are at proper operation type
    VM_Operation* vm_op = VMThread::vm_operation();
    if (vm_op == NULL) return false;

    VM_Operation::VMOp_Type type = vm_op->type();
    return type == VM_Operation::VMOp_ShenandoahInitMark ||
           type == VM_Operation::VMOp_ShenandoahFinalMarkStartEvac ||
           type == VM_Operation::VMOp_ShenandoahInitUpdateRefs ||
           type == VM_Operation::VMOp_ShenandoahFinalUpdateRefs ||
           type == VM_Operation::VMOp_ShenandoahFinalRoots ||
           type == VM_Operation::VMOp_ShenandoahFullGC ||
           type == VM_Operation::VMOp_ShenandoahDegeneratedGC;
  }
};

class ShenandoahWorkerSession : public StackObj {
protected:
  uint _worker_id;

  ShenandoahWorkerSession(uint worker_id);
  ~ShenandoahWorkerSession();
public:
  static inline uint worker_id() {
    Thread* thr = Thread::current();
    uint id = ShenandoahThreadLocalData::worker_id(thr);
    assert(id != ShenandoahThreadLocalData::INVALID_WORKER_ID, "Worker session has not been created");
    return id;
  }
};

class ShenandoahConcurrentWorkerSession : public ShenandoahWorkerSession {
private:
  EventGCPhaseConcurrent _event;

public:
  ShenandoahConcurrentWorkerSession(uint worker_id) : ShenandoahWorkerSession(worker_id) { }
  ~ShenandoahConcurrentWorkerSession();
};

class ShenandoahParallelWorkerSession : public ShenandoahWorkerSession {
private:
  EventGCPhaseParallel _event;

public:
  ShenandoahParallelWorkerSession(uint worker_id) : ShenandoahWorkerSession(worker_id) { }
  ~ShenandoahParallelWorkerSession();
};

class ShenandoahSuspendibleThreadSetJoiner {
private:
  SuspendibleThreadSetJoiner _joiner;
public:
  ShenandoahSuspendibleThreadSetJoiner(bool active = true) : _joiner(active) {
    assert(!ShenandoahThreadLocalData::is_evac_allowed(Thread::current()), "STS should be joined before evac scope");
  }
  ~ShenandoahSuspendibleThreadSetJoiner() {
    assert(!ShenandoahThreadLocalData::is_evac_allowed(Thread::current()), "STS should be left after evac scope");
  }
};

class ShenandoahSuspendibleThreadSetLeaver {
private:
  SuspendibleThreadSetLeaver _leaver;
public:
  ShenandoahSuspendibleThreadSetLeaver(bool active = true) : _leaver(active) {
    assert(!ShenandoahThreadLocalData::is_evac_allowed(Thread::current()), "STS should be left after evac scope");
  }
  ~ShenandoahSuspendibleThreadSetLeaver() {
    assert(!ShenandoahThreadLocalData::is_evac_allowed(Thread::current()), "STS should be joined before evac scope");
  }
};

#endif // SHARE_GC_SHENANDOAH_SHENANDOAHUTILS_HPP<|MERGE_RESOLUTION|>--- conflicted
+++ resolved
@@ -158,12 +158,9 @@
   TraceMemoryManagerPauseStats  _trace_gc_pause_stats;
 
 public:
-<<<<<<< HEAD
-  ShenandoahGCPauseMark(uint gc_id, SvcGCMarker::reason_type type,
+  ShenandoahGCPauseMark(uint gc_id, const char* notification_action, 
+                        SvcGCMarker::reason_type type,
                         ShenandoahGenerationType generation_mode);
-=======
-  ShenandoahGCPauseMark(uint gc_id, const char* notification_action, SvcGCMarker::reason_type type);
->>>>>>> 78aeb603
 };
 
 class ShenandoahSafepoint : public AllStatic {
