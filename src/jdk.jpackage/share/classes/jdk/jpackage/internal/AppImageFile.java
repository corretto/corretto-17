/*
 * Copyright (c) 2019, 2021, Oracle and/or its affiliates. All rights reserved.
 * DO NOT ALTER OR REMOVE COPYRIGHT NOTICES OR THIS FILE HEADER.
 *
 * This code is free software; you can redistribute it and/or modify it
 * under the terms of the GNU General Public License version 2 only, as
 * published by the Free Software Foundation.  Oracle designates this
 * particular file as subject to the "Classpath" exception as provided
 * by Oracle in the LICENSE file that accompanied this code.
 *
 * This code is distributed in the hope that it will be useful, but WITHOUT
 * ANY WARRANTY; without even the implied warranty of MERCHANTABILITY or
 * FITNESS FOR A PARTICULAR PURPOSE.  See the GNU General Public License
 * version 2 for more details (a copy is included in the LICENSE file that
 * accompanied this code).
 *
 * You should have received a copy of the GNU General Public License version
 * 2 along with this work; if not, write to the Free Software Foundation,
 * Inc., 51 Franklin St, Fifth Floor, Boston, MA 02110-1301 USA.
 *
 * Please contact Oracle, 500 Oracle Parkway, Redwood Shores, CA 94065 USA
 * or visit www.oracle.com if you need additional information or have any
 * questions.
 */
package jdk.jpackage.internal;

import java.io.IOException;
import java.nio.file.Files;
import java.nio.file.Path;
import java.nio.file.NoSuchFileException;
import java.text.MessageFormat;
import java.util.ArrayList;
import java.util.List;
import java.util.Map;
import javax.xml.parsers.DocumentBuilder;
import javax.xml.parsers.DocumentBuilderFactory;
import javax.xml.parsers.ParserConfigurationException;
import javax.xml.xpath.XPath;
import javax.xml.xpath.XPathConstants;
import javax.xml.xpath.XPathExpressionException;
import javax.xml.xpath.XPathFactory;
import org.w3c.dom.Document;
import org.w3c.dom.Node;
import org.w3c.dom.NodeList;
import org.w3c.dom.NamedNodeMap;
import org.xml.sax.SAXException;

import static jdk.jpackage.internal.StandardBundlerParam.VERSION;
import static jdk.jpackage.internal.StandardBundlerParam.ADD_LAUNCHERS;
import static jdk.jpackage.internal.StandardBundlerParam.APP_NAME;
<<<<<<< HEAD
=======
import static jdk.jpackage.internal.StandardBundlerParam.SHORTCUT_HINT;
import static jdk.jpackage.internal.StandardBundlerParam.MENU_HINT;
>>>>>>> 6d1d4d52
import static jdk.jpackage.internal.StandardBundlerParam.SIGN_BUNDLE;

public class AppImageFile {

    // These values will be loaded from AppImage xml file.
    private final String creatorVersion;
    private final String creatorPlatform;
    private final String launcherName;
<<<<<<< HEAD
    private final List<String> addLauncherNames;
=======
    private final List<LauncherInfo> addLauncherInfos;
>>>>>>> 6d1d4d52
    private final boolean signed;

    private static final String FILENAME = ".jpackage.xml";

    private static final Map<Platform, String> PLATFORM_LABELS = Map.of(
            Platform.LINUX, "linux", Platform.WINDOWS, "windows", Platform.MAC,
            "macOS");


    private AppImageFile() {
        this(null, null, null, null, null);
    }

<<<<<<< HEAD
    private AppImageFile(String launcherName, List<String> addLauncherNames,
=======
    private AppImageFile(String launcherName, List<LauncherInfo> launcherInfos,
>>>>>>> 6d1d4d52
            String creatorVersion, String creatorPlatform, String signedStr) {
        this.launcherName = launcherName;
        this.addLauncherInfos = launcherInfos;
        this.creatorVersion = creatorVersion;
        this.creatorPlatform = creatorPlatform;
        this.signed = "true".equals(signedStr);
    }

    /**
     * Returns list of additional launchers configured for the application.
     * Each item in the list is not null or empty string.
     * Returns empty list for application without additional launchers.
     */
    List<LauncherInfo> getAddLaunchers() {
        return addLauncherInfos;
    }

    /**
     * Returns main application launcher name. Never returns null or empty value.
     */
    String getLauncherName() {
        return launcherName;
    }

    boolean isSigned() {
        return signed;
    }

    void verifyCompatible() throws ConfigException {
        // Just do nothing for now.
    }

    /**
     * Returns path to application image info file.
     * @param appImageDir - path to application image
     */
    public static Path getPathInAppImage(Path appImageDir) {
        return ApplicationLayout.platformAppImage()
                .resolveAt(appImageDir)
                .appDirectory()
                .resolve(FILENAME);
    }

    /**
     * Saves file with application image info in application image.
     * @param appImageDir - path to application image
     * @throws IOException
     */
    static void save(Path appImageDir, Map<String, Object> params)
            throws IOException {
        IOUtils.createXml(getPathInAppImage(appImageDir), xml -> {
            xml.writeStartElement("jpackage-state");
            xml.writeAttribute("version", getVersion());
            xml.writeAttribute("platform", getPlatform());

            xml.writeStartElement("app-version");
            xml.writeCharacters(VERSION.fetchFrom(params));
            xml.writeEndElement();

            xml.writeStartElement("main-launcher");
            xml.writeCharacters(APP_NAME.fetchFrom(params));
            xml.writeEndElement();

            xml.writeStartElement("signed");
            xml.writeCharacters(SIGN_BUNDLE.fetchFrom(params).toString());
            xml.writeEndElement();

            List<Map<String, ? super Object>> addLaunchers =
                ADD_LAUNCHERS.fetchFrom(params);

            for (int i = 0; i < addLaunchers.size(); i++) {
                Map<String, ? super Object> sl = addLaunchers.get(i);
                xml.writeStartElement("add-launcher");
                xml.writeAttribute("name", APP_NAME.fetchFrom(sl));
                xml.writeAttribute("shortcut",
                        SHORTCUT_HINT.fetchFrom(sl).toString());
                xml.writeAttribute("menu", MENU_HINT.fetchFrom(sl).toString());
                xml.writeEndElement();
            }
        });
    }

    /**
     * Loads application image info from application image.
     * @param appImageDir - path to application image
     * @return valid info about application image or null
     * @throws IOException
     */
    static AppImageFile load(Path appImageDir) throws IOException {
        try {
            Document doc = readXml(appImageDir);

            XPath xPath = XPathFactory.newInstance().newXPath();

            String mainLauncher = xpathQueryNullable(xPath,
                    "/jpackage-state/main-launcher/text()", doc);
            if (mainLauncher == null) {
                // No main launcher, this is fatal.
                return new AppImageFile();
            }

            List<LauncherInfo> launcherInfos = new ArrayList<>();

            String platform = xpathQueryNullable(xPath,
                    "/jpackage-state/@platform", doc);

            String version = xpathQueryNullable(xPath,
                    "/jpackage-state/@version", doc);

            String signedStr = xpathQueryNullable(xPath,
                    "/jpackage-state/@signed", doc);

<<<<<<< HEAD
            NodeList launcherNameNodes = (NodeList) xPath.evaluate(
                    "/jpackage-state/add-launcher/text()", doc,
=======
            NodeList launcherNodes = (NodeList) xPath.evaluate(
                    "/jpackage-state/add-launcher", doc,
>>>>>>> 6d1d4d52
                    XPathConstants.NODESET);

            for (int i = 0; i != launcherNodes.getLength(); i++) {
                 Node item = launcherNodes.item(i);
                 String name = getAttribute(item, "name");
                 String shortcut = getAttribute(item, "shortcut");
                 String menu = getAttribute(item, "menu");

                 launcherInfos.add(new LauncherInfo(name,
                         !("false".equals(shortcut)),
                         !("false".equals(menu))));
            }

            AppImageFile file = new AppImageFile(
<<<<<<< HEAD
                    mainLauncher, addLaunchers, version, platform, signedStr);
=======
                    mainLauncher, launcherInfos, version, platform, signedStr);
>>>>>>> 6d1d4d52
            if (!file.isValid()) {
                file = new AppImageFile();
            }
            return file;
        } catch (XPathExpressionException ex) {
            // This should never happen as XPath expressions should be correct
            throw new RuntimeException(ex);
        }
    }

    private static String getAttribute(Node item, String attr) {
        NamedNodeMap attrs = item.getAttributes();
        Node attrNode = attrs.getNamedItem(attr);
        return ((attrNode == null) ? null : attrNode.getNodeValue());
    }

    public static Document readXml(Path appImageDir) throws IOException {
        try {
            Path path = getPathInAppImage(appImageDir);

            DocumentBuilderFactory dbf =
                    DocumentBuilderFactory.newDefaultInstance();
            dbf.setFeature(
                   "http://apache.org/xml/features/nonvalidating/load-external-dtd",
                    false);
            DocumentBuilder b = dbf.newDocumentBuilder();
            return b.parse(Files.newInputStream(path));
        } catch (ParserConfigurationException | SAXException ex) {
            // Let caller sort this out
            throw new IOException(ex);
        }
    }

    /**
     * Returns list of LauncherInfo objects configured for the application.
     * The first item in the returned list is main launcher.
     * Following items in the list are names of additional launchers.
     */
    static List<LauncherInfo> getLaunchers(Path appImageDir,
            Map<String, ? super Object> params) {
        List<LauncherInfo> launchers = new ArrayList<>();
        try {
            AppImageFile appImageInfo = AppImageFile.load(appImageDir);
            if (appImageInfo != null) {
                launchers.add(new LauncherInfo(
                        appImageInfo.getLauncherName(), true, true));
                launchers.addAll(appImageInfo.getAddLaunchers());
                return launchers;
            }
        } catch (NoSuchFileException nsfe) {
            // non jpackage generated app-image (no app/.jpackage.xml)
            Log.info(MessageFormat.format(I18N.getString(
                    "warning.foreign-app-image"), appImageDir));
        } catch (IOException ioe) {
            Log.verbose(ioe);
            Log.info(MessageFormat.format(I18N.getString(
                    "warning.invalid-app-image"), appImageDir));

        }
        // this should never be the case, but maintaining behavior of
        // creating default launchers without AppImageFile present

        ADD_LAUNCHERS.fetchFrom(params).stream().map(APP_NAME::fetchFrom).map(
                name -> new LauncherInfo(name, true, true)).forEach(launchers::add);
        return launchers;
    }

    public static String extractAppName(Path appImageDir) {
        try {
            return AppImageFile.load(appImageDir).getLauncherName();
        } catch (IOException ioe) {
            Log.verbose(MessageFormat.format(I18N.getString(
                    "warning.foreign-app-image"), appImageDir));
            return null;
        }
    }

    private static String xpathQueryNullable(XPath xPath, String xpathExpr,
            Document xml) throws XPathExpressionException {
        NodeList nodes = (NodeList) xPath.evaluate(xpathExpr, xml,
                XPathConstants.NODESET);
        if (nodes != null && nodes.getLength() > 0) {
            return nodes.item(0).getNodeValue();
        }
        return null;
    }

    private static String getVersion() {
        return System.getProperty("java.version");
    }

    private static String getPlatform() {
        return PLATFORM_LABELS.get(Platform.getPlatform());
    }

    private boolean isValid() {
        if (launcherName == null || launcherName.length() == 0) {
            return false;
        }
        for (var launcher : addLauncherInfos) {
            if ("".equals(launcher.getName())) {
                return false;
            }
        }

        return true;
    }

    static class LauncherInfo {
        private String name;
        private boolean shortcut;
        private boolean menu;

        public LauncherInfo(String name, boolean shortcut, boolean menu) {
            this.name = name;
            this.shortcut = shortcut;
            this.menu = menu;
        }
        public String getName() {
            return name;
        }
        public boolean isShortcut() {
            return shortcut;
        }
        public boolean isMenu() {
            return menu;
        }
    }

}<|MERGE_RESOLUTION|>--- conflicted
+++ resolved
@@ -48,11 +48,8 @@
 import static jdk.jpackage.internal.StandardBundlerParam.VERSION;
 import static jdk.jpackage.internal.StandardBundlerParam.ADD_LAUNCHERS;
 import static jdk.jpackage.internal.StandardBundlerParam.APP_NAME;
-<<<<<<< HEAD
-=======
 import static jdk.jpackage.internal.StandardBundlerParam.SHORTCUT_HINT;
 import static jdk.jpackage.internal.StandardBundlerParam.MENU_HINT;
->>>>>>> 6d1d4d52
 import static jdk.jpackage.internal.StandardBundlerParam.SIGN_BUNDLE;
 
 public class AppImageFile {
@@ -61,11 +58,7 @@
     private final String creatorVersion;
     private final String creatorPlatform;
     private final String launcherName;
-<<<<<<< HEAD
-    private final List<String> addLauncherNames;
-=======
     private final List<LauncherInfo> addLauncherInfos;
->>>>>>> 6d1d4d52
     private final boolean signed;
 
     private static final String FILENAME = ".jpackage.xml";
@@ -79,11 +72,7 @@
         this(null, null, null, null, null);
     }
 
-<<<<<<< HEAD
-    private AppImageFile(String launcherName, List<String> addLauncherNames,
-=======
     private AppImageFile(String launcherName, List<LauncherInfo> launcherInfos,
->>>>>>> 6d1d4d52
             String creatorVersion, String creatorPlatform, String signedStr) {
         this.launcherName = launcherName;
         this.addLauncherInfos = launcherInfos;
@@ -196,13 +185,8 @@
             String signedStr = xpathQueryNullable(xPath,
                     "/jpackage-state/@signed", doc);
 
-<<<<<<< HEAD
-            NodeList launcherNameNodes = (NodeList) xPath.evaluate(
-                    "/jpackage-state/add-launcher/text()", doc,
-=======
             NodeList launcherNodes = (NodeList) xPath.evaluate(
                     "/jpackage-state/add-launcher", doc,
->>>>>>> 6d1d4d52
                     XPathConstants.NODESET);
 
             for (int i = 0; i != launcherNodes.getLength(); i++) {
@@ -217,11 +201,7 @@
             }
 
             AppImageFile file = new AppImageFile(
-<<<<<<< HEAD
-                    mainLauncher, addLaunchers, version, platform, signedStr);
-=======
                     mainLauncher, launcherInfos, version, platform, signedStr);
->>>>>>> 6d1d4d52
             if (!file.isValid()) {
                 file = new AppImageFile();
             }
