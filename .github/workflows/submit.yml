name: Pre-submit tests

on:
  push:
    branches-ignore:
      - master
  workflow_dispatch:
    inputs:
      platforms:
        description: "Platform(s) to execute on"
        required: true
        default: "Linux additional (hotspot only), Linux x64, Linux x86, Windows aarch64, Windows x64, macOS x64"

jobs:
  prerequisites:
    name: Prerequisites
    runs-on: "ubuntu-20.04"
    outputs:
      should_run: ${{ steps.check_submit.outputs.should_run }}
      bundle_id: ${{ steps.check_bundle_id.outputs.bundle_id }}
      platform_linux_additional: ${{ steps.check_platforms.outputs.platform_linux_additional }}
      platform_linux_x64: ${{ steps.check_platforms.outputs.platform_linux_x64 }}
      platform_linux_x86: ${{ steps.check_platforms.outputs.platform_linux_x86 }}
      platform_windows_aarch64: ${{ steps.check_platforms.outputs.platform_windows_aarch64 }}
      platform_windows_x64: ${{ steps.check_platforms.outputs.platform_windows_x64 }}
      platform_macos_x64: ${{ steps.check_platforms.outputs.platform_macos_x64 }}
      dependencies: ${{ steps.check_deps.outputs.dependencies }}

    steps:
      - name: Check if submit tests should actually run depending on secrets and manual triggering
        id: check_submit
        run: echo "::set-output name=should_run::${{ github.event.inputs.platforms != '' || (!secrets.JDK_SUBMIT_FILTER || startsWith(github.ref, 'refs/heads/submit/')) }}"

      - name: Check which platforms should be included
        id: check_platforms
        run: |
          echo "::set-output name=platform_linux_additional::${{ contains(github.event.inputs.platforms, 'linux additional (hotspot only)') || (github.event.inputs.platforms == '' && (secrets.JDK_SUBMIT_PLATFORMS == '' || contains(secrets.JDK_SUBMIT_PLATFORMS, 'linux additional (hotspot only)'))) }}"
          echo "::set-output name=platform_linux_x64::${{ contains(github.event.inputs.platforms, 'linux x64') || (github.event.inputs.platforms == '' && (secrets.JDK_SUBMIT_PLATFORMS == '' || contains(secrets.JDK_SUBMIT_PLATFORMS, 'linux x64'))) }}"
          echo "::set-output name=platform_linux_x86::${{ contains(github.event.inputs.platforms, 'linux x86') || (github.event.inputs.platforms == '' && (secrets.JDK_SUBMIT_PLATFORMS == '' || contains(secrets.JDK_SUBMIT_PLATFORMS, 'linux x86'))) }}"
          echo "::set-output name=platform_windows_aarch64::${{ contains(github.event.inputs.platforms, 'windows aarch64') || (github.event.inputs.platforms == '' && (secrets.JDK_SUBMIT_PLATFORMS == '' || contains(secrets.JDK_SUBMIT_PLATFORMS, 'windows aarch64'))) }}"
          echo "::set-output name=platform_windows_x64::${{ contains(github.event.inputs.platforms, 'windows x64') || (github.event.inputs.platforms == '' && (secrets.JDK_SUBMIT_PLATFORMS == '' || contains(secrets.JDK_SUBMIT_PLATFORMS, 'windows x64'))) }}"
          echo "::set-output name=platform_macos_x64::${{ contains(github.event.inputs.platforms, 'macos x64') || (github.event.inputs.platforms == '' && (secrets.JDK_SUBMIT_PLATFORMS == '' || contains(secrets.JDK_SUBMIT_PLATFORMS, 'macos x64'))) }}"
        if: steps.check_submit.outputs.should_run != 'false'

      - name: Determine unique bundle identifier
        id: check_bundle_id
        run: echo "::set-output name=bundle_id::${GITHUB_ACTOR}_${GITHUB_SHA:0:8}"
        if: steps.check_submit.outputs.should_run != 'false'

      - name: Checkout the source
        uses: actions/checkout@v2
        with:
          path: jdk
        if: steps.check_submit.outputs.should_run != 'false'

      - name: Determine versions and locations to be used for dependencies
        id: check_deps
        run: "echo ::set-output name=dependencies::`cat make/autoconf/version-numbers make/conf/test-dependencies | sed -e '1i {' -e 's/#.*//g' -e 's/\"//g' -e 's/\\(.*\\)=\\(.*\\)/\"\\1\": \"\\2\",/g' -e '$s/,\\s\\{0,\\}$/\\}/'`"
        working-directory: jdk
        if: steps.check_submit.outputs.should_run != 'false'

      - name: Print extracted dependencies to the log
        run: "echo '${{ steps.check_deps.outputs.dependencies }}'"
        if: steps.check_submit.outputs.should_run != 'false'

      - name: Determine the jtreg ref to checkout
        run: "echo JTREG_REF=jtreg${{ fromJson(steps.check_deps.outputs.dependencies).JTREG_VERSION }}-${{ fromJson(steps.check_deps.outputs.dependencies).JTREG_BUILD }} >> $GITHUB_ENV"
        if: steps.check_submit.outputs.should_run != 'false'

      - name: Check if a jtreg image is present in the cache
        id: jtreg
        uses: actions/cache@v2
        with:
          path: ~/jtreg/
          key: jtreg-${{ env.JTREG_REF }}-v1
        if: steps.check_submit.outputs.should_run != 'false'

      - name: Checkout the jtreg source
        uses: actions/checkout@v2
        with:
          repository: "openjdk/jtreg"
          ref: ${{ env.JTREG_REF }}
          path: jtreg
        if: steps.check_submit.outputs.should_run != 'false' && steps.jtreg.outputs.cache-hit != 'true'

      - name: Build jtreg
        run: sh make/build-all.sh ${JAVA_HOME_8_X64}
        working-directory: jtreg
        if: steps.check_submit.outputs.should_run != 'false' && steps.jtreg.outputs.cache-hit != 'true'

      - name: Move jtreg image to destination folder
        run: mv build/images/jtreg ~/
        working-directory: jtreg
        if: steps.check_submit.outputs.should_run != 'false' && steps.jtreg.outputs.cache-hit != 'true'

      - name: Store jtreg for use by later steps
        uses: actions/upload-artifact@v2
        with:
          name: transient_jtreg_${{ steps.check_bundle_id.outputs.bundle_id }}
          path: ~/jtreg/
        if: steps.check_submit.outputs.should_run != 'false'

  linux_x64_build:
    name: Linux x64
    runs-on: "ubuntu-20.04"
    needs: prerequisites
    if: needs.prerequisites.outputs.should_run != 'false' && (needs.prerequisites.outputs.platform_linux_x64 != 'false' || needs.prerequisites.outputs.platform_linux_additional == 'true')

    strategy:
      fail-fast: false
      matrix:
        flavor:
          - build release
          - build debug
        include:
          - flavor: build debug
            flags: --enable-debug
            artifact: -debug

    env:
      JDK_VERSION: "${{ fromJson(needs.prerequisites.outputs.dependencies).DEFAULT_VERSION_FEATURE }}.${{ fromJson(needs.prerequisites.outputs.dependencies).DEFAULT_VERSION_INTERIM }}.${{ fromJson(needs.prerequisites.outputs.dependencies).DEFAULT_VERSION_UPDATE }}"
      BOOT_JDK_VERSION: "${{ fromJson(needs.prerequisites.outputs.dependencies).BOOT_JDK_VERSION }}"
      BOOT_JDK_FILENAME: "${{ fromJson(needs.prerequisites.outputs.dependencies).LINUX_X64_BOOT_JDK_FILENAME }}"
      BOOT_JDK_URL: "${{ fromJson(needs.prerequisites.outputs.dependencies).LINUX_X64_BOOT_JDK_URL }}"
      BOOT_JDK_SHA256: "${{ fromJson(needs.prerequisites.outputs.dependencies).LINUX_X64_BOOT_JDK_SHA256 }}"

    steps:
      - name: Checkout the source
        uses: actions/checkout@v2
        with:
          path: jdk

      - name: Restore boot JDK from cache
        id: bootjdk
        uses: actions/cache@v2
        with:
          path: ~/bootjdk/${{ env.BOOT_JDK_VERSION }}
          key: bootjdk-${{ runner.os }}-${{ env.BOOT_JDK_VERSION }}-${{ env.BOOT_JDK_SHA256 }}-v1

      - name: Download boot JDK
        run: |
          mkdir -p "${HOME}/bootjdk/${BOOT_JDK_VERSION}"
          wget -O "${HOME}/bootjdk/${BOOT_JDK_FILENAME}" "${BOOT_JDK_URL}"
          echo "${BOOT_JDK_SHA256} ${HOME}/bootjdk/${BOOT_JDK_FILENAME}" | sha256sum -c >/dev/null -
          tar -xf "${HOME}/bootjdk/${BOOT_JDK_FILENAME}" -C "${HOME}/bootjdk/${BOOT_JDK_VERSION}"
          mv "${HOME}/bootjdk/${BOOT_JDK_VERSION}/"*/* "${HOME}/bootjdk/${BOOT_JDK_VERSION}/"
        if: steps.bootjdk.outputs.cache-hit != 'true'

      - name: Restore jtreg artifact
        id: jtreg_restore
        uses: actions/download-artifact@v2
        with:
          name: transient_jtreg_${{ needs.prerequisites.outputs.bundle_id }}
          path: ~/jtreg/
        continue-on-error: true

      - name: Restore jtreg artifact (retry)
        uses: actions/download-artifact@v2
        with:
          name: transient_jtreg_${{ needs.prerequisites.outputs.bundle_id }}
          path: ~/jtreg/
        if: steps.jtreg_restore.outcome == 'failure'

      - name: Checkout gtest sources
        uses: actions/checkout@v2
        with:
          repository: "google/googletest"
          ref: "release-${{ fromJson(needs.prerequisites.outputs.dependencies).GTEST_VERSION }}"
          path: gtest

      - name: Install dependencies
        run: |
          sudo apt-get update
          sudo apt-get install gcc-10=10.2.0-5ubuntu1~20.04 g++-10=10.2.0-5ubuntu1~20.04 libxrandr-dev libxtst-dev libcups2-dev libasound2-dev
          sudo update-alternatives --install /usr/bin/gcc gcc /usr/bin/gcc-10 100 --slave /usr/bin/g++ g++ /usr/bin/g++-10

      - name: Configure
        run: >
          bash configure
          --with-conf-name=linux-x64
          ${{ matrix.flags }}
          --with-version-opt=${GITHUB_ACTOR}-${GITHUB_SHA}
          --with-version-build=0
          --with-boot-jdk=${HOME}/bootjdk/${BOOT_JDK_VERSION}
          --with-jtreg=${HOME}/jtreg
          --with-gtest=${GITHUB_WORKSPACE}/gtest
          --with-default-make-target="product-bundles test-bundles"
          --with-zlib=system
          --enable-jtreg-failure-handler
        working-directory: jdk

      - name: Build
        run: make CONF_NAME=linux-x64
        working-directory: jdk

      - name: Persist test bundles
        uses: actions/upload-artifact@v2
        with:
          name: transient_jdk-linux-x64${{ matrix.artifact }}_${{ needs.prerequisites.outputs.bundle_id }}
          path: |
            jdk/build/linux-x64/bundles/jdk-${{ env.JDK_VERSION }}-internal+0_linux-x64_bin${{ matrix.artifact }}.tar.gz
            jdk/build/linux-x64/bundles/jdk-${{ env.JDK_VERSION }}-internal+0_linux-x64_bin-tests${{ matrix.artifact }}.tar.gz

  linux_x64_test:
    name: Linux x64
    runs-on: "ubuntu-20.04"
    needs:
      - prerequisites
      - linux_x64_build

    strategy:
      fail-fast: false
      matrix:
        test:
          - jdk/tier1 part 1
          - jdk/tier1 part 2
          - jdk/tier1 part 3
          - langtools/tier1
          - hs/tier1 common
          - hs/tier1 compiler
          - hs/tier1 gc
          - hs/tier1 runtime
          - hs/tier1 serviceability
        include:
          - test: jdk/tier1 part 1
            suites: test/jdk/:tier1_part1
          - test: jdk/tier1 part 2
            suites: test/jdk/:tier1_part2
          - test: jdk/tier1 part 3
            suites: test/jdk/:tier1_part3
          - test: langtools/tier1
            suites: test/langtools/:tier1
          - test: hs/tier1 common
            suites: test/hotspot/jtreg/:tier1_common
            artifact: -debug
          - test: hs/tier1 compiler
            suites: test/hotspot/jtreg/:tier1_compiler
            artifact: -debug
          - test: hs/tier1 gc
            suites: test/hotspot/jtreg/:tier1_gc
            artifact: -debug
          - test: hs/tier1 runtime
            suites: test/hotspot/jtreg/:tier1_runtime
            artifact: -debug
          - test: hs/tier1 serviceability
            suites: test/hotspot/jtreg/:tier1_serviceability
            artifact: -debug

    env:
      JDK_VERSION: "${{ fromJson(needs.prerequisites.outputs.dependencies).DEFAULT_VERSION_FEATURE }}.${{ fromJson(needs.prerequisites.outputs.dependencies).DEFAULT_VERSION_INTERIM }}.${{ fromJson(needs.prerequisites.outputs.dependencies).DEFAULT_VERSION_UPDATE }}"
      BOOT_JDK_VERSION: "${{ fromJson(needs.prerequisites.outputs.dependencies).BOOT_JDK_VERSION }}"
      BOOT_JDK_FILENAME: "${{ fromJson(needs.prerequisites.outputs.dependencies).LINUX_X64_BOOT_JDK_FILENAME }}"
      BOOT_JDK_URL: "${{ fromJson(needs.prerequisites.outputs.dependencies).LINUX_X64_BOOT_JDK_URL }}"
      BOOT_JDK_SHA256: "${{ fromJson(needs.prerequisites.outputs.dependencies).LINUX_X64_BOOT_JDK_SHA256 }}"

    steps:
      - name: Checkout the source
        uses: actions/checkout@v2

      - name: Restore boot JDK from cache
        id: bootjdk
        uses: actions/cache@v2
        with:
          path: ~/bootjdk/${{ env.BOOT_JDK_VERSION }}
          key: bootjdk-${{ runner.os }}-${{ env.BOOT_JDK_VERSION }}-${{ env.BOOT_JDK_SHA256 }}-v1

      - name: Download boot JDK
        run: |
          mkdir -p "${HOME}/bootjdk/${BOOT_JDK_VERSION}"
          wget -O "${HOME}/bootjdk/${BOOT_JDK_FILENAME}" "${BOOT_JDK_URL}"
          echo "${BOOT_JDK_SHA256} ${HOME}/bootjdk/${BOOT_JDK_FILENAME}" | sha256sum -c >/dev/null -
          tar -xf "${HOME}/bootjdk/${BOOT_JDK_FILENAME}" -C "${HOME}/bootjdk/${BOOT_JDK_VERSION}"
          mv "${HOME}/bootjdk/${BOOT_JDK_VERSION}/"*/* "${HOME}/bootjdk/${BOOT_JDK_VERSION}/"
        if: steps.bootjdk.outputs.cache-hit != 'true'

      - name: Restore jtreg artifact
        id: jtreg_restore
        uses: actions/download-artifact@v2
        with:
          name: transient_jtreg_${{ needs.prerequisites.outputs.bundle_id }}
          path: ~/jtreg/
        continue-on-error: true

      - name: Restore jtreg artifact (retry)
        uses: actions/download-artifact@v2
        with:
          name: transient_jtreg_${{ needs.prerequisites.outputs.bundle_id }}
          path: ~/jtreg/
        if: steps.jtreg_restore.outcome == 'failure'

      - name: Restore build artifacts
        id: build_restore
        uses: actions/download-artifact@v2
        with:
          name: transient_jdk-linux-x64${{ matrix.artifact }}_${{ needs.prerequisites.outputs.bundle_id }}
          path: ~/jdk-linux-x64${{ matrix.artifact }}
        continue-on-error: true

      - name: Restore build artifacts (retry)
        uses: actions/download-artifact@v2
        with:
          name: transient_jdk-linux-x64${{ matrix.artifact }}_${{ needs.prerequisites.outputs.bundle_id }}
          path: ~/jdk-linux-x64${{ matrix.artifact }}
        if: steps.build_restore.outcome == 'failure'

      - name: Unpack jdk
        run: |
          mkdir -p "${HOME}/jdk-linux-x64${{ matrix.artifact }}/jdk-${{ env.JDK_VERSION }}-internal+0_linux-x64_bin${{ matrix.artifact }}"
          tar -xf "${HOME}/jdk-linux-x64${{ matrix.artifact }}/jdk-${{ env.JDK_VERSION }}-internal+0_linux-x64_bin${{ matrix.artifact }}.tar.gz" -C "${HOME}/jdk-linux-x64${{ matrix.artifact }}/jdk-${{ env.JDK_VERSION }}-internal+0_linux-x64_bin${{ matrix.artifact }}"

      - name: Unpack tests
        run: |
          mkdir -p "${HOME}/jdk-linux-x64${{ matrix.artifact }}/jdk-${{ env.JDK_VERSION }}-internal+0_linux-x64_bin-tests${{ matrix.artifact }}"
          tar -xf "${HOME}/jdk-linux-x64${{ matrix.artifact }}/jdk-${{ env.JDK_VERSION }}-internal+0_linux-x64_bin-tests${{ matrix.artifact }}.tar.gz" -C "${HOME}/jdk-linux-x64${{ matrix.artifact }}/jdk-${{ env.JDK_VERSION }}-internal+0_linux-x64_bin-tests${{ matrix.artifact }}"

      - name: Find root of jdk image dir
        run: |
          imageroot=`find ${HOME}/jdk-linux-x64${{ matrix.artifact }}/jdk-${{ env.JDK_VERSION }}-internal+0_linux-x64_bin${{ matrix.artifact }} -name release -type f`
          echo "imageroot=`dirname ${imageroot}`" >> $GITHUB_ENV

      - name: Run tests
        run: >
          JDK_IMAGE_DIR=${{ env.imageroot }}
          TEST_IMAGE_DIR=${HOME}/jdk-linux-x64${{ matrix.artifact }}/jdk-${{ env.JDK_VERSION }}-internal+0_linux-x64_bin-tests${{ matrix.artifact }}
          BOOT_JDK=${HOME}/bootjdk/${BOOT_JDK_VERSION}
          JT_HOME=${HOME}/jtreg
          make test-prebuilt
          CONF_NAME=run-test-prebuilt
          LOG_CMDLINES=true
          JTREG_VERBOSE=fail,error,time
          TEST="${{ matrix.suites }}"
          TEST_OPTS_JAVA_OPTIONS=
          JTREG_KEYWORDS="!headful"
          JTREG="JAVA_OPTIONS=-XX:-CreateCoredumpOnCrash"

      - name: Check that all tests executed successfully
        if: always()
        run: >
          if ! grep --include=test-summary.txt -lqr build/*/test-results -e "TEST SUCCESS" ; then
            cat build/*/test-results/*/text/newfailures.txt ;
            exit 1 ;
          fi

      - name: Create suitable test log artifact name
        if: always()
        run: echo "logsuffix=`echo ${{ matrix.test }} | sed -e 's!/!_!'g -e 's! !_!'g`" >> $GITHUB_ENV

      - name: Package test results
        if: always()
        working-directory: build/run-test-prebuilt/test-results/
        run: >
          zip -r9
          "$HOME/linux-x64${{ matrix.artifact }}_testresults_${{ env.logsuffix }}.zip"
          .
        continue-on-error: true

      - name: Package test support
        if: always()
        working-directory: build/run-test-prebuilt/test-support/
        run: >
          zip -r9
          "$HOME/linux-x64${{ matrix.artifact }}_testsupport_${{ env.logsuffix }}.zip"
          .
          -i *.jtr
          -i */hs_err*.log
          -i */replay*.log
        continue-on-error: true

      - name: Persist test results
        if: always()
        uses: actions/upload-artifact@v2
        with:
          path: ~/linux-x64${{ matrix.artifact }}_testresults_${{ env.logsuffix }}.zip
        continue-on-error: true

      - name: Persist test outputs
        if: always()
        uses: actions/upload-artifact@v2
        with:
          path: ~/linux-x64${{ matrix.artifact }}_testsupport_${{ env.logsuffix }}.zip
        continue-on-error: true

  linux_additional_build:
    name: Linux additional
    runs-on: "ubuntu-20.04"
    needs:
      - prerequisites
      - linux_x64_build
    if: needs.prerequisites.outputs.should_run != 'false' && needs.prerequisites.outputs.platform_linux_additional != 'false'

    strategy:
      fail-fast: false
      matrix:
        flavor:
          - hs x64 build only
          - hs x64 zero build only
          - hs x64 minimal build only
          - hs x64 optimized build only
          - hs aarch64 build only
          - hs arm build only
          - hs s390x build only
          - hs ppc64le build only
        include:
          - flavor: hs x64 build only
            flags: --enable-debug --disable-precompiled-headers
          - flavor: hs x64 zero build only
            flags: --enable-debug --disable-precompiled-headers --with-jvm-variants=zero
          - flavor: hs x64 minimal build only
            flags: --enable-debug --disable-precompiled-headers --with-jvm-variants=minimal
          - flavor: hs x64 optimized build only
            flags: --with-debug-level=optimized --disable-precompiled-headers
          - flavor: hs aarch64 build only
            flags: --enable-debug --disable-precompiled-headers
            debian-arch: arm64
            gnu-arch: aarch64
          - flavor: hs arm build only
            flags: --enable-debug --disable-precompiled-headers
            debian-arch: armhf
            gnu-arch: arm
            gnu-flavor: eabihf
          - flavor: hs s390x build only
            flags: --enable-debug --disable-precompiled-headers
            debian-arch: s390x
            gnu-arch: s390x
          - flavor: hs ppc64le build only
            flags: --enable-debug --disable-precompiled-headers
            debian-arch: ppc64el
            gnu-arch: powerpc64le

    env:
      JDK_VERSION: "${{ fromJson(needs.prerequisites.outputs.dependencies).DEFAULT_VERSION_FEATURE }}.${{ fromJson(needs.prerequisites.outputs.dependencies).DEFAULT_VERSION_INTERIM }}.${{ fromJson(needs.prerequisites.outputs.dependencies).DEFAULT_VERSION_UPDATE }}"
      BOOT_JDK_VERSION: "${{ fromJson(needs.prerequisites.outputs.dependencies).BOOT_JDK_VERSION }}"
      BOOT_JDK_FILENAME: "${{ fromJson(needs.prerequisites.outputs.dependencies).LINUX_X64_BOOT_JDK_FILENAME }}"
      BOOT_JDK_URL: "${{ fromJson(needs.prerequisites.outputs.dependencies).LINUX_X64_BOOT_JDK_URL }}"
      BOOT_JDK_SHA256: "${{ fromJson(needs.prerequisites.outputs.dependencies).LINUX_X64_BOOT_JDK_SHA256 }}"

    steps:
      - name: Checkout the source
        uses: actions/checkout@v2
        with:
          path: jdk

      - name: Restore boot JDK from cache
        id: bootjdk
        uses: actions/cache@v2
        with:
          path: ~/bootjdk/${{ env.BOOT_JDK_VERSION }}
          key: bootjdk-${{ runner.os }}-${{ env.BOOT_JDK_VERSION }}-${{ env.BOOT_JDK_SHA256 }}-v1

      - name: Download boot JDK
        run: |
          mkdir -p "${HOME}/bootjdk/${BOOT_JDK_VERSION}"
          wget -O "${HOME}/bootjdk/${BOOT_JDK_FILENAME}" "${BOOT_JDK_URL}"
          echo "${BOOT_JDK_SHA256} ${HOME}/bootjdk/${BOOT_JDK_FILENAME}" | sha256sum -c >/dev/null -
          tar -xf "${HOME}/bootjdk/${BOOT_JDK_FILENAME}" -C "${HOME}/bootjdk/${BOOT_JDK_VERSION}"
          mv "${HOME}/bootjdk/${BOOT_JDK_VERSION}/"*/* "${HOME}/bootjdk/${BOOT_JDK_VERSION}/"
        if: steps.bootjdk.outputs.cache-hit != 'true'

      - name: Restore build JDK
        id: build_restore
        uses: actions/download-artifact@v2
        with:
          name: transient_jdk-linux-x64_${{ needs.prerequisites.outputs.bundle_id }}
          path: ~/jdk-linux-x64
        continue-on-error: true

      - name: Restore build JDK (retry)
        uses: actions/download-artifact@v2
        with:
          name: transient_jdk-linux-x64_${{ needs.prerequisites.outputs.bundle_id }}
          path: ~/jdk-linux-x64
        if: steps.build_restore.outcome == 'failure'

      - name: Unpack build JDK
        run: |
          mkdir -p "${HOME}/jdk-linux-x64/jdk-${{ env.JDK_VERSION }}-internal+0_linux-x64_bin"
          tar -xf "${HOME}/jdk-linux-x64/jdk-${{ env.JDK_VERSION }}-internal+0_linux-x64_bin.tar.gz" -C "${HOME}/jdk-linux-x64/jdk-${{ env.JDK_VERSION }}-internal+0_linux-x64_bin"

      - name: Find root of build JDK image dir
        run: |
          build_jdk_root=`find ${HOME}/jdk-linux-x64/jdk-${{ env.JDK_VERSION }}-internal+0_linux-x64_bin -name release -type f`
          echo "build_jdk_root=`dirname ${build_jdk_root}`" >> $GITHUB_ENV

      - name: Update apt
        run: sudo apt-get update

      - name: Install native host dependencies
        run: |
          sudo apt-get install gcc-10=10.2.0-5ubuntu1~20.04 g++-10=10.2.0-5ubuntu1~20.04 libxrandr-dev libxtst-dev libcups2-dev libasound2-dev
          sudo update-alternatives --install /usr/bin/gcc gcc /usr/bin/gcc-10 100 --slave /usr/bin/g++ g++ /usr/bin/g++-10
        if: matrix.debian-arch == ''

      - name: Install cross-compilation host dependencies
        run: sudo apt-get install gcc-10-${{ matrix.gnu-arch }}-linux-gnu${{ matrix.gnu-flavor}}=10.2.0-5ubuntu1~20.04cross1 g++-10-${{ matrix.gnu-arch }}-linux-gnu${{ matrix.gnu-flavor}}=10.2.0-5ubuntu1~20.04cross1
        if: matrix.debian-arch != ''

      - name: Cache sysroot
        id: cache-sysroot
        uses: actions/cache@v2
        with:
          path: ~/sysroot-${{ matrix.debian-arch }}/
          key: sysroot-${{ matrix.debian-arch }}-${{ hashFiles('jdk/.github/workflows/submit.yml') }}
        if: matrix.debian-arch != ''

      - name: Install sysroot host dependencies
        run: sudo apt-get install debootstrap qemu-user-static
        if: matrix.debian-arch != '' && steps.cache-sysroot.outputs.cache-hit != 'true'

      - name: Create sysroot
        run: >
          sudo qemu-debootstrap
          --arch=${{ matrix.debian-arch }}
          --verbose
          --include=fakeroot,symlinks,build-essential,libx11-dev,libxext-dev,libxrender-dev,libxrandr-dev,libxtst-dev,libxt-dev,libcups2-dev,libfontconfig1-dev,libasound2-dev,libfreetype6-dev,libpng-dev
          --resolve-deps
          buster
          ~/sysroot-${{ matrix.debian-arch }}
          http://httpredir.debian.org/debian/
        if: matrix.debian-arch != '' && steps.cache-sysroot.outputs.cache-hit != 'true'

      - name: Prepare sysroot for caching
        run: |
          sudo chroot ~/sysroot-${{ matrix.debian-arch }} symlinks -cr .
          sudo chown ${USER} -R ~/sysroot-${{ matrix.debian-arch }}
          rm -rf ~/sysroot-${{ matrix.debian-arch }}/{dev,proc,run,sys}
        if: matrix.debian-arch != '' && steps.cache-sysroot.outputs.cache-hit != 'true'

      - name: Configure cross compiler
        run: |
          echo "CC=${{ matrix.gnu-arch }}-linux-gnu${{ matrix.gnu-flavor}}-gcc-10" >> $GITHUB_ENV
          echo "CXX=${{ matrix.gnu-arch }}-linux-gnu${{ matrix.gnu-flavor}}-g++-10" >> $GITHUB_ENV
        if: matrix.debian-arch != ''

      - name: Configure cross specific flags
        run: >
          echo "cross_flags=
          --openjdk-target=${{ matrix.gnu-arch }}-linux-gnu${{ matrix.gnu-flavor}}
          --with-sysroot=${HOME}/sysroot-${{ matrix.debian-arch }}/
          --with-toolchain-path=${HOME}/sysroot-${{ matrix.debian-arch }}/
          --with-freetype-lib=${HOME}/sysroot-${{ matrix.debian-arch }}/usr/lib/${{ matrix.gnu-arch }}-linux-gnu${{ matrix.gnu-flavor}}/
          --with-freetype-include=${HOME}/sysroot-${{ matrix.debian-arch }}/usr/include/freetype2/
          --x-libraries=${HOME}/sysroot-${{ matrix.debian-arch }}/usr/lib/${{ matrix.gnu-arch }}-linux-gnu${{ matrix.gnu-flavor}}/
          " >> $GITHUB_ENV
        if: matrix.debian-arch != ''

      - name: Configure
        run: >
          bash configure
          --with-conf-name=linux-${{ matrix.gnu-arch }}-hotspot
          ${{ matrix.flags }}
          ${{ env.cross_flags }}
          --with-version-opt=${GITHUB_ACTOR}-${GITHUB_SHA}
          --with-version-build=0
          --with-boot-jdk=${HOME}/bootjdk/${BOOT_JDK_VERSION}
          --with-build-jdk=${{ env.build_jdk_root }}
          --with-default-make-target="hotspot"
          --with-zlib=system
        working-directory: jdk

      - name: Build
        run: make CONF_NAME=linux-${{ matrix.gnu-arch }}-hotspot
        working-directory: jdk

  linux_x86_build:
    name: Linux x86
    runs-on: "ubuntu-20.04"
    needs: prerequisites
    if: needs.prerequisites.outputs.should_run != 'false' && needs.prerequisites.outputs.platform_linux_x86 != 'false'

    strategy:
      fail-fast: false
      matrix:
        flavor:
          - build release
          - build debug
        include:
          - flavor: build debug
            flags: --enable-debug
            artifact: -debug

    # Reduced 32-bit build uses the same boot JDK as 64-bit build
    env:
      JDK_VERSION: "${{ fromJson(needs.prerequisites.outputs.dependencies).DEFAULT_VERSION_FEATURE }}.${{ fromJson(needs.prerequisites.outputs.dependencies).DEFAULT_VERSION_INTERIM }}.${{ fromJson(needs.prerequisites.outputs.dependencies).DEFAULT_VERSION_UPDATE }}"
      BOOT_JDK_VERSION: "${{ fromJson(needs.prerequisites.outputs.dependencies).BOOT_JDK_VERSION }}"
      BOOT_JDK_FILENAME: "${{ fromJson(needs.prerequisites.outputs.dependencies).LINUX_X64_BOOT_JDK_FILENAME }}"
      BOOT_JDK_URL: "${{ fromJson(needs.prerequisites.outputs.dependencies).LINUX_X64_BOOT_JDK_URL }}"
      BOOT_JDK_SHA256: "${{ fromJson(needs.prerequisites.outputs.dependencies).LINUX_X64_BOOT_JDK_SHA256 }}"

    steps:
      - name: Checkout the source
        uses: actions/checkout@v2
        with:
          path: jdk

      - name: Restore boot JDK from cache
        id: bootjdk
        uses: actions/cache@v2
        with:
          path: ~/bootjdk/${{ env.BOOT_JDK_VERSION }}
          key: bootjdk-${{ runner.os }}-${{ env.BOOT_JDK_VERSION }}-${{ env.BOOT_JDK_SHA256 }}-v1

      - name: Download boot JDK
        run: |
          mkdir -p "${HOME}/bootjdk/${BOOT_JDK_VERSION}"
          wget -O "${HOME}/bootjdk/${BOOT_JDK_FILENAME}" "${BOOT_JDK_URL}"
          echo "${BOOT_JDK_SHA256} ${HOME}/bootjdk/${BOOT_JDK_FILENAME}" | sha256sum -c >/dev/null -
          tar -xf "${HOME}/bootjdk/${BOOT_JDK_FILENAME}" -C "${HOME}/bootjdk/${BOOT_JDK_VERSION}"
          mv "${HOME}/bootjdk/${BOOT_JDK_VERSION}/"*/* "${HOME}/bootjdk/${BOOT_JDK_VERSION}/"
        if: steps.bootjdk.outputs.cache-hit != 'true'

      - name: Restore jtreg artifact
        id: jtreg_restore
        uses: actions/download-artifact@v2
        with:
          name: transient_jtreg_${{ needs.prerequisites.outputs.bundle_id }}
          path: ~/jtreg/
        continue-on-error: true

      - name: Restore jtreg artifact (retry)
        uses: actions/download-artifact@v2
        with:
          name: transient_jtreg_${{ needs.prerequisites.outputs.bundle_id }}
          path: ~/jtreg/
        if: steps.jtreg_restore.outcome == 'failure'

      - name: Checkout gtest sources
        uses: actions/checkout@v2
        with:
          repository: "google/googletest"
          ref: "release-${{ fromJson(needs.prerequisites.outputs.dependencies).GTEST_VERSION }}"
          path: gtest

      # Roll in the multilib environment and its dependencies.
      # Some multilib libraries do not have proper inter-dependencies, so we have to
      # install their dependencies manually.
      - name: Install dependencies
        run: |
          sudo dpkg --add-architecture i386
          sudo apt-get update
          sudo apt-get install gcc-10-multilib g++-10-multilib libfreetype6-dev:i386 libxrandr-dev:i386 libxtst-dev:i386 libtiff-dev:i386 libcupsimage2-dev:i386 libcups2-dev:i386 libasound2-dev:i386
          sudo update-alternatives --install /usr/bin/gcc gcc /usr/bin/gcc-10 100 --slave /usr/bin/g++ g++ /usr/bin/g++-10

      - name: Configure
        run: >
          bash configure
          --with-conf-name=linux-x86
          --with-target-bits=32
          ${{ matrix.flags }}
          --with-version-opt=${GITHUB_ACTOR}-${GITHUB_SHA}
          --with-version-build=0
          --with-boot-jdk=${HOME}/bootjdk/${BOOT_JDK_VERSION}
          --with-jtreg=${HOME}/jtreg
          --with-gtest=${GITHUB_WORKSPACE}/gtest
          --with-default-make-target="product-bundles test-bundles"
          --with-zlib=system
          --enable-jtreg-failure-handler
        working-directory: jdk

      - name: Build
        run: make CONF_NAME=linux-x86
        working-directory: jdk

      - name: Persist test bundles
        uses: actions/upload-artifact@v2
        with:
          name: transient_jdk-linux-x86${{ matrix.artifact }}_${{ needs.prerequisites.outputs.bundle_id }}
          path: |
            jdk/build/linux-x86/bundles/jdk-${{ env.JDK_VERSION }}-internal+0_linux-x86_bin${{ matrix.artifact }}.tar.gz
            jdk/build/linux-x86/bundles/jdk-${{ env.JDK_VERSION }}-internal+0_linux-x86_bin-tests${{ matrix.artifact }}.tar.gz

  linux_x86_test:
    name: Linux x86
    runs-on: "ubuntu-20.04"
    needs:
      - prerequisites
      - linux_x86_build

    strategy:
      fail-fast: false
      matrix:
        test:
          - jdk/tier1 part 1
          - jdk/tier1 part 2
          - jdk/tier1 part 3
          - langtools/tier1
          - hs/tier1 common
          - hs/tier1 compiler
          - hs/tier1 gc
          - hs/tier1 runtime
          - hs/tier1 serviceability
        include:
          - test: jdk/tier1 part 1
            suites: test/jdk/:tier1_part1
          - test: jdk/tier1 part 2
            suites: test/jdk/:tier1_part2
          - test: jdk/tier1 part 3
            suites: test/jdk/:tier1_part3
          - test: langtools/tier1
            suites: test/langtools/:tier1
          - test: hs/tier1 common
            suites: test/hotspot/jtreg/:tier1_common
            artifact: -debug
          - test: hs/tier1 compiler
            suites: test/hotspot/jtreg/:tier1_compiler
            artifact: -debug
          - test: hs/tier1 gc
            suites: test/hotspot/jtreg/:tier1_gc
            artifact: -debug
          - test: hs/tier1 runtime
            suites: test/hotspot/jtreg/:tier1_runtime
            artifact: -debug
          - test: hs/tier1 serviceability
            suites: test/hotspot/jtreg/:tier1_serviceability
            artifact: -debug

    # Reduced 32-bit build uses the same boot JDK as 64-bit build
    env:
      JDK_VERSION: "${{ fromJson(needs.prerequisites.outputs.dependencies).DEFAULT_VERSION_FEATURE }}.${{ fromJson(needs.prerequisites.outputs.dependencies).DEFAULT_VERSION_INTERIM }}.${{ fromJson(needs.prerequisites.outputs.dependencies).DEFAULT_VERSION_UPDATE }}"
      BOOT_JDK_VERSION: "${{ fromJson(needs.prerequisites.outputs.dependencies).BOOT_JDK_VERSION }}"
      BOOT_JDK_FILENAME: "${{ fromJson(needs.prerequisites.outputs.dependencies).LINUX_X64_BOOT_JDK_FILENAME }}"
      BOOT_JDK_URL: "${{ fromJson(needs.prerequisites.outputs.dependencies).LINUX_X64_BOOT_JDK_URL }}"
      BOOT_JDK_SHA256: "${{ fromJson(needs.prerequisites.outputs.dependencies).LINUX_X64_BOOT_JDK_SHA256 }}"

    steps:
      - name: Checkout the source
        uses: actions/checkout@v2

      - name: Restore boot JDK from cache
        id: bootjdk
        uses: actions/cache@v2
        with:
          path: ~/bootjdk/${{ env.BOOT_JDK_VERSION }}
          key: bootjdk-${{ runner.os }}-${{ env.BOOT_JDK_VERSION }}-${{ env.BOOT_JDK_SHA256 }}-v1

      - name: Download boot JDK
        run: |
          mkdir -p "${HOME}/bootjdk/${BOOT_JDK_VERSION}"
          wget -O "${HOME}/bootjdk/${BOOT_JDK_FILENAME}" "${BOOT_JDK_URL}"
          echo "${BOOT_JDK_SHA256} ${HOME}/bootjdk/${BOOT_JDK_FILENAME}" | sha256sum -c >/dev/null -
          tar -xf "${HOME}/bootjdk/${BOOT_JDK_FILENAME}" -C "${HOME}/bootjdk/${BOOT_JDK_VERSION}"
          mv "${HOME}/bootjdk/${BOOT_JDK_VERSION}/"*/* "${HOME}/bootjdk/${BOOT_JDK_VERSION}/"
        if: steps.bootjdk.outputs.cache-hit != 'true'

      - name: Restore jtreg artifact
        id: jtreg_restore
        uses: actions/download-artifact@v2
        with:
          name: transient_jtreg_${{ needs.prerequisites.outputs.bundle_id }}
          path: ~/jtreg/
        continue-on-error: true

      - name: Restore jtreg artifact (retry)
        uses: actions/download-artifact@v2
        with:
          name: transient_jtreg_${{ needs.prerequisites.outputs.bundle_id }}
          path: ~/jtreg/
        if: steps.jtreg_restore.outcome == 'failure'

      - name: Restore build artifacts
        id: build_restore
        uses: actions/download-artifact@v2
        with:
          name: transient_jdk-linux-x86${{ matrix.artifact }}_${{ needs.prerequisites.outputs.bundle_id }}
          path: ~/jdk-linux-x86${{ matrix.artifact }}
        continue-on-error: true

      - name: Restore build artifacts (retry)
        uses: actions/download-artifact@v2
        with:
          name: transient_jdk-linux-x86${{ matrix.artifact }}_${{ needs.prerequisites.outputs.bundle_id }}
          path: ~/jdk-linux-x86${{ matrix.artifact }}
        if: steps.build_restore.outcome == 'failure'

      - name: Unpack jdk
        run: |
          mkdir -p "${HOME}/jdk-linux-x86${{ matrix.artifact }}/jdk-${{ env.JDK_VERSION }}-internal+0_linux-x86_bin${{ matrix.artifact }}"
          tar -xf "${HOME}/jdk-linux-x86${{ matrix.artifact }}/jdk-${{ env.JDK_VERSION }}-internal+0_linux-x86_bin${{ matrix.artifact }}.tar.gz" -C "${HOME}/jdk-linux-x86${{ matrix.artifact }}/jdk-${{ env.JDK_VERSION }}-internal+0_linux-x86_bin${{ matrix.artifact }}"

      - name: Unpack tests
        run: |
          mkdir -p "${HOME}/jdk-linux-x86${{ matrix.artifact }}/jdk-${{ env.JDK_VERSION }}-internal+0_linux-x86_bin-tests${{ matrix.artifact }}"
          tar -xf "${HOME}/jdk-linux-x86${{ matrix.artifact }}/jdk-${{ env.JDK_VERSION }}-internal+0_linux-x86_bin-tests${{ matrix.artifact }}.tar.gz" -C "${HOME}/jdk-linux-x86${{ matrix.artifact }}/jdk-${{ env.JDK_VERSION }}-internal+0_linux-x86_bin-tests${{ matrix.artifact }}"

      - name: Find root of jdk image dir
        run: |
          imageroot=`find ${HOME}/jdk-linux-x86${{ matrix.artifact }}/jdk-${{ env.JDK_VERSION }}-internal+0_linux-x86_bin${{ matrix.artifact }} -name release -type f`
          echo "imageroot=`dirname ${imageroot}`" >> $GITHUB_ENV

      - name: Run tests
        run: >
          JDK_IMAGE_DIR=${{ env.imageroot }}
          TEST_IMAGE_DIR=${HOME}/jdk-linux-x86${{ matrix.artifact }}/jdk-${{ env.JDK_VERSION }}-internal+0_linux-x86_bin-tests${{ matrix.artifact }}
          BOOT_JDK=${HOME}/bootjdk/${BOOT_JDK_VERSION}
          JT_HOME=${HOME}/jtreg
          make test-prebuilt
          CONF_NAME=run-test-prebuilt
          LOG_CMDLINES=true
          JTREG_VERBOSE=fail,error,time
          TEST="${{ matrix.suites }}"
          TEST_OPTS_JAVA_OPTIONS=
          JTREG_KEYWORDS="!headful"
          JTREG="JAVA_OPTIONS=-XX:-CreateCoredumpOnCrash"

      - name: Check that all tests executed successfully
        if: always()
        run: >
          if ! grep --include=test-summary.txt -lqr build/*/test-results -e "TEST SUCCESS" ; then
            cat build/*/test-results/*/text/newfailures.txt ;
            exit 1 ;
          fi

      - name: Create suitable test log artifact name
        if: always()
        run: echo "logsuffix=`echo ${{ matrix.test }} | sed -e 's!/!_!'g -e 's! !_!'g`" >> $GITHUB_ENV

      - name: Package test results
        if: always()
        working-directory: build/run-test-prebuilt/test-results/
        run: >
          zip -r9
          "$HOME/linux-x86${{ matrix.artifact }}_testresults_${{ env.logsuffix }}.zip"
          .
        continue-on-error: true

      - name: Package test support
        if: always()
        working-directory: build/run-test-prebuilt/test-support/
        run: >
          zip -r9
          "$HOME/linux-x86${{ matrix.artifact }}_testsupport_${{ env.logsuffix }}.zip"
          .
          -i *.jtr
          -i */hs_err*.log
          -i */replay*.log
        continue-on-error: true

      - name: Persist test results
        if: always()
        uses: actions/upload-artifact@v2
        with:
          path: ~/linux-x86${{ matrix.artifact }}_testresults_${{ env.logsuffix }}.zip
        continue-on-error: true

      - name: Persist test outputs
        if: always()
        uses: actions/upload-artifact@v2
        with:
          path: ~/linux-x86${{ matrix.artifact }}_testsupport_${{ env.logsuffix }}.zip
        continue-on-error: true

  windows_aarch64_build:
    name: Windows aarch64
    runs-on: "windows-2019"
    needs: prerequisites
    if: needs.prerequisites.outputs.should_run != 'false' && needs.prerequisites.outputs.platform_windows_aarch64 != 'false'

    strategy:
      fail-fast: false
      matrix:
        flavor:
          - build debug
        include:
          - flavor: build debug
            flags: --enable-debug
            artifact: -debug

    env:
      JDK_VERSION: "${{ fromJson(needs.prerequisites.outputs.dependencies).DEFAULT_VERSION_FEATURE }}"
      BOOT_JDK_VERSION: "${{ fromJson(needs.prerequisites.outputs.dependencies).BOOT_JDK_VERSION }}"
      BOOT_JDK_FILENAME: "${{ fromJson(needs.prerequisites.outputs.dependencies).WINDOWS_X64_BOOT_JDK_FILENAME }}"
      BOOT_JDK_URL: "${{ fromJson(needs.prerequisites.outputs.dependencies).WINDOWS_X64_BOOT_JDK_URL }}"
      BOOT_JDK_SHA256: "${{ fromJson(needs.prerequisites.outputs.dependencies).WINDOWS_X64_BOOT_JDK_SHA256 }}"

    steps:
      - name: Restore cygwin packages from cache
        id: cygwin
        uses: actions/cache@v2
        with:
          path: ~/cygwin/packages
          key: cygwin-packages-${{ runner.os }}-v1

      - name: Install cygwin
        run: |
          New-Item -Force -ItemType directory -Path "$HOME\cygwin"
          & curl -L "https://www.cygwin.com/setup-x86_64.exe" -o "$HOME/cygwin/setup-x86_64.exe"
          Start-Process -FilePath "$HOME\cygwin\setup-x86_64.exe" -ArgumentList "--quiet-mode --packages autoconf,make,zip,unzip --root $HOME\cygwin\cygwin64 --local-package-dir $HOME\cygwin\packages --site http://mirrors.kernel.org/sourceware/cygwin --no-desktop --no-shortcuts --no-startmenu --no-admin" -Wait -NoNewWindow

      - name: Checkout the source
        uses: actions/checkout@v2
        with:
          path: jdk

      - name: Restore boot JDK from cache
        id: bootjdk
        uses: actions/cache@v2
        with:
          path: ~/bootjdk/${{ env.BOOT_JDK_VERSION }}
          key: bootjdk-${{ runner.os }}-${{ env.BOOT_JDK_VERSION }}-${{ env.BOOT_JDK_SHA256 }}-v1

      - name: Download boot JDK
        run: |
          mkdir -p "$HOME\bootjdk\$env:BOOT_JDK_VERSION"
          & curl -L "$env:BOOT_JDK_URL" -o "$HOME/bootjdk/$env:BOOT_JDK_FILENAME"
          $FileHash = Get-FileHash -Algorithm SHA256 "$HOME/bootjdk/$env:BOOT_JDK_FILENAME"
          $FileHash.Hash -eq $env:BOOT_JDK_SHA256
          & tar -xf "$HOME/bootjdk/$env:BOOT_JDK_FILENAME" -C "$HOME/bootjdk/$env:BOOT_JDK_VERSION"
          Get-ChildItem "$HOME\bootjdk\$env:BOOT_JDK_VERSION\*\*" | Move-Item -Destination "$HOME\bootjdk\$env:BOOT_JDK_VERSION"
        if: steps.bootjdk.outputs.cache-hit != 'true'

      - name: Ensure a specific version of MSVC is installed
        run: >
          Start-Process -FilePath 'C:\Program Files (x86)\Microsoft Visual Studio\Installer\vs_installer.exe' -Wait -NoNewWindow -ArgumentList
          'modify --installPath "C:\Program Files (x86)\Microsoft Visual Studio\2019\Enterprise" --quiet
          --add Microsoft.VisualStudio.Component.VC.14.28.arm64'

      - name: Configure
        run: >
          $env:Path = "$HOME\cygwin\cygwin64\bin;$HOME\cygwin\cygwin64\bin;$env:Path" ;
          $env:Path = $env:Path -split ";" -match "C:\\Windows|PowerShell|cygwin" -join ";" ;
          $env:BOOT_JDK = cygpath "$HOME/bootjdk/$env:BOOT_JDK_VERSION" ;
          & bash configure
          --with-conf-name=windows-aarch64
          --with-msvc-toolset-version=14.28
          --openjdk-target=aarch64-unknown-cygwin
          ${{ matrix.flags }}
          --with-version-opt="$env:GITHUB_ACTOR-$env:GITHUB_SHA"
          --with-version-build=0
          --with-boot-jdk="$env:BOOT_JDK"
          --with-default-make-target="hotspot"
        working-directory: jdk

      - name: Build
        run: |
          $env:Path = "$HOME\cygwin\cygwin64\bin;$HOME\cygwin\cygwin64\bin;$env:Path" ;
          $env:Path = $env:Path -split ";" -match "C:\\Windows|PowerShell|cygwin" -join ";" ;
          & make CONF_NAME=windows-aarch64
        working-directory: jdk

  windows_x64_build:
    name: Windows x64
    runs-on: "windows-2019"
    needs: prerequisites
    if: needs.prerequisites.outputs.should_run != 'false' && needs.prerequisites.outputs.platform_windows_x64 != 'false'

    strategy:
      fail-fast: false
      matrix:
        flavor:
          - build release
          - build debug
        include:
          - flavor: build debug
            flags: --enable-debug
            artifact: -debug

    env:
      JDK_VERSION: "${{ fromJson(needs.prerequisites.outputs.dependencies).DEFAULT_VERSION_FEATURE }}.${{ fromJson(needs.prerequisites.outputs.dependencies).DEFAULT_VERSION_INTERIM }}.${{ fromJson(needs.prerequisites.outputs.dependencies).DEFAULT_VERSION_UPDATE }}"
      BOOT_JDK_VERSION: "${{ fromJson(needs.prerequisites.outputs.dependencies).BOOT_JDK_VERSION }}"
      BOOT_JDK_FILENAME: "${{ fromJson(needs.prerequisites.outputs.dependencies).WINDOWS_X64_BOOT_JDK_FILENAME }}"
      BOOT_JDK_URL: "${{ fromJson(needs.prerequisites.outputs.dependencies).WINDOWS_X64_BOOT_JDK_URL }}"
      BOOT_JDK_SHA256: "${{ fromJson(needs.prerequisites.outputs.dependencies).WINDOWS_X64_BOOT_JDK_SHA256 }}"

    steps:
      - name: Restore cygwin packages from cache
        id: cygwin
        uses: actions/cache@v2
        with:
          path: ~/cygwin/packages
          key: cygwin-packages-${{ runner.os }}-v1

      - name: Install cygwin
        run: |
          New-Item -Force -ItemType directory -Path "$HOME\cygwin"
          & curl -L "https://www.cygwin.com/setup-x86_64.exe" -o "$HOME/cygwin/setup-x86_64.exe"
          Start-Process -FilePath "$HOME\cygwin\setup-x86_64.exe" -ArgumentList "--quiet-mode --packages autoconf,make,zip,unzip --root $HOME\cygwin\cygwin64 --local-package-dir $HOME\cygwin\packages --site http://mirrors.kernel.org/sourceware/cygwin --no-desktop --no-shortcuts --no-startmenu --no-admin" -Wait -NoNewWindow

      - name: Checkout the source
        uses: actions/checkout@v2
        with:
          path: jdk

      - name: Restore boot JDK from cache
        id: bootjdk
        uses: actions/cache@v2
        with:
          path: ~/bootjdk/${{ env.BOOT_JDK_VERSION }}
          key: bootjdk-${{ runner.os }}-${{ env.BOOT_JDK_VERSION }}-${{ env.BOOT_JDK_SHA256 }}-v1

      - name: Download boot JDK
        run: |
          mkdir -p "$HOME\bootjdk\$env:BOOT_JDK_VERSION"
          & curl -L "$env:BOOT_JDK_URL" -o "$HOME/bootjdk/$env:BOOT_JDK_FILENAME"
          $FileHash = Get-FileHash -Algorithm SHA256 "$HOME/bootjdk/$env:BOOT_JDK_FILENAME"
          $FileHash.Hash -eq $env:BOOT_JDK_SHA256
          & tar -xf "$HOME/bootjdk/$env:BOOT_JDK_FILENAME" -C "$HOME/bootjdk/$env:BOOT_JDK_VERSION"
          Get-ChildItem "$HOME\bootjdk\$env:BOOT_JDK_VERSION\*\*" | Move-Item -Destination "$HOME\bootjdk\$env:BOOT_JDK_VERSION"
        if: steps.bootjdk.outputs.cache-hit != 'true'

      - name: Checkout gtest sources
        uses: actions/checkout@v2
        with:
          repository: "google/googletest"
          ref: "release-${{ fromJson(needs.prerequisites.outputs.dependencies).GTEST_VERSION }}"
          path: gtest

      - name: Restore jtreg artifact
        id: jtreg_restore
        uses: actions/download-artifact@v2
        with:
          name: transient_jtreg_${{ needs.prerequisites.outputs.bundle_id }}
          path: ~/jtreg/
        continue-on-error: true

      - name: Restore jtreg artifact (retry)
        uses: actions/download-artifact@v2
        with:
          name: transient_jtreg_${{ needs.prerequisites.outputs.bundle_id }}
          path: ~/jtreg/
        if: steps.jtreg_restore.outcome == 'failure'

      - name: Ensure a specific version of MSVC is installed
        run: >
          Start-Process -FilePath 'C:\Program Files (x86)\Microsoft Visual Studio\Installer\vs_installer.exe' -Wait -NoNewWindow -ArgumentList
          'modify --installPath "C:\Program Files (x86)\Microsoft Visual Studio\2019\Enterprise" --quiet
          --add Microsoft.VisualStudio.Component.VC.14.28.x86.x64'

      - name: Configure
        run: >
          $env:Path = "$HOME\cygwin\cygwin64\bin;$HOME\cygwin\cygwin64\bin;$env:Path" ;
          $env:Path = $env:Path -split ";" -match "C:\\Windows|PowerShell|cygwin" -join ";" ;
          $env:BOOT_JDK = cygpath "$HOME/bootjdk/$env:BOOT_JDK_VERSION" ;
          $env:JT_HOME = cygpath "$HOME/jtreg" ;
          $env:GTEST = cygpath "$env:GITHUB_WORKSPACE/gtest" ;
          & bash configure
          --with-conf-name=windows-x64
          --with-msvc-toolset-version=14.28
          ${{ matrix.flags }}
          --with-version-opt="$env:GITHUB_ACTOR-$env:GITHUB_SHA"
          --with-version-build=0
          --with-boot-jdk="$env:BOOT_JDK"
          --with-jtreg="$env:JT_HOME"
          --with-gtest="$env:GTEST"
          --with-default-make-target="product-bundles test-bundles"
          --enable-jtreg-failure-handler
        working-directory: jdk

      - name: Build
        run: |
          $env:Path = "$HOME\cygwin\cygwin64\bin;$HOME\cygwin\cygwin64\bin;$env:Path" ;
          $env:Path = $env:Path -split ";" -match "C:\\Windows|PowerShell|cygwin" -join ";" ;
          & make CONF_NAME=windows-x64
        working-directory: jdk

      - name: Persist test bundles
        uses: actions/upload-artifact@v2
        with:
          name: transient_jdk-windows-x64${{ matrix.artifact }}_${{ needs.prerequisites.outputs.bundle_id }}
          path: |
            jdk/build/windows-x64/bundles/jdk-${{ env.JDK_VERSION }}-internal+0_windows-x64_bin${{ matrix.artifact }}.zip
            jdk/build/windows-x64/bundles/jdk-${{ env.JDK_VERSION }}-internal+0_windows-x64_bin-tests${{ matrix.artifact }}.tar.gz
            jdk/build/windows-x64/bundles/jdk-${{ env.JDK_VERSION }}-internal+0_windows-x64_bin${{ matrix.artifact }}-symbols.tar.gz

  windows_x64_test:
    name: Windows x64
    runs-on: "windows-2019"
    needs:
      - prerequisites
      - windows_x64_build

    strategy:
      fail-fast: false
      matrix:
        test:
          - jdk/tier1 part 1
          - jdk/tier1 part 2
          - jdk/tier1 part 3
          - langtools/tier1
          - hs/tier1 common
          - hs/tier1 compiler
          - hs/tier1 gc
          - hs/tier1 runtime
          - hs/tier1 serviceability
        include:
          - test: jdk/tier1 part 1
            suites: test/jdk/:tier1_part1
          - test: jdk/tier1 part 2
            suites: test/jdk/:tier1_part2
          - test: jdk/tier1 part 3
            suites: test/jdk/:tier1_part3
          - test: langtools/tier1
            suites: test/langtools/:tier1
          - test: hs/tier1 common
            suites: test/hotspot/jtreg/:tier1_common
            artifact: -debug
          - test: hs/tier1 compiler
            suites: test/hotspot/jtreg/:tier1_compiler
            artifact: -debug
          - test: hs/tier1 gc
            suites: test/hotspot/jtreg/:tier1_gc
            artifact: -debug
          - test: hs/tier1 runtime
            suites: test/hotspot/jtreg/:tier1_runtime
            artifact: -debug
          - test: hs/tier1 serviceability
            suites: test/hotspot/jtreg/:tier1_serviceability
            artifact: -debug

    env:
      JDK_VERSION: "${{ fromJson(needs.prerequisites.outputs.dependencies).DEFAULT_VERSION_FEATURE }}.${{ fromJson(needs.prerequisites.outputs.dependencies).DEFAULT_VERSION_INTERIM }}.${{ fromJson(needs.prerequisites.outputs.dependencies).DEFAULT_VERSION_UPDATE }}"
      BOOT_JDK_VERSION: "${{ fromJson(needs.prerequisites.outputs.dependencies).BOOT_JDK_VERSION }}"
      BOOT_JDK_FILENAME: "${{ fromJson(needs.prerequisites.outputs.dependencies).WINDOWS_X64_BOOT_JDK_FILENAME }}"
      BOOT_JDK_URL: "${{ fromJson(needs.prerequisites.outputs.dependencies).WINDOWS_X64_BOOT_JDK_URL }}"
      BOOT_JDK_SHA256: "${{ fromJson(needs.prerequisites.outputs.dependencies).WINDOWS_X64_BOOT_JDK_SHA256 }}"

    steps:
      - name: Checkout the source
        uses: actions/checkout@v2

      - name: Restore boot JDK from cache
        id: bootjdk
        uses: actions/cache@v2
        with:
          path: ~/bootjdk/${{ env.BOOT_JDK_VERSION }}
          key: bootjdk-${{ runner.os }}-${{ env.BOOT_JDK_VERSION }}-${{ env.BOOT_JDK_SHA256 }}-v1

      - name: Download boot JDK
        run: |
          mkdir -p "$HOME\bootjdk\$env:BOOT_JDK_VERSION"
          & curl -L "$env:BOOT_JDK_URL" -o "$HOME/bootjdk/$env:BOOT_JDK_FILENAME"
          $FileHash = Get-FileHash -Algorithm SHA256 "$HOME/bootjdk/$env:BOOT_JDK_FILENAME"
          $FileHash.Hash -eq $env:BOOT_JDK_SHA256
          & tar -xf "$HOME/bootjdk/$env:BOOT_JDK_FILENAME" -C "$HOME/bootjdk/$env:BOOT_JDK_VERSION"
          Get-ChildItem "$HOME\bootjdk\$env:BOOT_JDK_VERSION\*\*" | Move-Item -Destination "$HOME\bootjdk\$env:BOOT_JDK_VERSION"
        if: steps.bootjdk.outputs.cache-hit != 'true'

      - name: Restore cygwin packages from cache
        id: cygwin
        uses: actions/cache@v2
        with:
          path: ~/cygwin/packages
          key: cygwin-packages-${{ runner.os }}-v1

      - name: Install cygwin
        run: |
          New-Item -Force -ItemType directory -Path "$HOME\cygwin"
          & curl -L "https://www.cygwin.com/setup-x86_64.exe" -o "$HOME/cygwin/setup-x86_64.exe"
          Start-Process -FilePath "$HOME\cygwin\setup-x86_64.exe" -ArgumentList "--quiet-mode --packages autoconf,make,zip,unzip --root $HOME\cygwin\cygwin64 --local-package-dir $HOME\cygwin\packages --site http://mirrors.kernel.org/sourceware/cygwin --no-desktop --no-shortcuts --no-startmenu --no-admin" -Wait -NoNewWindow

      - name: Restore jtreg artifact
        id: jtreg_restore
        uses: actions/download-artifact@v2
        with:
          name: transient_jtreg_${{ needs.prerequisites.outputs.bundle_id }}
          path: ~/jtreg/
        continue-on-error: true

      - name: Restore jtreg artifact (retry)
        uses: actions/download-artifact@v2
        with:
          name: transient_jtreg_${{ needs.prerequisites.outputs.bundle_id }}
          path: ~/jtreg/
        if: steps.jtreg_restore.outcome == 'failure'

      - name: Restore build artifacts
        id: build_restore
        uses: actions/download-artifact@v2
        with:
          name: transient_jdk-windows-x64${{ matrix.artifact }}_${{ needs.prerequisites.outputs.bundle_id }}
          path: ~/jdk-windows-x64${{ matrix.artifact }}
        continue-on-error: true

      - name: Restore build artifacts (retry)
        uses: actions/download-artifact@v2
        with:
          name: transient_jdk-windows-x64${{ matrix.artifact }}_${{ needs.prerequisites.outputs.bundle_id }}
          path: ~/jdk-windows-x64${{ matrix.artifact }}
        if: steps.build_restore.outcome == 'failure'

      - name: Unpack jdk
        run: |
          mkdir -p "${HOME}/jdk-windows-x64${{ matrix.artifact }}/jdk-${{ env.JDK_VERSION }}-internal+0_windows-x64_bin${{ matrix.artifact }}"
          tar -xf "${HOME}/jdk-windows-x64${{ matrix.artifact }}/jdk-${{ env.JDK_VERSION }}-internal+0_windows-x64_bin${{ matrix.artifact }}.zip" -C "${HOME}/jdk-windows-x64${{ matrix.artifact }}/jdk-${{ env.JDK_VERSION }}-internal+0_windows-x64_bin${{ matrix.artifact }}"

      - name: Unpack symbols
        run: |
          mkdir -p "${HOME}/jdk-windows-x64${{ matrix.artifact }}/jdk-${{ env.JDK_VERSION }}-internal+0_windows-x64_bin${{ matrix.artifact }}-symbols"
          tar -xf "${HOME}/jdk-windows-x64${{ matrix.artifact }}/jdk-${{ env.JDK_VERSION }}-internal+0_windows-x64_bin${{ matrix.artifact }}-symbols.tar.gz" -C "${HOME}/jdk-windows-x64${{ matrix.artifact }}/jdk-${{ env.JDK_VERSION }}-internal+0_windows-x64_bin${{ matrix.artifact }}-symbols"

      - name: Unpack tests
        run: |
          mkdir -p "${HOME}/jdk-windows-x64${{ matrix.artifact }}/jdk-${{ env.JDK_VERSION }}-internal+0_windows-x64_bin-tests${{ matrix.artifact }}"
          tar -xf "${HOME}/jdk-windows-x64${{ matrix.artifact }}/jdk-${{ env.JDK_VERSION }}-internal+0_windows-x64_bin-tests${{ matrix.artifact }}.tar.gz" -C "${HOME}/jdk-windows-x64${{ matrix.artifact }}/jdk-${{ env.JDK_VERSION }}-internal+0_windows-x64_bin-tests${{ matrix.artifact }}"

      - name: Find root of jdk image dir
        run: echo ("imageroot=" + (Get-ChildItem -Path $HOME/jdk-windows-x64${{ matrix.artifact }}/jdk-${{ env.JDK_VERSION }}-internal+0_windows-x64_bin${{ matrix.artifact }} -Filter release -Recurse -ErrorAction SilentlyContinue -Force).DirectoryName) | Out-File -FilePath $env:GITHUB_ENV -Encoding utf8

      - name: Run tests
        run: >
          $env:Path = "$HOME\cygwin\cygwin64\bin;$HOME\cygwin\cygwin64\bin;$env:Path" ;
          $env:Path = $env:Path -split ";" -match "C:\\Windows|PowerShell|cygwin" -join ";" ;
          $env:JDK_IMAGE_DIR = cygpath "${{ env.imageroot }}" ;
          $env:SYMBOLS_IMAGE_DIR = cygpath "${{ env.imageroot }}" ;
          $env:TEST_IMAGE_DIR = cygpath "$HOME/jdk-windows-x64${{ matrix.artifact }}/jdk-${{ env.JDK_VERSION }}-internal+0_windows-x64_bin-tests${{ matrix.artifact }}" ;
          $env:BOOT_JDK = cygpath "$HOME/bootjdk/$env:BOOT_JDK_VERSION" ;
          $env:JT_HOME = cygpath "$HOME/jtreg" ;
          & make test-prebuilt
          CONF_NAME=run-test-prebuilt
          LOG_CMDLINES=true
          JTREG_VERBOSE=fail,error,time
          TEST=${{ matrix.suites }}
          TEST_OPTS_JAVA_OPTIONS=
          JTREG_KEYWORDS="!headful"
          JTREG="JAVA_OPTIONS=-XX:-CreateCoredumpOnCrash"

      - name: Check that all tests executed successfully
        if: always()
        run: >
          if ((Get-ChildItem -Path build\*\test-results\test-summary.txt -Recurse | Select-String -Pattern "TEST SUCCESS" ).Count -eq 0) {
            Get-Content -Path build\*\test-results\*\*\newfailures.txt ;
            exit 1
          }

      - name: Create suitable test log artifact name
        if: always()
        run: echo ("logsuffix=" + ("${{ matrix.test }}" -replace "/", "_" -replace " ", "_")) | Out-File -FilePath $env:GITHUB_ENV -Encoding utf8

      - name: Package test results
        if: always()
        working-directory: build/run-test-prebuilt/test-results/
        run: >
          $env:Path = "$HOME\cygwin\cygwin64\bin;$env:Path" ;
          zip -r9
          "$HOME/windows-x64${{ matrix.artifact }}_testresults_${{ env.logsuffix }}.zip"
          .
        continue-on-error: true

      - name: Package test support
        if: always()
        working-directory: build/run-test-prebuilt/test-support/
        run: >
          $env:Path = "$HOME\cygwin\cygwin64\bin;$env:Path" ;
          zip -r9
          "$HOME/windows-x64${{ matrix.artifact }}_testsupport_${{ env.logsuffix }}.zip"
          .
          -i *.jtr
          -i */hs_err*.log
          -i */replay*.log
        continue-on-error: true

      - name: Persist test results
        if: always()
        uses: actions/upload-artifact@v2
        with:
          path: ~/windows-x64${{ matrix.artifact }}_testresults_${{ env.logsuffix }}.zip
        continue-on-error: true

      - name: Persist test outputs
        if: always()
        uses: actions/upload-artifact@v2
        with:
          path: ~/windows-x64${{ matrix.artifact }}_testsupport_${{ env.logsuffix }}.zip
        continue-on-error: true

  macos_x64_build:
    name: macOS x64
    runs-on: "macos-10.15"
    needs: prerequisites
    if: needs.prerequisites.outputs.should_run != 'false' && needs.prerequisites.outputs.platform_macos_x64 != 'false'

    strategy:
      fail-fast: false
      matrix:
        flavor:
          - build release
          - build debug
        include:
          - flavor: build release
          - flavor: build debug
            flags: --enable-debug
            artifact: -debug

    env:
      JDK_VERSION: "${{ fromJson(needs.prerequisites.outputs.dependencies).DEFAULT_VERSION_FEATURE }}.${{ fromJson(needs.prerequisites.outputs.dependencies).DEFAULT_VERSION_INTERIM }}.${{ fromJson(needs.prerequisites.outputs.dependencies).DEFAULT_VERSION_UPDATE }}"
      BOOT_JDK_VERSION: "${{ fromJson(needs.prerequisites.outputs.dependencies).BOOT_JDK_VERSION }}"
      BOOT_JDK_FILENAME: "${{ fromJson(needs.prerequisites.outputs.dependencies).MACOS_X64_BOOT_JDK_FILENAME }}"
      BOOT_JDK_URL: "${{ fromJson(needs.prerequisites.outputs.dependencies).MACOS_X64_BOOT_JDK_URL }}"
      BOOT_JDK_SHA256: "${{ fromJson(needs.prerequisites.outputs.dependencies).MACOS_X64_BOOT_JDK_SHA256 }}"

    steps:
      - name: Checkout the source
        uses: actions/checkout@v2
        with:
          path: jdk

      - name: Restore boot JDK from cache
        id: bootjdk
        uses: actions/cache@v2
        with:
          path: ~/bootjdk/${{ env.BOOT_JDK_VERSION }}
          key: bootjdk-${{ runner.os }}-${{ env.BOOT_JDK_VERSION }}-${{ env.BOOT_JDK_SHA256 }}-v1

      - name: Download boot JDK
        run: |
          mkdir -p ${HOME}/bootjdk/${BOOT_JDK_VERSION} || true
          wget -O "${HOME}/bootjdk/${BOOT_JDK_FILENAME}" "${BOOT_JDK_URL}"
          echo "${BOOT_JDK_SHA256}  ${HOME}/bootjdk/${BOOT_JDK_FILENAME}" | shasum -a 256 -c >/dev/null -
          tar -xf "${HOME}/bootjdk/${BOOT_JDK_FILENAME}" -C "${HOME}/bootjdk/${BOOT_JDK_VERSION}"
          mv "${HOME}/bootjdk/${BOOT_JDK_VERSION}/"*/* "${HOME}/bootjdk/${BOOT_JDK_VERSION}/"
        if: steps.bootjdk.outputs.cache-hit != 'true'

      - name: Restore jtreg artifact
        id: jtreg_restore
        uses: actions/download-artifact@v2
        with:
          name: transient_jtreg_${{ needs.prerequisites.outputs.bundle_id }}
          path: ~/jtreg/
        continue-on-error: true

      - name: Restore jtreg artifact (retry)
        uses: actions/download-artifact@v2
        with:
          name: transient_jtreg_${{ needs.prerequisites.outputs.bundle_id }}
          path: ~/jtreg/
        if: steps.jtreg_restore.outcome == 'failure'

      - name: Checkout gtest sources
        uses: actions/checkout@v2
        with:
          repository: "google/googletest"
          ref: "release-${{ fromJson(needs.prerequisites.outputs.dependencies).GTEST_VERSION }}"
          path: gtest

      - name: Install dependencies
        run: brew install make

      - name: Select Xcode version
        run: sudo xcode-select --switch /Applications/Xcode_11.3.1.app/Contents/Developer

      - name: Configure
        run: >
          bash configure
          --with-conf-name=macos-x64
          ${{ matrix.flags }}
          --with-version-opt=${GITHUB_ACTOR}-${GITHUB_SHA}
          --with-version-build=0
          --with-boot-jdk=${HOME}/bootjdk/${BOOT_JDK_VERSION}/Contents/Home
          --with-jtreg=${HOME}/jtreg
          --with-gtest=${GITHUB_WORKSPACE}/gtest
          --with-default-make-target="product-bundles test-bundles"
          --with-zlib=system
          --enable-jtreg-failure-handler
        working-directory: jdk

      - name: Build
        run: make CONF_NAME=macos-x64
        working-directory: jdk

      - name: Persist test bundles
        uses: actions/upload-artifact@v2
        with:
          name: transient_jdk-macos-x64${{ matrix.artifact }}_${{ needs.prerequisites.outputs.bundle_id }}
          path: |
<<<<<<< HEAD
            jdk/build/macos-x64/bundles/jdk-${{ env.JDK_VERSION }}-internal+0_osx-x64_bin${{ matrix.artifact }}.tar.gz
            jdk/build/macos-x64/bundles/jdk-${{ env.JDK_VERSION }}-internal+0_osx-x64_bin-tests${{ matrix.artifact }}.tar.gz
=======
            jdk/build/macos-x64/bundles/jdk-${{ env.JDK_VERSION }}-internal+0_macos-x64_bin${{ matrix.artifact }}.tar.gz
            jdk/build/macos-x64/bundles/jdk-${{ env.JDK_VERSION }}-internal+0_macos-x64_bin-tests${{ matrix.artifact }}.tar.gz

  macos_aarch64_build:
    name: macOS aarch64
    runs-on: "macos-10.15"
    needs: prerequisites
    if: needs.prerequisites.outputs.should_run != 'false' && needs.prerequisites.outputs.platform_macos_aarch64 != 'false'

    strategy:
      fail-fast: false
      matrix:
        flavor:
          - build release
          - build debug
        include:
          - flavor: build release
          - flavor: build debug
            flags: --enable-debug
            artifact: -debug

    env:
      JDK_VERSION: "${{ fromJson(needs.prerequisites.outputs.dependencies).DEFAULT_VERSION_FEATURE }}.${{ fromJson(needs.prerequisites.outputs.dependencies).DEFAULT_VERSION_INTERIM }}.${{ fromJson(needs.prerequisites.outputs.dependencies).DEFAULT_VERSION_UPDATE }}"
      BOOT_JDK_VERSION: "${{ fromJson(needs.prerequisites.outputs.dependencies).BOOT_JDK_VERSION }}"
      BOOT_JDK_FILENAME: "${{ fromJson(needs.prerequisites.outputs.dependencies).MACOS_X64_BOOT_JDK_FILENAME }}"
      BOOT_JDK_URL: "${{ fromJson(needs.prerequisites.outputs.dependencies).MACOS_X64_BOOT_JDK_URL }}"
      BOOT_JDK_SHA256: "${{ fromJson(needs.prerequisites.outputs.dependencies).MACOS_X64_BOOT_JDK_SHA256 }}"

    steps:
      - name: Checkout the source
        uses: actions/checkout@v2
        with:
          path: jdk

      - name: Restore boot JDK from cache
        id: bootjdk
        uses: actions/cache@v2
        with:
          path: ~/bootjdk/${{ env.BOOT_JDK_VERSION }}
          key: bootjdk-${{ runner.os }}-${{ env.BOOT_JDK_VERSION }}-${{ env.BOOT_JDK_SHA256 }}-v1

      - name: Download boot JDK
        run: |
          mkdir -p ${HOME}/bootjdk/${BOOT_JDK_VERSION} || true
          wget -O "${HOME}/bootjdk/${BOOT_JDK_FILENAME}" "${BOOT_JDK_URL}"
          echo "${BOOT_JDK_SHA256}  ${HOME}/bootjdk/${BOOT_JDK_FILENAME}" | shasum -a 256 -c >/dev/null -
          tar -xf "${HOME}/bootjdk/${BOOT_JDK_FILENAME}" -C "${HOME}/bootjdk/${BOOT_JDK_VERSION}"
          mv "${HOME}/bootjdk/${BOOT_JDK_VERSION}/"*/* "${HOME}/bootjdk/${BOOT_JDK_VERSION}/"
        if: steps.bootjdk.outputs.cache-hit != 'true'

      - name: Restore jtreg artifact
        id: jtreg_restore
        uses: actions/download-artifact@v2
        with:
          name: transient_jtreg_${{ needs.prerequisites.outputs.bundle_id }}
          path: ~/jtreg/
        continue-on-error: true

      - name: Restore jtreg artifact (retry)
        uses: actions/download-artifact@v2
        with:
          name: transient_jtreg_${{ needs.prerequisites.outputs.bundle_id }}
          path: ~/jtreg/
        if: steps.jtreg_restore.outcome == 'failure'

      - name: Checkout gtest sources
        uses: actions/checkout@v2
        with:
          repository: "google/googletest"
          ref: "release-${{ fromJson(needs.prerequisites.outputs.dependencies).GTEST_VERSION }}"
          path: gtest

      - name: Install dependencies
        run: brew install make

      - name: Select Xcode version
        run: sudo xcode-select --switch /Applications/Xcode_12.4.app/Contents/Developer

      - name: Configure
        run: >
          bash configure
          --with-conf-name=macos-aarch64
          --openjdk-target=aarch64-apple-darwin
          ${{ matrix.flags }}
          --with-version-opt=${GITHUB_ACTOR}-${GITHUB_SHA}
          --with-version-build=0
          --with-boot-jdk=${HOME}/bootjdk/${BOOT_JDK_VERSION}/Contents/Home
          --with-jtreg=${HOME}/jtreg
          --with-gtest=${GITHUB_WORKSPACE}/gtest
          --with-default-make-target="product-bundles test-bundles"
          --with-zlib=system
          --enable-jtreg-failure-handler
        working-directory: jdk

      - name: Build
        run: make CONF_NAME=macos-aarch64
        working-directory: jdk

      - name: Persist test bundles
        uses: actions/upload-artifact@v2
        with:
          name: transient_jdk-macos-aarch64${{ matrix.artifact }}_${{ needs.prerequisites.outputs.bundle_id }}
          path: |
            jdk/build/macos-aarch64/bundles/jdk-${{ env.JDK_VERSION }}-internal+0_macos-aarch64_bin${{ matrix.artifact }}.tar.gz
            jdk/build/macos-aarch64/bundles/jdk-${{ env.JDK_VERSION }}-internal+0_macos-aarch64_bin-tests${{ matrix.artifact }}.tar.gz

>>>>>>> a0899bfb

  macos_x64_test:
    name: macOS x64
    runs-on: "macos-10.15"
    needs:
      - prerequisites
      - macos_x64_build

    strategy:
      fail-fast: false
      matrix:
        test:
          - jdk/tier1 part 1
          - jdk/tier1 part 2
          - jdk/tier1 part 3
          - langtools/tier1
          - hs/tier1 common
          - hs/tier1 compiler
          - hs/tier1 gc
          - hs/tier1 runtime
          - hs/tier1 serviceability
        include:
          - test: jdk/tier1 part 1
            suites: test/jdk/:tier1_part1
          - test: jdk/tier1 part 2
            suites: test/jdk/:tier1_part2
          - test: jdk/tier1 part 3
            suites: test/jdk/:tier1_part3
          - test: langtools/tier1
            suites: test/langtools/:tier1
          - test: hs/tier1 common
            suites: test/hotspot/jtreg/:tier1_common
            artifact: -debug
          - test: hs/tier1 compiler
            suites: test/hotspot/jtreg/:tier1_compiler
            artifact: -debug
          - test: hs/tier1 gc
            suites: test/hotspot/jtreg/:tier1_gc
            artifact: -debug
          - test: hs/tier1 runtime
            suites: test/hotspot/jtreg/:tier1_runtime
            artifact: -debug
          - test: hs/tier1 serviceability
            suites: test/hotspot/jtreg/:tier1_serviceability
            artifact: -debug

    env:
      JDK_VERSION: "${{ fromJson(needs.prerequisites.outputs.dependencies).DEFAULT_VERSION_FEATURE }}.${{ fromJson(needs.prerequisites.outputs.dependencies).DEFAULT_VERSION_INTERIM }}.${{ fromJson(needs.prerequisites.outputs.dependencies).DEFAULT_VERSION_UPDATE }}"
      BOOT_JDK_VERSION: "${{ fromJson(needs.prerequisites.outputs.dependencies).BOOT_JDK_VERSION }}"
      BOOT_JDK_FILENAME: "${{ fromJson(needs.prerequisites.outputs.dependencies).MACOS_X64_BOOT_JDK_FILENAME }}"
      BOOT_JDK_URL: "${{ fromJson(needs.prerequisites.outputs.dependencies).MACOS_X64_BOOT_JDK_URL }}"
      BOOT_JDK_SHA256: "${{ fromJson(needs.prerequisites.outputs.dependencies).MACOS_X64_BOOT_JDK_SHA256 }}"

    steps:
      - name: Checkout the source
        uses: actions/checkout@v2

      - name: Restore boot JDK from cache
        id: bootjdk
        uses: actions/cache@v2
        with:
          path: ~/bootjdk/${{ env.BOOT_JDK_VERSION }}
          key: bootjdk-${{ runner.os }}-${{ env.BOOT_JDK_VERSION }}-${{ env.BOOT_JDK_SHA256 }}-v1

      - name: Download boot JDK
        run: |
          mkdir -p ${HOME}/bootjdk/${BOOT_JDK_VERSION} || true
          wget -O "${HOME}/bootjdk/${BOOT_JDK_FILENAME}" "${BOOT_JDK_URL}"
          echo "${BOOT_JDK_SHA256}  ${HOME}/bootjdk/${BOOT_JDK_FILENAME}" | shasum -a 256 -c >/dev/null -
          tar -xf "${HOME}/bootjdk/${BOOT_JDK_FILENAME}" -C "${HOME}/bootjdk/${BOOT_JDK_VERSION}"
          mv "${HOME}/bootjdk/${BOOT_JDK_VERSION}/"*/* "${HOME}/bootjdk/${BOOT_JDK_VERSION}/"
        if: steps.bootjdk.outputs.cache-hit != 'true'

      - name: Restore jtreg artifact
        id: jtreg_restore
        uses: actions/download-artifact@v2
        with:
          name: transient_jtreg_${{ needs.prerequisites.outputs.bundle_id }}
          path: ~/jtreg/
        continue-on-error: true

      - name: Restore jtreg artifact (retry)
        uses: actions/download-artifact@v2
        with:
          name: transient_jtreg_${{ needs.prerequisites.outputs.bundle_id }}
          path: ~/jtreg/
        if: steps.jtreg_restore.outcome == 'failure'

      - name: Restore build artifacts
        id: build_restore
        uses: actions/download-artifact@v2
        with:
          name: transient_jdk-macos-x64${{ matrix.artifact }}_${{ needs.prerequisites.outputs.bundle_id }}
          path: ~/jdk-macos-x64${{ matrix.artifact }}
        continue-on-error: true

      - name: Restore build artifacts (retry)
        uses: actions/download-artifact@v2
        with:
          name: transient_jdk-macos-x64${{ matrix.artifact }}_${{ needs.prerequisites.outputs.bundle_id }}
          path: ~/jdk-macos-x64${{ matrix.artifact }}
        if: steps.build_restore.outcome == 'failure'

      - name: Unpack jdk
        run: |
          mkdir -p "${HOME}/jdk-macos-x64${{ matrix.artifact }}/jdk-${{ env.JDK_VERSION }}-internal+0_osx-x64_bin${{ matrix.artifact }}"
          tar -xf "${HOME}/jdk-macos-x64${{ matrix.artifact }}/jdk-${{ env.JDK_VERSION }}-internal+0_osx-x64_bin${{ matrix.artifact }}.tar.gz" -C "${HOME}/jdk-macos-x64${{ matrix.artifact }}/jdk-${{ env.JDK_VERSION }}-internal+0_osx-x64_bin${{ matrix.artifact }}"

      - name: Unpack tests
        run: |
          mkdir -p "${HOME}/jdk-macos-x64${{ matrix.artifact }}/jdk-${{ env.JDK_VERSION }}-internal+0_osx-x64_bin-tests${{ matrix.artifact }}"
          tar -xf "${HOME}/jdk-macos-x64${{ matrix.artifact }}/jdk-${{ env.JDK_VERSION }}-internal+0_osx-x64_bin-tests${{ matrix.artifact }}.tar.gz" -C "${HOME}/jdk-macos-x64${{ matrix.artifact }}/jdk-${{ env.JDK_VERSION }}-internal+0_osx-x64_bin-tests${{ matrix.artifact }}"

      - name: Install dependencies
        run: brew install make

      - name: Select Xcode version
        run: sudo xcode-select --switch /Applications/Xcode_11.3.1.app/Contents/Developer

      - name: Find root of jdk image dir
        run: |
          imageroot=`find ${HOME}/jdk-macos-x64${{ matrix.artifact }}/jdk-${{ env.JDK_VERSION }}-internal+0_osx-x64_bin${{ matrix.artifact }} -name release -type f`
          echo "imageroot=`dirname ${imageroot}`" >> $GITHUB_ENV

      - name: Run tests
        run: >
          JDK_IMAGE_DIR=${{ env.imageroot }}
          TEST_IMAGE_DIR=${HOME}/jdk-macos-x64${{ matrix.artifact }}/jdk-${{ env.JDK_VERSION }}-internal+0_osx-x64_bin-tests${{ matrix.artifact }}
          BOOT_JDK=${HOME}/bootjdk/${BOOT_JDK_VERSION}/Contents/Home
          JT_HOME=${HOME}/jtreg
          gmake test-prebuilt
          CONF_NAME=run-test-prebuilt
          LOG_CMDLINES=true
          JTREG_VERBOSE=fail,error,time
          TEST=${{ matrix.suites }}
          TEST_OPTS_JAVA_OPTIONS=
          JTREG_KEYWORDS="!headful"
          JTREG="JAVA_OPTIONS=-XX:-CreateCoredumpOnCrash"

      - name: Check that all tests executed successfully
        if: always()
        run: >
          if ! grep --include=test-summary.txt -lqr build/*/test-results -e "TEST SUCCESS" ; then
            cat build/*/test-results/*/text/newfailures.txt ;
            exit 1 ;
          fi

      - name: Create suitable test log artifact name
        if: always()
        run: echo "logsuffix=`echo ${{ matrix.test }} | sed -e 's!/!_!'g -e 's! !_!'g`" >> $GITHUB_ENV

      - name: Package test results
        if: always()
        working-directory: build/run-test-prebuilt/test-results/
        run: >
          zip -r9
          "$HOME/macos-x64${{ matrix.artifact }}_testresults_${{ env.logsuffix }}.zip"
          .
        continue-on-error: true

      - name: Package test support
        if: always()
        working-directory: build/run-test-prebuilt/test-support/
        run: >
          zip -r9
          "$HOME/macos-x64${{ matrix.artifact }}_testsupport_${{ env.logsuffix }}.zip"
          .
          -i *.jtr
          -i */hs_err*.log
          -i */replay*.log
        continue-on-error: true

      - name: Persist test results
        if: always()
        uses: actions/upload-artifact@v2
        with:
          path: ~/macos-x64${{ matrix.artifact }}_testresults_${{ env.logsuffix }}.zip
        continue-on-error: true

      - name: Persist test outputs
        if: always()
        uses: actions/upload-artifact@v2
        with:
          path: ~/macos-x64${{ matrix.artifact }}_testsupport_${{ env.logsuffix }}.zip
        continue-on-error: true

  artifacts:
    name: Post-process artifacts
    runs-on: "ubuntu-20.04"
    if: always()
    continue-on-error: true
    needs:
      - prerequisites
      - linux_additional_build
      - windows_aarch64_build
      - linux_x64_test
      - linux_x86_test
      - windows_x64_test
      - macos_x64_test

    steps:
      - name: Determine current artifacts endpoint
        id: actions_runtime
        uses: actions/github-script@v3
        with:
          script: "return { url: process.env['ACTIONS_RUNTIME_URL'], token: process.env['ACTIONS_RUNTIME_TOKEN'] }"

      - name: Display current artifacts
        run: >
          curl -s -H 'Accept: application/json;api-version=6.0-preview'
          -H 'Authorization: Bearer ${{ fromJson(steps.actions_runtime.outputs.result).token }}'
          '${{ fromJson(steps.actions_runtime.outputs.result).url }}_apis/pipelines/workflows/${{ github.run_id }}/artifacts?api-version=6.0-preview'

      - name: Delete transient artifacts
        run: >
          for url in `
          curl -s -H 'Accept: application/json;api-version=6.0-preview'
          -H 'Authorization: Bearer ${{ fromJson(steps.actions_runtime.outputs.result).token }}'
          '${{ fromJson(steps.actions_runtime.outputs.result).url }}_apis/pipelines/workflows/${{ github.run_id }}/artifacts?api-version=6.0-preview' |
          jq -r -c '.value | map(select(.name|startswith("transient_"))) | .[].url'`; do
          curl -s -H 'Accept: application/json;api-version=6.0-preview'
          -H 'Authorization: Bearer ${{ fromJson(steps.actions_runtime.outputs.result).token }}'
          -X DELETE "${url}";
          done

      - name: Fetch remaining artifacts (test results)
        uses: actions/download-artifact@v2
        with:
          path: test-results

      - name: Delete remaining artifacts
        run: >
          for url in `
          curl -s -H 'Accept: application/json;api-version=6.0-preview'
          -H 'Authorization: Bearer ${{ fromJson(steps.actions_runtime.outputs.result).token }}'
          '${{ fromJson(steps.actions_runtime.outputs.result).url }}_apis/pipelines/workflows/${{ github.run_id }}/artifacts?api-version=6.0-preview' |
          jq -r -c '.value | .[].url'`; do
          curl -s -H 'Accept: application/json;api-version=6.0-preview'
          -H 'Authorization: Bearer ${{ fromJson(steps.actions_runtime.outputs.result).token }}'
          -X DELETE "${url}";
          done

      - name: Upload a combined test results artifact
        uses: actions/upload-artifact@v2
        with:
          name: test-results_${{ needs.prerequisites.outputs.bundle_id }}
          path: test-results<|MERGE_RESOLUTION|>--- conflicted
+++ resolved
@@ -1360,10 +1360,6 @@
         with:
           name: transient_jdk-macos-x64${{ matrix.artifact }}_${{ needs.prerequisites.outputs.bundle_id }}
           path: |
-<<<<<<< HEAD
-            jdk/build/macos-x64/bundles/jdk-${{ env.JDK_VERSION }}-internal+0_osx-x64_bin${{ matrix.artifact }}.tar.gz
-            jdk/build/macos-x64/bundles/jdk-${{ env.JDK_VERSION }}-internal+0_osx-x64_bin-tests${{ matrix.artifact }}.tar.gz
-=======
             jdk/build/macos-x64/bundles/jdk-${{ env.JDK_VERSION }}-internal+0_macos-x64_bin${{ matrix.artifact }}.tar.gz
             jdk/build/macos-x64/bundles/jdk-${{ env.JDK_VERSION }}-internal+0_macos-x64_bin-tests${{ matrix.artifact }}.tar.gz
 
@@ -1470,7 +1466,6 @@
             jdk/build/macos-aarch64/bundles/jdk-${{ env.JDK_VERSION }}-internal+0_macos-aarch64_bin${{ matrix.artifact }}.tar.gz
             jdk/build/macos-aarch64/bundles/jdk-${{ env.JDK_VERSION }}-internal+0_macos-aarch64_bin-tests${{ matrix.artifact }}.tar.gz
 
->>>>>>> a0899bfb
 
   macos_x64_test:
     name: macOS x64
