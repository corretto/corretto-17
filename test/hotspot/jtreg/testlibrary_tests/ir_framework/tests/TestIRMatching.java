/*
 * Copyright (c) 2021, Oracle and/or its affiliates. All rights reserved.
 * DO NOT ALTER OR REMOVE COPYRIGHT NOTICES OR THIS FILE HEADER.
 *
 * This code is free software; you can redistribute it and/or modify it
 * under the terms of the GNU General Public License version 2 only, as
 * published by the Free Software Foundation.
 *
 * This code is distributed in the hope that it will be useful, but WITHOUT
 * ANY WARRANTY; without even the implied warranty of MERCHANTABILITY or
 * FITNESS FOR A PARTICULAR PURPOSE.  See the GNU General Public License
 * version 2 for more details (a copy is included in the LICENSE file that
 * accompanied this code).
 *
 * You should have received a copy of the GNU General Public License version
 * 2 along with this work; if not, write to the Free Software Foundation,
 * Inc., 51 Franklin St, Fifth Floor, Boston, MA 02110-1301 USA.
 *
 * Please contact Oracle, 500 Oracle Parkway, Redwood Shores, CA 94065 USA
 * or visit www.oracle.com if you need additional information or have any
 * questions.
 */

package ir_framework.tests;

import compiler.lib.ir_framework.*;
import compiler.lib.ir_framework.driver.IRViolationException;
import jdk.test.lib.Asserts;
import jdk.test.lib.Platform;
import sun.hotspot.WhiteBox;

import java.io.ByteArrayOutputStream;
import java.io.PrintStream;
import java.util.ArrayList;
import java.util.Arrays;
import java.util.List;
import java.util.regex.Matcher;
import java.util.regex.Pattern;

/*
 * @test
 * @requires vm.debug == true & vm.compMode != "Xint" & vm.compiler2.enabled & vm.flagless
 * @summary Test IR matcher with different default IR node regexes. Use -DPrintIREncoding.
 *          Normally, the framework should be called with driver.
<<<<<<< HEAD
 * @library /test/lib /
=======
 * @library /test/lib /testlibrary_tests /
>>>>>>> 6d1d4d52
 * @build sun.hotspot.WhiteBox
 * @run driver jdk.test.lib.helpers.ClassFileInstaller sun.hotspot.WhiteBox
 * @run main/othervm/timeout=240 -Xbootclasspath/a:. -DSkipWhiteBoxInstall=true -XX:+IgnoreUnrecognizedVMOptions -XX:+UnlockDiagnosticVMOptions
 *                               -XX:+WhiteBoxAPI -DPrintIREncoding=true  ir_framework.tests.TestIRMatching
 */

public class TestIRMatching {

    private static final List<Exception> exceptions = new ArrayList<>();

    private static void addException(Exception e) {
        System.out.println(TestFramework.getLastTestVMOutput());
        exceptions.add(e);
    }

    public static void main(String[] args) {
        runFailOnTestsArgs(BadFailOnConstraint.create(AndOr1.class, "test1(int)", 1, "CallStaticJava"), "-XX:TLABRefillWasteFraction=50", "-XX:+UsePerfData", "-XX:+UseTLAB");
        runFailOnTestsArgs(BadFailOnConstraint.create(AndOr1.class, "test2()", 1, "CallStaticJava"), "-XX:TLABRefillWasteFraction=50", "-XX:-UsePerfData", "-XX:+UseTLAB");

        runWithArguments(AndOr1.class, "-XX:TLABRefillWasteFraction=52", "-XX:+UsePerfData", "-XX:+UseTLAB");
        runWithArguments(CountComparisons.class, "-XX:TLABRefillWasteFraction=50");
        runWithArguments(GoodCount.class, "-XX:TLABRefillWasteFraction=50");
        runWithArguments(MultipleFailOnGood.class, "-XX:TLABRefillWasteFraction=50");

        String[] allocMatches = { "MyClass", "wrapper for: _new_instance_Java" };
        runCheck(BadFailOnConstraint.create(MultipleFailOnBad.class, "fail1()", 1, 1, "Store"),
                 BadFailOnConstraint.create(MultipleFailOnBad.class, "fail1()", 1,  3, "Store"),
                 GoodFailOnRegexConstraint.create(MultipleFailOnBad.class, "fail1()", 1,  2, 4),
                 GoodFailOnRegexConstraint.create(MultipleFailOnBad.class, "fail2()", 1,  1),
                 BadFailOnConstraint.create(MultipleFailOnBad.class, "fail2()", 1,  2, "CallStaticJava"),
                 BadFailOnConstraint.create(MultipleFailOnBad.class, "fail3()", 1,  2, "Store"),
                 GoodFailOnRegexConstraint.create(MultipleFailOnBad.class, "fail3()", 1,  1, 3),
                 BadFailOnConstraint.create(MultipleFailOnBad.class, "fail4()", 1,  1, "Store"),
                 GoodFailOnRegexConstraint.create(MultipleFailOnBad.class, "fail4()", 1,  2, 3),
                 BadFailOnConstraint.create(MultipleFailOnBad.class, "fail5()", 1,  1, "Store"),
                 GoodFailOnRegexConstraint.create(MultipleFailOnBad.class, "fail5()", 1,  2, 3),
                 GoodFailOnRegexConstraint.create(MultipleFailOnBad.class, "fail6()", 1,  1),
                 BadFailOnConstraint.create(MultipleFailOnBad.class, "fail6()", 1,  2, allocMatches),
                 BadFailOnConstraint.create(MultipleFailOnBad.class, "fail6()", 1,  3, "CallStaticJava"),
                 GoodFailOnRegexConstraint.create(MultipleFailOnBad.class, "fail7()", 1,  1),
                 BadFailOnConstraint.create(MultipleFailOnBad.class, "fail7()", 1,  2, allocMatches),
                 GoodFailOnRegexConstraint.create(MultipleFailOnBad.class, "fail8()", 1,  1),
                 BadFailOnConstraint.create(MultipleFailOnBad.class, "fail8()", 1,  2, allocMatches),
                 BadFailOnConstraint.create(MultipleFailOnBad.class, "fail9()", 1,  1, "Store"),
                 BadFailOnConstraint.create(MultipleFailOnBad.class, "fail9()", 1,  2, "CallStaticJava"),
                 BadFailOnConstraint.create(MultipleFailOnBad.class, "fail10()", 1,  1, "Store", "iFld"),
                 GoodFailOnRegexConstraint.create(MultipleFailOnBad.class, "fail10()", 1,  2, 3)
        );

        runCheck(BadCountsConstraint.create(BadCount.class, "bad1()", 1, 1, "Load"),
                 GoodCountsConstraint.create(BadCount.class, "bad1()", 2),
                 GoodCountsConstraint.create(BadCount.class, "bad2()", 1),
                 BadCountsConstraint.create(BadCount.class, "bad2()", 2,  1, "Store"),
                 BadCountsConstraint.create(BadCount.class, "bad3()", 1,  1, "Load"),
                 BadCountsConstraint.create(BadCount.class, "bad3()", 2,  1, "Store")
        );

<<<<<<< HEAD
=======
        runCheck(GoodRuleConstraint.create(Calls.class, "calls()", 1),
                 BadFailOnConstraint.create(Calls.class, "calls()", 2, 1, "CallStaticJava", "dontInline"),
                 BadFailOnConstraint.create(Calls.class, "calls()", 2, 2, "CallStaticJava", "dontInline"),
                 GoodRuleConstraint.create(Calls.class, "calls()", 3)
        );

>>>>>>> 6d1d4d52
        String[] allocArrayMatches = { "MyClass", "wrapper for: _new_array_Java"};
        runCheck(BadFailOnConstraint.create(AllocArray.class, "allocArray()", 1, allocArrayMatches),
                 BadFailOnConstraint.create(AllocArray.class, "allocArray()", 2,  allocArrayMatches),
                 GoodFailOnConstraint.create(AllocArray.class, "allocArray()", 3),
                 GoodFailOnConstraint.create(AllocArray.class, "allocArray()", 4),
                 BadFailOnConstraint.create(AllocArray.class, "allocArray()", 5,  allocArrayMatches)
        );

        runCheck(GoodRuleConstraint.create(RunTests.class, "good1()", 1),
                 GoodRuleConstraint.create(RunTests.class, "good1()", 2),
                 GoodRuleConstraint.create(RunTests.class, "good2()", 1),
                 GoodRuleConstraint.create(RunTests.class, "good2()", 2),
                 GoodRuleConstraint.create(RunTests.class, "good3(int)", 1),
                 BadCountsConstraint.create(RunTests.class, "bad1(int)", 1, 0),
                 BadFailOnConstraint.create(RunTests.class, "bad1(int)", 2, "Load")
        );

        runCheck(new String[] {"-XX:+IgnoreUnrecognizedVMOptions", "-XX:-UseCompressedClassPointers"},
                 BadFailOnConstraint.create(Loads.class, "load()", 1, 1, "Load"),
                 BadFailOnConstraint.create(Loads.class, "load()", 1, 3, "LoadI"),
                 BadCountsConstraint.create(Loads.class, "load()", 1, 1, 0),
                 BadCountsConstraint.create(Loads.class, "load()", 1, 2, 1,"Load"),
                 GoodRuleConstraint.create(Loads.class, "load()", 2),
                 GoodFailOnConstraint.create(Loads.class, "load()", 3),
                 BadCountsConstraint.create(Loads.class, "load()", 3, 2, 2,"Store"),
                 BadFailOnConstraint.create(Loads.class, "load()", 4, 2, "Store"),
                 BadFailOnConstraint.create(Loads.class, "load()", 5, "Load"),
                 BadFailOnConstraint.create(Loads.class, "load()", 6, "Load"),
                 BadFailOnConstraint.create(Loads.class, "load()", 7, "Load"),
                 GoodRuleConstraint.create(Loads.class, "load()", 8),
                 GoodRuleConstraint.create(Loads.class, "load()", 9),
                 GoodRuleConstraint.create(Loads.class, "load()", 10),
                 BadFailOnConstraint.create(Loads.class, "loadKlass()", 1),
                 BadCountsConstraint.create(Loads.class, "loadKlass()", 2, 2,"Field")
                 );

        // Loops
        runCheck(BadFailOnConstraint.create(Loops.class, "loop()", 1, "Loop"),
                 GoodRuleConstraint.create(Loops.class, "loop()", 2),
                 GoodRuleConstraint.create(Loops.class, "loop()", 3),
                 GoodRuleConstraint.create(Loops.class, "countedLoop()", 1),
                 BadFailOnConstraint.create(Loops.class, "countedLoop()", 2, "CountedLoop"),
                 GoodRuleConstraint.create(Loops.class, "countedLoop()", 3),
                 BadFailOnConstraint.create(Loops.class, "loopAndCountedLoop()", 1, "Loop"),
                 BadFailOnConstraint.create(Loops.class, "loopAndCountedLoop()", 2, "CountedLoop"),
                 GoodRuleConstraint.create(Loops.class, "loopAndCountedLoop()", 3),
                 GoodRuleConstraint.create(Loops.class, "countedLoopMain()", 1),
                 BadFailOnConstraint.create(Loops.class, "countedLoopMain()", 2, "CountedLoop"),
                 BadFailOnConstraint.create(Loops.class, "countedLoopMain()", 3, "CountedLoop", "main"),
                 GoodRuleConstraint.create(Loops.class, "countedLoopUnrolled()", 1),
                 GoodRuleConstraint.create(Loops.class, "countedLoopUnrolled()", 2),
                 GoodRuleConstraint.create(Loops.class, "countedLoopUnrolled()", 3)
        );

        // Traps
        runCheck(GoodRuleConstraint.create(Traps.class, "noTraps()", 1),
                 BadFailOnConstraint.create(Traps.class, "noTraps()", 2, "Store", "iFld"),
                 GoodRuleConstraint.create(Traps.class, "noTraps()", 3),
                 BadFailOnConstraint.create(Traps.class, "predicateTrap()", 1, "CallStaticJava", "uncommon_trap"),
                 BadFailOnConstraint.create(Traps.class, "predicateTrap()", 2, "CallStaticJava", "uncommon_trap", "predicate"),
                 GoodRuleConstraint.create(Traps.class, "predicateTrap()", 3),
                 GoodRuleConstraint.create(Traps.class, "predicateTrap()", 4),
                 BadFailOnConstraint.create(Traps.class, "nullCheck()", 1, "CallStaticJava", "uncommon_trap"),
                 BadFailOnConstraint.create(Traps.class, "nullCheck()", 2, "CallStaticJava", "uncommon_trap", "null_check"),
                 BadFailOnConstraint.create(Traps.class, "nullCheck()", 3, "uncommon_trap", "unstable_if"),
                 GoodRuleConstraint.create(Traps.class, "nullCheck()", 4),
                 BadFailOnConstraint.create(Traps.class, "nullAssert()", 1, "CallStaticJava", "uncommon_trap"),
                 BadFailOnConstraint.create(Traps.class, "nullAssert()", 2, "CallStaticJava", "uncommon_trap", "null_assert"),
                 BadFailOnConstraint.create(Traps.class, "nullAssert()", 3, "CallStaticJava", "uncommon_trap", "null_check"),
                 GoodRuleConstraint.create(Traps.class, "nullAssert()", 4),
                 BadFailOnConstraint.create(Traps.class, "unstableIf(boolean)", 1, "CallStaticJava", "uncommon_trap"),
                 BadFailOnConstraint.create(Traps.class, "unstableIf(boolean)",  2, "CallStaticJava", "uncommon_trap", "unstable_if"),
                 GoodRuleConstraint.create(Traps.class, "unstableIf(boolean)", 3),
                 BadFailOnConstraint.create(Traps.class, "classCheck()", 1, "CallStaticJava", "uncommon_trap"),
                 BadFailOnConstraint.create(Traps.class, "classCheck()", 2, "CallStaticJava", "uncommon_trap", "class_check"),
                 BadFailOnConstraint.create(Traps.class, "classCheck()", 3, "CallStaticJava", "uncommon_trap", "null_check"),
                 GoodRuleConstraint.create(Traps.class, "classCheck()", 4),
                 BadFailOnConstraint.create(Traps.class, "rangeCheck()", 1, "CallStaticJava", "uncommon_trap"),
                 BadFailOnConstraint.create(Traps.class, "rangeCheck()", 2, "CallStaticJava", "uncommon_trap", "range_check"),
                 BadFailOnConstraint.create(Traps.class, "rangeCheck()", 3, "CallStaticJava", "uncommon_trap", "null_check"),
                 GoodRuleConstraint.create(Traps.class, "rangeCheck()", 4),
                 BadFailOnConstraint.create(Traps.class, "instrinsicOrTypeCheckedInlining()", 1, "CallStaticJava", "uncommon_trap"),
                 WhiteBox.getWhiteBox().isJVMCISupportedByGC() ?
                    BadFailOnConstraint.create(Traps.class, "instrinsicOrTypeCheckedInlining()", 2, "CallStaticJava", "uncommon_trap", "intrinsic_or_type_checked_inlining")
                    : GoodRuleConstraint.create(Traps.class, "instrinsicOrTypeCheckedInlining()", 2),
<<<<<<< HEAD
                 BadFailOnConstraint.create(Traps.class, "instrinsicOrTypeCheckedInlining()", 3, "CallStaticJava", "uncommon_trap", "null_check"),
                 GoodRuleConstraint.create(Traps.class, "instrinsicOrTypeCheckedInlining()", 4)
=======
                 BadFailOnConstraint.create(Traps.class, "instrinsicOrTypeCheckedInlining()", 3, "CallStaticJava", "uncommon_trap", "intrinsic"),
                 BadFailOnConstraint.create(Traps.class, "instrinsicOrTypeCheckedInlining()", 4, "CallStaticJava", "uncommon_trap", "null_check"),
                 GoodRuleConstraint.create(Traps.class, "instrinsicOrTypeCheckedInlining()", 5)
>>>>>>> 6d1d4d52
        );


        runCheck(new String[] {"-XX:+BailoutToInterpreterForThrows"},
                 BadFailOnConstraint.create(UnhandledTrap.class, "unhandled()", 1, "CallStaticJava", "uncommon_trap"),
                 BadFailOnConstraint.create(UnhandledTrap.class, "unhandled()", 2, "CallStaticJava", "uncommon_trap", "unhandled"),
                 GoodRuleConstraint.create(UnhandledTrap.class, "unhandled()", 3)
        );

        runCheck(BadFailOnConstraint.create(ScopeObj.class, "scopeObject()", 1, "ScObj"));
        runCheck(BadFailOnConstraint.create(Membar.class, "membar()", 1, "MemBar"));

        String cmp;
        if (Platform.isPPC() || Platform.isX86()) {
            cmp = "CMP";
        } else if (Platform.isS390x()){
            cmp = "CLFI";
        } else {
            cmp = "cmp";
        }
<<<<<<< HEAD
        runCheck(BadFailOnConstraint.create(CheckCastArray.class, "array()", 1, cmp, "precise klass"),
                 BadFailOnConstraint.create(CheckCastArray.class, "array()", 2, 1,cmp, "precise klass", "MyClass"),
                 BadFailOnConstraint.create(CheckCastArray.class, "array()", 2, 2,cmp, "precise klass", "ir_framework/tests/MyClass"),
=======
        runCheck(BadFailOnConstraint.create(CheckCastArray.class, "array()", 1, cmp, "precise"),
                 BadFailOnConstraint.create(CheckCastArray.class, "array()", 2, 1,cmp, "precise", "MyClass"),
                 BadFailOnConstraint.create(CheckCastArray.class, "array()", 2, 2,cmp, "precise", "ir_framework/tests/MyClass"),
>>>>>>> 6d1d4d52
                 GoodFailOnConstraint.create(CheckCastArray.class, "array()", 3),
                 Platform.isS390x() ? // There is no checkcast_arraycopy stub for C2 on s390
                     GoodFailOnConstraint.create(CheckCastArray.class, "arrayCopy(java.lang.Object[],java.lang.Class)", 1)
                     : BadFailOnConstraint.create(CheckCastArray.class, "arrayCopy(java.lang.Object[],java.lang.Class)", 1, "checkcast_arraycopy")
        );

        // Redirect stdout to stream and then check if we find required IR encoding read from socket.
        ByteArrayOutputStream baos = new ByteArrayOutputStream();
        PrintStream ps = new PrintStream(baos);
        PrintStream old = System.out;
        System.setOut(ps);

        try {
            runWithArgumentsFail(CompilationOutputOfFails.class);
<<<<<<< HEAD
            shouldNotReach();
=======
            Utils.shouldHaveThrownException();
>>>>>>> 6d1d4d52
        } catch (IRViolationException e) {
            try {
                boolean failed = false;
                System.out.flush();
                String output = baos.toString();
                baos.reset();
                Pattern pattern = Pattern.compile(">>> Compilation.*both\\d.*\\RPrintIdeal:(?:(?!PrintOpto|>>> Compilation)[\\S\\s])+PrintOptoAssembly");
                Matcher matcher = pattern.matcher(output);
                long bothCount = matcher.results().count();
                if (bothCount != 7L) {
                    exceptions.add(new RuntimeException("Could not find all both() methods, expected 7 but found " + bothCount));
                    failed = true;
                }
                pattern = Pattern.compile(">>> Compilation.*ideal\\d.*\\RPrintIdeal:(?:(?!>>> Compilation)[\\S\\s])+");
                matcher = pattern.matcher(output);
                int count = 0;
                while (matcher.find()) {
                    String match = matcher.group();
                    Asserts.assertFalse(match.contains("PrintOptoAssembly"), "Cannot contain opto assembly: " + output);
                    count++;
                }
                if (count != 7) {
                    exceptions.add(new RuntimeException("Could not find all ideal() methods, expected 7 but found " + count));
                    failed = true;
                }
                pattern = Pattern.compile(">>> Compilation.*opto\\d.*\\RPrintOptoAssembly:(?:(?!>>> Compilation)[\\S\\s])+");
                matcher = pattern.matcher(output);
                count = 0;
                while (matcher.find()) {
                    String match = matcher.group();
                    Asserts.assertFalse(match.contains("PrintIdeal"), "Cannot contain opto assembly: " + output);
                    count++;
                }
                if (count != 7) {
                    exceptions.add(new RuntimeException("Could not find all opto() methods, expected 7 but found " + count));
                    failed = true;
                }
                if (failed) {
                    System.err.println(TestFramework.getLastTestVMOutput());
                    System.err.println(output);
                }
            } catch (Exception e1) {
                addException(e1);
            }
        } catch (Exception e) {
            addException(e);
        }

        runWithArguments(FlagComparisons.class, "-XX:TLABRefillWasteFraction=50");
        System.out.flush();
        String output = baos.toString();
        baos.reset();
        findIrIds(output, "testMatchAllIf50", 0, 21);
        findIrIds(output, "testMatchNoneIf50", -1, -1);

        runWithArguments(FlagComparisons.class, "-XX:TLABRefillWasteFraction=49");
        System.out.flush();
        output = baos.toString();
        baos.reset();
        findIrIds(output, "testMatchAllIf50", 4, 6, 13, 18);
        findIrIds(output, "testMatchNoneIf50", 0, 3, 8, 10, 17, 22);

        runWithArguments(FlagComparisons.class, "-XX:TLABRefillWasteFraction=51");
        System.out.flush();
        output = baos.toString();
        baos.reset();
        findIrIds(output, "testMatchAllIf50", 7, 12, 19, 21);
        findIrIds(output, "testMatchNoneIf50", 4, 7, 11, 16, 20, 22);
        System.setOut(old);

        if (!exceptions.isEmpty()) {
            System.err.println("TestIRMatching failed with one or more exceptions:");
            for (Exception e : exceptions) {
                System.err.println(e.getMessage());
                e.printStackTrace(System.err);
                System.err.println("---------");
            }
            throw new RuntimeException("TestIRMatching failed with one or more exceptions - check stderr and stdout");
        }
    }

    private static void runWithArguments(Class<?> clazz, String... args) {
        try {
            new TestFramework(clazz).addFlags(args).start();
        } catch (Exception e) {
            addException(e);
        }
    }

    private static void runWithArgumentsFail(Class<?> clazz, String... args) {
        new TestFramework(clazz).addFlags(args).start();
    }

    private static void runCheck(String[] args , Constraint... constraints) {
        try {
            new TestFramework(constraints[0].getKlass()).addFlags(args).start(); // All constraints have the same class.
            Utils.shouldHaveThrownException();
        } catch (IRViolationException e) {
            checkConstraints(e, constraints);
        } catch (Exception e) {
            addException(e);
        }
    }

    private static void runCheck(Constraint... constraints) {
        try {
            TestFramework.run(constraints[0].getKlass()); // All constraints have the same class.
            Utils.shouldHaveThrownException();
        } catch (IRViolationException e) {
            checkConstraints(e, constraints);
        } catch (Exception e) {
            addException(e);
        }
    }

    private static void checkConstraints(IRViolationException e, Constraint[] constraints) {
        String message = e.getExceptionInfo();
        try {
            for (Constraint constraint : constraints) {
                constraint.checkConstraint(e);
            }
        } catch (Exception e1) {
            System.out.println(TestFramework.getLastTestVMOutput());
            System.out.println(message);
            exceptions.add(e1);
        }
    }

    // Single constraint
    private static void runFailOnTestsArgs(Constraint constraint, String... args) {
        try {
            new TestFramework(constraint.getKlass()).addFlags(args).start(); // All constraints have the same class.
            Utils.shouldHaveThrownException();
        } catch (IRViolationException e) {
            try {
                constraint.checkConstraint(e);
            } catch (Exception e1) {
                addException(e);
            }
        } catch (Exception e) {
            addException(e);
        }
    }

    public static void findIrIds(String output, String method, int... numbers) {
        StringBuilder builder = new StringBuilder();
        builder.append(method);
        for (int i = 0; i < numbers.length; i+=2) {
            int start = numbers[i];
            int endIncluded = numbers[i + 1];
            for (int j = start; j <= endIncluded; j++) {
                builder.append(",");
                builder.append(j);
            }
        }
        Asserts.assertTrue(output.contains(builder.toString()), "Could not find encoding: \"" + builder.toString()
                                                                + System.lineSeparator());
    }
}

class AndOr1 {
    @Test
    @Arguments(Argument.DEFAULT)
    @IR(applyIfAnd = {"UsePerfData", "true", "TLABRefillWasteFraction", "50", "UseTLAB", "true"}, failOn = {IRNode.CALL})
    public void test1(int i) {
        dontInline();
    }

    @Test
    @IR(applyIfOr = {"UsePerfData", "false", "TLABRefillWasteFraction", "51", "UseTLAB", "false"}, failOn = {IRNode.CALL})
    public void test2() {
        dontInline();
    }

    @DontInline
    private void dontInline() {
    }
}

class MultipleFailOnGood {
    private int iFld;
    private MyClassSub myClassSub = new MyClassSub();

    @Test
    @IR(applyIf = {"TLABRefillWasteFraction", "50"}, failOn = {IRNode.STORE, IRNode.CALL})
    @IR(failOn = {IRNode.STORE, IRNode.CALL})
    @IR(applyIfOr = {"TLABRefillWasteFraction", "99", "TLABRefillWasteFraction", "100"}, failOn = {IRNode.LOOP, IRNode.CALL}) // Not applied
    public void good1() {
        forceInline();
    }

    @Test
    @IR(failOn = {IRNode.STORE, IRNode.CALL})
    @IR(applyIfNot = {"TLABRefillWasteFraction", "20"}, failOn = {IRNode.ALLOC})
    @IR(applyIfNot = {"TLABRefillWasteFraction", "< 100"}, failOn = {IRNode.ALLOC_OF, "Test"})
    public void good2() {
        forceInline();
    }

    @Test
    @IR(failOn = {IRNode.STORE_OF_CLASS, "Test", IRNode.CALL})
    @IR(applyIfNot = {"TLABRefillWasteFraction", "20"}, failOn = {IRNode.ALLOC})
    @IR(applyIfNot = {"TLABRefillWasteFraction", "< 100"}, failOn = {IRNode.ALLOC_OF, "Test"})
    public void good3() {
        forceInline();
    }

    @Test
    @IR(failOn = {IRNode.CALL, IRNode.STORE_OF_CLASS, "UnknownClass"})
    public void good4() {
        iFld = 42;
    }

    @Test
    @IR(failOn = {IRNode.STORE_OF_FIELD, "xFld", IRNode.CALL})
    public void good5() {
        iFld = 42;
    }

    @Test
    @IR(failOn = {IRNode.STORE_OF_CLASS, "MyClass"}) // Needs exact match to fail
    public void good6() {
        myClassSub.iFld = 42;
    }

    @Test
    @IR(failOn = {IRNode.STORE_OF_CLASS, "MyClassSub"}) // Static write is with Class and not MySubClass
    public void good7() {
        MyClassSub.iFldStatic = 42;
    }

    @ForceInline
    private void forceInline() {}
}

class MultipleFailOnBad {
    private int iFld;
    private int myInt;
    private MyClassEmpty myClass;

    @Test
    @IR(failOn = {IRNode.STORE, IRNode.CALL, IRNode.STORE_I, IRNode.LOOP})
    public void fail1() {
        iFld = 42;
    }

    @Test
    @IR(failOn = {IRNode.STORE, IRNode.CALL})
    public void fail2() {
        dontInline();
    }

    @Test
    @IR(failOn = {IRNode.CALL, IRNode.STORE_OF_CLASS, "MultipleFailOnBad", IRNode.ALLOC})
    public void fail3() {
        iFld = 42;
    }

    @Test
    @IR(failOn = {IRNode.STORE_OF_CLASS, "ir_framework/tests/MultipleFailOnBad", IRNode.CALL, IRNode.ALLOC})
    public void fail4() {
        iFld = 42;
    }

    @Test
    @IR(failOn = {IRNode.STORE_OF_FIELD, "iFld", IRNode.CALL, IRNode.ALLOC})
    public void fail5() {
        iFld = 42;
    }

    @Test
    @IR(failOn = {IRNode.STORE_OF_CLASS, "MyClassEmpty", IRNode.ALLOC, IRNode.CALL})
    public void fail6() {
        myClass = new MyClassEmpty();
    }

    @Test
    @IR(failOn = {IRNode.STORE_OF_CLASS, "UnknownClass", IRNode.ALLOC_OF, "MyClassEmpty"})
    public void fail7() {
        myClass = new MyClassEmpty();
    }

    @Test
    @IR(failOn = {IRNode.STORE_OF_CLASS, "UnknownClass", IRNode.ALLOC_OF, "ir_framework/tests/MyClassEmptySub"})
    public void fail8() {
        myClass = new MyClassEmptySub();
    }

    @Test
    @IR(failOn = {IRNode.STORE, IRNode.CALL})
    public void fail9() {
        iFld = 42;
        dontInline();
    }

    @Test
    @IR(failOn = {IRNode.STORE_OF_FIELD, "iFld", IRNode.CALL, IRNode.ALLOC})
    public void fail10() {
        myInt = 34;
        iFld = 42;
    }

    @DontInline
    private void dontInline() {}
}

// Called with -XX:TLABRefillWasteFraction=X.
class FlagComparisons {
    // Applies all IR rules if TLABRefillWasteFraction=50
    @Test
    @IR(failOn = IRNode.CALL, applyIf = {"TLABRefillWasteFraction", "50"}) // Index 0
    @IR(failOn = IRNode.CALL, applyIf = {"TLABRefillWasteFraction", "=50"})
    @IR(failOn = IRNode.CALL, applyIf = {"TLABRefillWasteFraction", "= 50"})
    @IR(failOn = IRNode.CALL, applyIf = {"TLABRefillWasteFraction", " =   50"})
    @IR(failOn = IRNode.CALL, applyIf = {"TLABRefillWasteFraction", "<=50"}) // Index 4
    @IR(failOn = IRNode.CALL, applyIf = {"TLABRefillWasteFraction", "<= 50"})
    @IR(failOn = IRNode.CALL, applyIf = {"TLABRefillWasteFraction", " <=  50"})
    @IR(failOn = IRNode.CALL, applyIf = {"TLABRefillWasteFraction", ">=50"}) // Index 7
    @IR(failOn = IRNode.CALL, applyIf = {"TLABRefillWasteFraction", ">= 50"})
    @IR(failOn = IRNode.CALL, applyIf = {"TLABRefillWasteFraction", " >=  50"})
    @IR(failOn = IRNode.CALL, applyIf = {"TLABRefillWasteFraction", ">49"})
    @IR(failOn = IRNode.CALL, applyIf = {"TLABRefillWasteFraction", "> 49"})
    @IR(failOn = IRNode.CALL, applyIf = {"TLABRefillWasteFraction", " >  49"})
    @IR(failOn = IRNode.CALL, applyIf = {"TLABRefillWasteFraction", "<51"}) // Index 13
    @IR(failOn = IRNode.CALL, applyIf = {"TLABRefillWasteFraction", "< 51"})
    @IR(failOn = IRNode.CALL, applyIf = {"TLABRefillWasteFraction", " <  51"})
    @IR(failOn = IRNode.CALL, applyIf = {"TLABRefillWasteFraction", "!=51"})
    @IR(failOn = IRNode.CALL, applyIf = {"TLABRefillWasteFraction", "!= 51"})
    @IR(failOn = IRNode.CALL, applyIf = {"TLABRefillWasteFraction", " !=  51"})
    @IR(failOn = IRNode.CALL, applyIf = {"TLABRefillWasteFraction", "!=49"})
    @IR(failOn = IRNode.CALL, applyIf = {"TLABRefillWasteFraction", "!= 49"})
    @IR(failOn = IRNode.CALL, applyIf = {"TLABRefillWasteFraction", " !=  49"}) // Index 21
    public void testMatchAllIf50() {}

    // Applies no IR rules if TLABRefillWasteFraction=50
    @Test
    @IR(failOn = IRNode.CALL, applyIf = {"TLABRefillWasteFraction", "49"}) // Index 0
    @IR(failOn = IRNode.CALL, applyIf = {"TLABRefillWasteFraction", "=49"})
    @IR(failOn = IRNode.CALL, applyIf = {"TLABRefillWasteFraction", "= 49"})
    @IR(failOn = IRNode.CALL, applyIf = {"TLABRefillWasteFraction", " =  49"})
    @IR(failOn = IRNode.CALL, applyIf = {"TLABRefillWasteFraction", "51"}) // Index 4
    @IR(failOn = IRNode.CALL, applyIf = {"TLABRefillWasteFraction", "=51"})
    @IR(failOn = IRNode.CALL, applyIf = {"TLABRefillWasteFraction", "= 51"})
    @IR(failOn = IRNode.CALL, applyIf = {"TLABRefillWasteFraction", " =  51"})
    @IR(failOn = IRNode.CALL, applyIf = {"TLABRefillWasteFraction", "<=49"}) // Index 8
    @IR(failOn = IRNode.CALL, applyIf = {"TLABRefillWasteFraction", "<= 49"})
    @IR(failOn = IRNode.CALL, applyIf = {"TLABRefillWasteFraction", " <=  49"})
    @IR(failOn = IRNode.CALL, applyIf = {"TLABRefillWasteFraction", ">=51"}) // Index 11
    @IR(failOn = IRNode.CALL, applyIf = {"TLABRefillWasteFraction", ">= 51"})
    @IR(failOn = IRNode.CALL, applyIf = {"TLABRefillWasteFraction", " >=  51"})
    @IR(failOn = IRNode.CALL, applyIf = {"TLABRefillWasteFraction", ">50"})
    @IR(failOn = IRNode.CALL, applyIf = {"TLABRefillWasteFraction", "> 50"})
    @IR(failOn = IRNode.CALL, applyIf = {"TLABRefillWasteFraction", " >  50"})
    @IR(failOn = IRNode.CALL, applyIf = {"TLABRefillWasteFraction", "<50"}) // Index 17
    @IR(failOn = IRNode.CALL, applyIf = {"TLABRefillWasteFraction", "< 50"})
    @IR(failOn = IRNode.CALL, applyIf = {"TLABRefillWasteFraction", " <  50"})
    @IR(failOn = IRNode.CALL, applyIf = {"TLABRefillWasteFraction", "!=50"})
    @IR(failOn = IRNode.CALL, applyIf = {"TLABRefillWasteFraction", "!= 50"})
    @IR(failOn = IRNode.CALL, applyIf = {"TLABRefillWasteFraction", " !=  50"}) // Index 22
    public void testMatchNoneIf50() {}
}

class CountComparisons {
    int iFld;

    @Test
    @IR(counts = {IRNode.STORE, "= 1",
                  IRNode.STORE, "=1",
                  IRNode.STORE, " = 1",
                  IRNode.STORE, "  =  1",
                  IRNode.STORE, ">= 1",
                  IRNode.STORE, ">=1",
                  IRNode.STORE, " >= 1",
                  IRNode.STORE, "  >=  1",
                  IRNode.STORE, "<= 1",
                  IRNode.STORE, "<=1",
                  IRNode.STORE, " <= 1",
                  IRNode.STORE, "  <=  1",
                  IRNode.STORE, "!= 0",
                  IRNode.STORE, "!=0",
                  IRNode.STORE, " != 0",
                  IRNode.STORE, "  !=  0",
                  IRNode.STORE, "> 0",
                  IRNode.STORE, ">0",
                  IRNode.STORE, " > 0",
                  IRNode.STORE, "  >  0",
                  IRNode.STORE, "< 2",
                  IRNode.STORE, "<2",
                  IRNode.STORE, " < 2",
                  IRNode.STORE, "  <  2",
    })
    public void countComparison() {
        iFld = 3;
    }
}

class GoodCount {
    boolean flag;
    char cFld;
    byte bFld;
    short sFld;
    int iFld;
    long lFld;
    float fFld;
    double dFld;
    long x;

    long result;
    MyClass myClass = new MyClass();
    MyClassEmpty myClassEmpty = new MyClassEmpty();
    MyClass myClassSubPoly = new MyClassSub();
    MyClassSub myClassSub = new MyClassSub();

    @Test
    @IR(counts = {IRNode.STORE, "1", IRNode.STORE_I, "1"},
        failOn = {IRNode.STORE_B, IRNode.STORE_C, IRNode.STORE_D,
                  IRNode.STORE_F, IRNode.STORE_L})
    public void good1() {
        iFld = 3;
    }

    @Test
    @IR(counts = {IRNode.STORE, "8",
                  IRNode.STORE_B, "2", // bFld + flag
                  IRNode.STORE_C, "2", // cFld + sFld
                  IRNode.STORE_I, "1",
                  IRNode.STORE_L, "1",
                  IRNode.STORE_F, "1",
                  IRNode.STORE_D, "1"})
    public void good2() {
        flag = true;
        cFld = 'a';
        bFld = 1;
        sFld = 2;
        iFld = 3;
        lFld = 4L;
        fFld = 5.0f;
        dFld = 6.0;
    }

    @Test
    @IR(counts = {IRNode.STORE, "8", IRNode.STORE_OF_CLASS, "GoodCount", "8",
                  IRNode.STORE_B, "2", IRNode.STORE_B_OF_CLASS, "GoodCount", "2",
                  IRNode.STORE_C, "2", IRNode.STORE_C_OF_CLASS, "GoodCount", "2",
                  IRNode.STORE_I, "1", IRNode.STORE_I_OF_CLASS, "GoodCount", "1",
                  IRNode.STORE_L, "1", IRNode.STORE_L_OF_CLASS, "GoodCount", "1",
                  IRNode.STORE_F, "1", IRNode.STORE_F_OF_CLASS, "GoodCount", "1",
                  IRNode.STORE_D, "1", IRNode.STORE_D_OF_CLASS, "GoodCount", "1"})
    public void good3() {
        flag = true;
        cFld = 'a';
        bFld = 1;
        sFld = 2;
        iFld = 3;
        lFld = 4L;
        fFld = 5.0f;
        dFld = 6.0;
    }

    @Test
    @IR(counts = {IRNode.STORE, "8", IRNode.STORE_OF_CLASS, "GoodCount", "8",
                  IRNode.STORE_B, "2", IRNode.STORE_B_OF_CLASS, "GoodCount", "2",
                  IRNode.STORE_C, "2", IRNode.STORE_C_OF_CLASS, "GoodCount", "2",
                  IRNode.STORE_I, "1", IRNode.STORE_I_OF_CLASS, "GoodCount", "1",
                  IRNode.STORE_L, "1", IRNode.STORE_L_OF_CLASS, "GoodCount", "1",
                  IRNode.STORE_F, "1", IRNode.STORE_F_OF_CLASS, "GoodCount", "1",
                  IRNode.STORE_D, "1", IRNode.STORE_D_OF_CLASS, "GoodCount", "1",
                  IRNode.STORE_OF_FIELD, "lFld", "1"})
    public void good4() {
        flag = true;
        cFld = 'a';
        bFld = 1;
        sFld = 2;
        iFld = 3;
        lFld = 4L;
        fFld = 5.0f;
        dFld = 6.0;
    }

    @Test
    @IR(counts = {IRNode.STORE, "2", IRNode.STORE_I, "1", IRNode.STORE_L, "1",
                  IRNode.STORE_OF_CLASS, "GoodCount", "1", IRNode.STORE_L_OF_CLASS, "GoodCount", "1",
                  IRNode.STORE_OF_CLASS, "ir_framework/tests/MyClass", "1",
                  IRNode.STORE_I_OF_CLASS, "ir_framework/tests/MyClass", "1",
                  IRNode.STORE_OF_CLASS, "ir_framework/tests/GoodCount", "1",
                  IRNode.STORE_L_OF_CLASS, "ir_framework/tests/GoodCount", "1",
                  IRNode.STORE_OF_FIELD, "x", "2"})
    public void good5() {
        x = 3; // long
        myClass.x = 4; // int
    }

    @Test
    @IR(counts = {IRNode.STORE_OF_FIELD, "myClassEmpty", "1", IRNode.STORE_OF_CLASS, "GoodCount", "1",
                  IRNode.STORE_OF_CLASS, "/GoodCount", "1", IRNode.STORE_OF_CLASS, "MyClassEmpty", "0"},
        failOn = {IRNode.STORE_OF_CLASS, "MyClassEmpty"})
    public void good6() {
        myClassEmpty = new MyClassEmpty();
    }

    @Test
    @IR(counts = {IRNode.STORE_OF_FIELD, "iFld", "3", IRNode.STORE_OF_CLASS, "GoodCount", "0",
                  IRNode.STORE_OF_CLASS, "MyClass", "2", IRNode.STORE_OF_CLASS, "MyClassSub", "1",
                  IRNode.STORE, "3"},
        failOn = {IRNode.STORE_OF_CLASS, "GoodCount"})
    public void good7() {
        myClass.iFld = 1;
        myClassSubPoly.iFld = 2;
        myClassSub.iFld = 3;
    }

    @Test
    @IR(counts = {IRNode.LOAD, "1", IRNode.STORE, "1"})
    public void good8() {
        result = iFld;
    }


    @Test
    @IR(counts = {IRNode.LOAD, "4", IRNode.STORE, "1", IRNode.LOAD_OF_FIELD, "iFld", "2", IRNode.LOAD_OF_FIELD, "iFld2", "0",
                  IRNode.LOAD_OF_FIELD, "lFldStatic", "1", IRNode.LOAD_OF_CLASS, "GoodCount", "2", IRNode.LOAD_OF_CLASS, "MyClass", "1",
                  IRNode.STORE_OF_CLASS, "GoodCount", "1", IRNode.STORE_OF_FIELD, "result", "1",
                  IRNode.LOAD_OF_FIELD, "myClass", "1"})
    public void good9() {
        result = iFld + MyClass.lFldStatic + myClass.iFld; // 1 + 1 + 2 loads (myClass is LoadN of GoodCount and myClass.iFld a LoadI of MyClass)
    }

    @Test
    @IR(counts = {IRNode.LOAD, "8",
                  IRNode.LOAD_B, "1",
                  IRNode.LOAD_UB, "1",
                  IRNode.LOAD_S, "1",
                  IRNode.LOAD_US, "1",
                  IRNode.LOAD_I, "1",
                  IRNode.LOAD_L, "1",
                  IRNode.LOAD_F, "1",
                  IRNode.LOAD_D, "1"})
    public void good10() {
        bFld++;
        cFld++;
        sFld++;
        iFld++;
        lFld++;
        fFld++;
        dFld++;
        flag = !flag;
    }

    @Test
    @IR(counts = {IRNode.LOAD, "8", IRNode.LOAD_OF_CLASS, "GoodCount", "8",
                  IRNode.LOAD_B, "1", IRNode.LOAD_B_OF_CLASS, "GoodCount", "1",
                  IRNode.LOAD_UB, "1", IRNode.LOAD_UB_OF_CLASS, "GoodCount", "1",
                  IRNode.LOAD_S, "1", IRNode.LOAD_S_OF_CLASS, "GoodCount", "1",
                  IRNode.LOAD_US, "1", IRNode.LOAD_US_OF_CLASS, "GoodCount", "1",
                  IRNode.LOAD_I, "1", IRNode.LOAD_I_OF_CLASS, "GoodCount", "1",
                  IRNode.LOAD_L, "1", IRNode.LOAD_L_OF_CLASS, "GoodCount", "1",
                  IRNode.LOAD_F, "1", IRNode.LOAD_F_OF_CLASS, "GoodCount", "1",
                  IRNode.LOAD_D, "1", IRNode.LOAD_D_OF_CLASS, "GoodCount", "1"})
    public void good11() {
        bFld++;
        cFld++;
        sFld++;
        iFld++;
        lFld++;
        fFld++;
        dFld++;
        flag = !flag;
    }
}

class BadCount {
    int iFld;
    int result;
    @Test
    @IR(counts = {IRNode.LOAD, "!= 1"})
    @IR(counts = {IRNode.STORE, "> 0"})
    public void bad1() {
        result = iFld;
    }

    @Test
    @IR(counts = {IRNode.LOAD, "1"})
    @IR(counts = {IRNode.STORE, "< 1"})
    public void bad2() {
        result = iFld;
    }


    @Test
    @IR(counts = {IRNode.LOAD, "0"})
    @IR(counts = {IRNode.STORE, " <= 0"})
    public void bad3() {
        result = iFld;
    }
}


class RunTests {
    public int iFld;

    @Test
    @IR(counts = {IRNode.STORE, "1"})
    @IR(failOn = IRNode.LOAD)
    public void good1() {
        iFld = 42;
    }

    @Test
    @IR(counts = {IRNode.LOAD, "1"})
    @IR(failOn = IRNode.STORE)
    public int good2() {
        return iFld;
    }

    @Run(test = {"good1", "good2"})
    public void runGood1() {
        good1();
        good2();
    }


    @Test
    @IR(counts = {IRNode.STORE, "1"})
    @IR(failOn = IRNode.LOAD)
    public void good3(int x) {
        iFld = x;
    }

    @Test
    @IR(counts = {IRNode.STORE, "1"})
    @IR(failOn = IRNode.LOAD)
    public int bad1(int x) {
        return iFld + x;
    }

    @Run(test = {"bad1", "good3"})
    public void run() {
        bad1(2);
        good3(4);
    }
}

class Calls {

    @Test
    @IR(counts = {IRNode.CALL, "1"})
    @IR(failOn = {IRNode.CALL_OF_METHOD, "dontInline",  // Fails
                  IRNode.STATIC_CALL_OF_METHOD, "dontInline"}) // Fails
    @IR(failOn = {IRNode.CALL_OF_METHOD, "forceInline",
                  IRNode.STATIC_CALL_OF_METHOD, "forceInline",
                  IRNode.CALL_OF_METHOD, "dontInlines",
                  IRNode.STATIC_CALL_OF_METHOD, "dontInlines",
                  IRNode.CALL_OF_METHOD, "dont",
                  IRNode.STATIC_CALL_OF_METHOD, "dont"})
    public void calls() {
        dontInline();
        forceInline();
    }

    @DontInline
    public void dontInline() {}

    @ForceInline
    public void forceInline() {}
}

class AllocArray {
    MyClass[] myClassArray;

    @Test
    @IR(failOn = {IRNode.ALLOC_ARRAY})
    @IR(failOn = {IRNode.ALLOC_ARRAY_OF, "MyClass"})
    @IR(failOn = {IRNode.ALLOC_ARRAY_OF, "MyClasss"}) // Does not fail
    @IR(failOn = {IRNode.ALLOC_ARRAY_OF, "ir_framework/tests/MySubClass"}) // Does not fail
    @IR(failOn = {IRNode.ALLOC_ARRAY_OF, "ir_framework/tests/MyClass"})
    public void allocArray() {
        myClassArray = new MyClass[2];
    }
}

class Loads {
    int iFld = 34;
    int result = 0;
    Object myClass = new MyClass();

    @Test
    @IR(failOn = {IRNode.LOAD, IRNode.LOOP, IRNode.LOAD_I}, counts = {IRNode.LOOP, "2", IRNode.LOAD, "2", IRNode.STORE, "2"})
    @IR(failOn = {IRNode.LOOP, IRNode.LOOP}, counts = {IRNode.LOOP, "0", IRNode.LOAD, "1"}) // Does not fail
    @IR(failOn = {IRNode.LOOP, IRNode.LOOP}, counts = {IRNode.LOOP, "0", IRNode.STORE, "1"})
    @IR(failOn = {IRNode.LOOP, IRNode.STORE}, counts = {IRNode.LOOP, "0", IRNode.LOAD, "1"})
    @IR(failOn = {IRNode.LOAD_OF_CLASS, "ir_framework/tests/Loads"})
    @IR(failOn = {IRNode.LOAD_OF_CLASS, "Loads"})
    @IR(failOn = {IRNode.LOAD_OF_FIELD, "iFld"})
    @IR(failOn = {IRNode.LOAD_OF_FIELD, "iFld2", IRNode.LOAD_OF_CLASS, "Load"}) // Does not fail
    @IR(failOn = {IRNode.LOAD_KLASS}) // Does not fail
    @IR(counts = {IRNode.FIELD_ACCESS, "3"}) // Does not fail
    public void load() {
        result = iFld;
        iFld = 3;
    }

    @Test
    @IR(failOn = {IRNode.LOAD_KLASS})
    @IR(counts = {IRNode.FIELD_ACCESS, "3"})
    public void loadKlass() {
        if (myClass instanceof MyClass) {
            result = 3;
        }
    }
}

class Loops {
    int limit = 1024;
    int[] iArr = new int[100];

    @DontInline
    public void dontInline() {}

    @Test
    @IR(failOn = IRNode.LOOP) // fails
    @IR(failOn = IRNode.COUNTEDLOOP)
    @IR(failOn = IRNode.COUNTEDLOOP_MAIN)
    public void loop() {
        for (int i = 0; i < limit; i++) {
            dontInline();
        }
    }

    @Test
    @IR(failOn = IRNode.LOOP)
    @IR(failOn = IRNode.COUNTEDLOOP) // fails
    @IR(failOn = IRNode.COUNTEDLOOP_MAIN)
    public void countedLoop() {
        for (int i = 0; i < 2000; i++) {
            dontInline();
        }
    }

    @Test
    @IR(failOn = IRNode.LOOP) // fails
    @IR(failOn = IRNode.COUNTEDLOOP) // fails
    @IR(failOn = IRNode.COUNTEDLOOP_MAIN)
    public void loopAndCountedLoop() {
        for (int i = 0; i < 2000; i++) {
            for (int j = 0; j < limit; j++) {
                dontInline();
            }
        }
    }

    @Test
    @IR(failOn = IRNode.LOOP)
    @IR(failOn = IRNode.COUNTEDLOOP) // fails
    @IR(failOn = IRNode.COUNTEDLOOP_MAIN) // fails
    public void countedLoopMain() {
        // Cannot unroll completely -> create pre/main/post
        for (int i = 0; i < 100; i++) {
            iArr[i] = i;
        }
    }

    @Test
    @IR(failOn = IRNode.LOOP)
    @IR(failOn = IRNode.COUNTEDLOOP)
    @IR(failOn = IRNode.COUNTEDLOOP_MAIN)
    public void countedLoopUnrolled() {
        // Completely unrolled -> no pre/main/post
        for (int i = 0; i < 8; i++) {
            iArr[i] = i;
        }
    }
}

class Traps {
    int number42 = 42;
    int iFld = 10;
    int[] iArr = new int[2];
    MyClass myClass = new MyClass();
    MyClassSub myClassSub = new MyClassSub();
    NotLoaded notLoaded = new NotLoaded();
    Object[] oArr = new Object[10];
    MyClass[] mArr = new MyClass[10];

    @Test
    @IR(failOn = IRNode.TRAP)
    @IR(failOn = {IRNode.STORE_OF_FIELD, "iFld"}) // fails
    @IR(failOn = {IRNode.PREDICATE_TRAP,
                  IRNode.UNSTABLE_IF_TRAP,
                  IRNode.NULL_CHECK_TRAP,
                  IRNode.NULL_ASSERT_TRAP,
                  IRNode.RANGE_CHECK_TRAP,
                  IRNode.CLASS_CHECK_TRAP,
                  IRNode.INTRINSIC_TRAP,
                  IRNode.INTRINSIC_OR_TYPE_CHECKED_INLINING_TRAP,
                  IRNode.UNHANDLED_TRAP})
    public void noTraps() {
        for (int i = 0; i < 100; i++) {
            if (i < 42) {
                // Reached, no uncommon trap
                iFld = i;
            }
        }
    }

    @Test
    @IR(failOn = IRNode.TRAP) // fails
    @IR(failOn = IRNode.PREDICATE_TRAP) // fails
    @IR(failOn = {IRNode.STORE_OF_FIELD, "iFld"})
    @IR(failOn = {IRNode.UNSTABLE_IF_TRAP,
                  IRNode.NULL_CHECK_TRAP,
                  IRNode.NULL_ASSERT_TRAP,
                  IRNode.RANGE_CHECK_TRAP,
                  IRNode.CLASS_CHECK_TRAP,
                  IRNode.INTRINSIC_TRAP,
                  IRNode.INTRINSIC_OR_TYPE_CHECKED_INLINING_TRAP,
                  IRNode.UNHANDLED_TRAP})
    public void predicateTrap() {
        for (int i = 0; i < 100; i++) {
            if (number42 != 42) {
                // Never reached
                iFld = i;
            }
        }
    }

    @Test
    @IR(failOn = IRNode.TRAP) // fails
    @IR(failOn = IRNode.NULL_CHECK_TRAP) // fails
    @IR(failOn = IRNode.UNSTABLE_IF_TRAP) // fails
    @IR(failOn = {IRNode.PREDICATE_TRAP,
                  IRNode.NULL_ASSERT_TRAP,
                  IRNode.RANGE_CHECK_TRAP,
                  IRNode.CLASS_CHECK_TRAP,
                  IRNode.INTRINSIC_TRAP,
                  IRNode.INTRINSIC_OR_TYPE_CHECKED_INLINING_TRAP,
                  IRNode.UNHANDLED_TRAP})
    public void nullCheck() {
        if (myClass instanceof MyClassSub) {
            iFld = 4;
        }
    }

    @Test
    @IR(failOn = IRNode.TRAP) // fails
    @IR(failOn = IRNode.NULL_ASSERT_TRAP) // fails
    @IR(failOn = IRNode.NULL_CHECK_TRAP) // fails
    @IR(failOn = {IRNode.PREDICATE_TRAP,
                  IRNode.UNSTABLE_IF_TRAP,
                  IRNode.RANGE_CHECK_TRAP,
                  IRNode.CLASS_CHECK_TRAP,
                  IRNode.INTRINSIC_TRAP,
                  IRNode.INTRINSIC_OR_TYPE_CHECKED_INLINING_TRAP,
                  IRNode.UNHANDLED_TRAP})
    public Object nullAssert() {
        return notLoaded.notLoadedFld;
    }

    @Test
    @Arguments(Argument.TRUE)
    @IR(failOn = IRNode.TRAP) // fails
    @IR(failOn = IRNode.UNSTABLE_IF_TRAP) // fails
    @IR(failOn = {IRNode.PREDICATE_TRAP,
                  IRNode.NULL_CHECK_TRAP,
                  IRNode.NULL_ASSERT_TRAP,
                  IRNode.RANGE_CHECK_TRAP,
                  IRNode.CLASS_CHECK_TRAP,
                  IRNode.INTRINSIC_TRAP,
                  IRNode.INTRINSIC_OR_TYPE_CHECKED_INLINING_TRAP,
                  IRNode.UNHANDLED_TRAP})
    public void unstableIf(boolean flag) {
        if (flag) {
            iFld++;
        } else {
            iFld--;
        }
    }

    @Test
    @IR(failOn = IRNode.TRAP) // fails
    @IR(failOn = IRNode.CLASS_CHECK_TRAP) // fails
    @IR(failOn = IRNode.NULL_CHECK_TRAP) // fails
    @IR(failOn = {IRNode.PREDICATE_TRAP,
                  IRNode.UNSTABLE_IF_TRAP,
                  IRNode.NULL_ASSERT_TRAP,
                  IRNode.RANGE_CHECK_TRAP,
                  IRNode.INTRINSIC_TRAP,
                  IRNode.INTRINSIC_OR_TYPE_CHECKED_INLINING_TRAP,
                  IRNode.UNHANDLED_TRAP})
    public void classCheck() {
        try {
            myClassSub = (MyClassSub) myClass;
        } catch (ClassCastException e) {
            // Expected
        }
    }

    @Test
    @IR(failOn = IRNode.TRAP) // fails
    @IR(failOn = IRNode.RANGE_CHECK_TRAP) // fails
    @IR(failOn = IRNode.NULL_CHECK_TRAP) // fails
    @IR(failOn = {IRNode.PREDICATE_TRAP,
                  IRNode.UNSTABLE_IF_TRAP,
                  IRNode.NULL_ASSERT_TRAP,
                  IRNode.CLASS_CHECK_TRAP,
                  IRNode.INTRINSIC_TRAP,
                  IRNode.INTRINSIC_OR_TYPE_CHECKED_INLINING_TRAP,
                  IRNode.UNHANDLED_TRAP})
    public void rangeCheck() {
        iArr[1] = 3;
    }


    @Test
    @IR(failOn = IRNode.TRAP) // fails
    @IR(failOn = IRNode.INTRINSIC_OR_TYPE_CHECKED_INLINING_TRAP) // fails
    @IR(failOn = IRNode.INTRINSIC_TRAP) // fails
    @IR(failOn = IRNode.NULL_CHECK_TRAP) // fails
    @IR(failOn = {IRNode.PREDICATE_TRAP,
                  IRNode.UNSTABLE_IF_TRAP,
                  IRNode.NULL_ASSERT_TRAP,
                  IRNode.CLASS_CHECK_TRAP,
                  IRNode.RANGE_CHECK_TRAP,
                  IRNode.UNHANDLED_TRAP})
    public void instrinsicOrTypeCheckedInlining() {
        System.arraycopy(oArr, 0, mArr, 0, 8);
    }
}

class UnhandledTrap {
    int iFld = 34;

    @Test
    @IR(failOn = IRNode.TRAP) // fails
    @IR(failOn = IRNode.UNHANDLED_TRAP) // fails
    @IR(failOn = {IRNode.PREDICATE_TRAP,
                  IRNode.UNSTABLE_IF_TRAP,
                  IRNode.NULL_CHECK_TRAP,
                  IRNode.NULL_ASSERT_TRAP,
                  IRNode.RANGE_CHECK_TRAP,
                  IRNode.CLASS_CHECK_TRAP})
    public void unhandled() {
        try {
            throw new RuntimeException();
        } catch (RuntimeException e) {
            // Expected
        }
    }
}

class ScopeObj {

    @DontInline
    public void dontInline(int i) {}

    @Test
    @IR(failOn = IRNode.SCOPE_OBJECT) // fails
    public int scopeObject() {
        MyClass myClass = new MyClass();
        for (int i = 0; i < 100; i++) {
            dontInline(myClass.iFld);
        }
        return 3;
    }
}

class Membar {
    volatile MyClass myClass;

    @Test
    @IR(failOn = IRNode.MEMBAR) // fails
    public int membar() {
        myClass = new MyClass();
        return myClass.x;
    }
}

class CheckCastArray {
    Object[] oArr = new Object[10];
    MyClass[] mArr = new MyClass[10];

    @Test
    @IR(failOn = IRNode.CHECKCAST_ARRAY) // fails
    @IR(failOn = {IRNode.CHECKCAST_ARRAY_OF, "MyClass", // fails
                  IRNode.CHECKCAST_ARRAY_OF, "ir_framework/tests/MyClass"}) // fails
    @IR(failOn = {IRNode.CHECKCAST_ARRAY_OF, "MyClasss", IRNode.CHECKCAST_ARRAY_OF, "Object"})
    public boolean array() {
        return oArr instanceof MyClass[];
    }

    @Test
    @IR(failOn = IRNode.CHECKCAST_ARRAYCOPY) // fails
    public Object[] arrayCopy(Object[] src, Class klass) {
        return Arrays.copyOf(src, 8, klass);
    }

    @Run(test = "arrayCopy")
    public void testArrayCopy() {
        arrayCopy(mArr, MyClass[].class);
        arrayCopy(mArr, Object[].class);
        arrayCopy(mArr, MyClassEmpty[].class);
    }
}

class CompilationOutputOfFails {

    @Test
    @IR(failOn = IRNode.COUNTEDLOOP + "[\\s\\S]*" + "call")
    public void both1() {
        for (int i = 0; i < 100; i++) {
            dontInline();
        }
    }

    @Test
    @IR(failOn = IRNode.COUNTEDLOOP + "|" + "call")
    public void both2() {
        for (int i = 0; i < 100; i++) {
            dontInline();
        }
    }

    @Test
    @IR(failOn = IRNode.COUNTEDLOOP)
    @IR(failOn = "call")
    public void both3() {
        for (int i = 0; i < 100; i++) {
            dontInline();
        }
    }

    @Test
    @IR(counts = {IRNode.COUNTEDLOOP + "[\\s\\S]*" + "call", "0"})
    public void both4() {
        for (int i = 0; i < 100; i++) {
            dontInline();
        }
    }

    @Test
    @IR(counts = {IRNode.COUNTEDLOOP + "|" + "call", "1"})
    public void both5() {
        for (int i = 0; i < 100; i++) {
            dontInline();
        }
    }

    @Test
    @IR(counts = {IRNode.COUNTEDLOOP, "0"})
    @IR(counts = {"call", "0"})
    public void both6() {
        for (int i = 0; i < 100; i++) {
            dontInline();
        }
    }

    @Test
    @IR(failOn = IRNode.COUNTEDLOOP)
    @IR(counts = {"call", "0"})
    public void both7() {
        for (int i = 0; i < 100; i++) {
            dontInline();
        }
    }

    @Test
    @IR(failOn = IRNode.COUNTEDLOOP)
    public void ideal1() {
        for (int i = 0; i < 100; i++) {
            dontInline();
        }
    }

    @Test
    @IR(failOn = IRNode.COUNTEDLOOP)
    @IR(failOn = IRNode.ALLOC) // not fail
    public void ideal2() {
        for (int i = 0; i < 100; i++) {
            dontInline();
        }
    }

    @Test
    @IR(failOn = IRNode.COUNTEDLOOP)
    @IR(counts = {IRNode.ALLOC, "0"}) // not fail
    public void ideal3() {
        for (int i = 0; i < 100; i++) {
            dontInline();
        }
    }

    @Test
    @IR(counts = {IRNode.COUNTEDLOOP, "2"})
    public void ideal4() {
        for (int i = 0; i < 100; i++) {
            dontInline();
        }
    }

    @Test
    @IR(failOn = IRNode.ALLOC) // not fail
    @IR(counts = {IRNode.COUNTEDLOOP, "2"})
    public void ideal5() {
        for (int i = 0; i < 100; i++) {
            dontInline();
        }
    }

    @Test
    @IR(counts = {IRNode.ALLOC, "0"}) // not fail
    @IR(counts = {IRNode.COUNTEDLOOP, "2"})
    public void ideal6() {
        for (int i = 0; i < 100; i++) {
            dontInline();
        }
    }

    @Test
    @IR(counts = {IRNode.COUNTEDLOOP, "5"})
    @IR(counts = {IRNode.COUNTEDLOOP, "2"})
    public void ideal7() {
        for (int i = 0; i < 100; i++) {
            dontInline();
        }
    }

    @Test
    @IR(failOn = "call")
    public void opto1() {
        for (int i = 0; i < 100; i++) {
            dontInline();
        }
    }

    @Test
    @IR(failOn = "call")
    @IR(failOn = IRNode.STORE) // not fail
    public void opto2() {
        for (int i = 0; i < 100; i++) {
            dontInline();
        }
    }

    @Test
    @IR(failOn = "call")
    @IR(counts = {IRNode.COUNTEDLOOP, "1"}) // not fail
    public void opto3() {
        for (int i = 0; i < 100; i++) {
            dontInline();
        }
    }

    @Test
    @IR(counts = {"call", "0"})
    public void opto4() {
        for (int i = 0; i < 100; i++) {
            dontInline();
        }
    }

    @Test
    @IR(failOn = IRNode.STORE) // not fail
    @IR(counts = {"call", "0"})
    public void opto5() {
        for (int i = 0; i < 100; i++) {
            dontInline();
        }
    }

    @Test
    @IR(counts = {IRNode.STORE, "0"}) // not fail
    @IR(counts = {"call", "0"})
    public void opto6() {
        for (int i = 0; i < 100; i++) {
            dontInline();
        }
    }

    @Test
    @IR(counts = {"call", "10"})
    @IR(counts = {"call", "0"})
    public void opto7() {
        for (int i = 0; i < 100; i++) {
            dontInline();
        }
    }

    @DontInline
    private void dontInline() {}
}


// Used only by class Traps
class NotLoaded {
    NotLoadedHelper notLoadedFld;
}

// Used only by class Traps
class NotLoadedHelper {}

class MyClass {
    int iFld = 3;
    int x = 5;
    static long lFldStatic;
}

class MyClassEmpty {}

class MyClassEmptySub extends MyClassEmpty {}

class MyClassSub extends MyClass {
    int iFld;
    static int iFldStatic;
}


// Base class for any kind of constraint that is used to verify if the framework reports the correct IR failures.
abstract class Constraint {
    private final Class<?> klass;
    protected final int ruleIdx;
    private final Pattern methodPattern;
    private final String classAndMethod;
    protected final Pattern irPattern;
    private final String methodName;
    protected boolean matched;

    Constraint(Class<?> klass, String methodName, int ruleIdx, Pattern irPattern) {
        this.klass = klass;
        classAndMethod = klass.getSimpleName() + "." + methodName;
        this.ruleIdx = ruleIdx;
        this.methodPattern = Pattern.compile(Pattern.quote(classAndMethod));
        this.irPattern = irPattern;
        this.methodName = methodName;
        this.matched = false;
    }

    // For good constraints only
    Constraint(Class<?> klass, String methodName, int ruleIdx) {
        this.klass = klass;
        classAndMethod = klass.getSimpleName() + "." + methodName;
        this.ruleIdx = ruleIdx;
        this.methodPattern = Pattern.compile(Pattern.quote(classAndMethod));
        this.irPattern = null;
        this.methodName = methodName;
        this.matched = false;
    }

    @Override
    public String toString() {
        return "Constraint " + getClass().getSimpleName() + ", " + errorPrefix();
    }

    public Class<?> getKlass() {
        return klass;
    }

    protected String errorPrefix() {
        return "Class " + klass.getSimpleName() + ", Method " + methodName + ", Rule " + ruleIdx;
    }

    public void checkConstraint(IRViolationException e) {
        String message = e.getExceptionInfo();
        String[] splitMethods = message.split("Method");
        for (int i = 1; i < splitMethods.length; i++) {
            String method = splitMethods[i];
            if (methodPattern.matcher(method).find()) {
                String[] splitIrRules = method.split("@IR ");
                for (int j = 1; j < splitIrRules.length; j++) {
                    String irRule = splitIrRules[j];
                    if (irRule.startsWith("rule " + ruleIdx)) {
                        checkIRRule(irRule);
                    }
                }
            }
        }
        Asserts.assertTrue(matched, toString() + " should have been matched");
    }

    abstract protected void checkIRRule(String irRule);
}

// Constraint for rule that does not fail.
class GoodRuleConstraint extends Constraint {

    GoodRuleConstraint(Class<?> klass, String methodName, int ruleIdx) {
        super(klass, methodName, ruleIdx);
        matched = true;
    }

    public static GoodRuleConstraint create(Class<?> klass, String methodName, int ruleIdx) {
        return new GoodRuleConstraint(klass, methodName, ruleIdx);
    }

    @Override
    protected void checkIRRule(String irRule) {
        Asserts.fail(errorPrefix() + " should not fail:" + System.lineSeparator() + irRule);
    }
}

// Constraint for rule that might fail but not with "failOn".
class GoodFailOnConstraint extends GoodRuleConstraint {

    private GoodFailOnConstraint(Class<?> klass, String methodName, int ruleIdx) {
        super(klass, methodName, ruleIdx);
    }

    public static GoodFailOnConstraint create(Class<?> klass, String methodName, int ruleIdx) {
        return new GoodFailOnConstraint(klass, methodName, ruleIdx);
    }

    @Override
    protected void checkIRRule(String irRule) {
        Asserts.assertFalse(irRule.contains("- failOn"), errorPrefix() + " should not have failed:" + System.lineSeparator() + irRule);
    }
}

// Constraint for rule that might fail but not with "counts".
class GoodCountsConstraint extends GoodRuleConstraint {

    private GoodCountsConstraint(Class<?> klass, String methodName, int ruleIdx) {
        super(klass, methodName, ruleIdx);
    }

    public static GoodCountsConstraint create(Class<?> klass, String methodName, int ruleIdx) {
        return new GoodCountsConstraint(klass, methodName, ruleIdx);
    }

    @Override
    protected void checkIRRule(String irRule) {
        Asserts.assertFalse(irRule.contains("- counts"), errorPrefix() + " should not have failed with counts:"
                                                         + System.lineSeparator() + irRule);
    }
}

// Base class for all Regex based constraint.
abstract class RegexConstraint extends Constraint {
    final String category;
    final String otherCategory;
    final int[] regexIndexes;
    final boolean isGood;
    final List<String> matches;

    RegexConstraint(Class<?> klass, String methodName, String category, boolean isGood, List<String> matches, int ruleIdx, int... regexIndexes) {
        super(klass, methodName, ruleIdx, initIRPattern(category, ruleIdx));
        this.category = category;
        this.regexIndexes = regexIndexes;
        if (category.equals("failOn")) {
            this.otherCategory = "counts";
        } else {
            Asserts.assertTrue(category.equals("counts"));
            this.otherCategory = "failOn";
        }
        this.isGood = isGood;
        this.matches = matches;
    }

    @Override
    public String toString() {
        String msg = super.toString() + ", ";
        if (regexIndexes.length > 1) {
            msg += "regexes: [" + String.join(", ", Arrays.stream(regexIndexes).mapToObj(String::valueOf).toArray(String[]::new)) + "]";
        } else {
            msg += "regex: " + regexIndexes[0];
        }
        return msg;
    }

    @Override
    protected String errorPrefix() {
        return super.errorPrefix() + " with \"" + category + "\"";
    }

    private static Pattern initIRPattern(String category, int ruleIdx) {
        if (category.equals("failOn")) {
            return Pattern.compile("rule " + ruleIdx + ":.*\\R.*- failOn: Graph contains forbidden nodes.*\\R" +
                                   ".*Regex \\d+:.*\\R.*Matched forbidden node.*");
        } else {
            return Pattern.compile("rule " + ruleIdx + ":.*\\R.*- counts: Graph contains wrong number of nodes:\\R" +
                                   ".*Regex \\d+:.*\\R.*Expected.*");
        }
    }

    @Override
    protected void checkIRRule(String irRule) {
        int categoryIndex = irRule.indexOf("- " + category);
        Asserts.assertTrue(categoryIndex != -1, errorPrefix() + " should have failed");

        int endIndex;
        int otherCategoryIndex = irRule.indexOf("- " + otherCategory);
        if (otherCategoryIndex == -1 || categoryIndex > otherCategoryIndex) {
            endIndex = irRule.length();
        } else {
            endIndex = otherCategoryIndex;
        }
        String categoryString = irRule.substring(irRule.indexOf("- " + category), endIndex);
        Pattern pattern;
        Matcher matcher;
        for (int regexIndex : this.regexIndexes) {
            pattern = Pattern.compile("Regex " + regexIndex + ":.*");
            matcher = pattern.matcher(categoryString);
            if (isGood) {
                Asserts.assertFalse(matcher.find(), errorPrefix() + " failed with Regex " + regexIndex);
                matched = true;
            } else {
                Asserts.assertTrue(matcher.find(), errorPrefix() + " should have failed at Regex " + regexIndex);
                String[] splitRegex = categoryString.split("Regex ");
                if (matches != null) {
                    for (int i = 1; i < splitRegex.length; i++) {
                        String regexString = splitRegex[i];
                        if (regexString.startsWith(String.valueOf(regexIndex))) {
                            // Do matching on actual match and not on regex string
                            String actualMatch = regexString.split("\\R", 2)[1];
                            Asserts.assertTrue(matches.stream().allMatch(actualMatch::contains),
                                               errorPrefix() + " could not find all matches at Regex " + regexIndex);
                            matched = true;
                        }
                    }
                }
            }
        }
    }
}

// Base class for all good regex based constraints.
abstract class GoodRegexConstraint extends RegexConstraint {

    GoodRegexConstraint(Class<?> klass, String methodName, String category, int ruleIdx, int... regexIndexes) {
        super(klass, methodName, category, true, null, ruleIdx, regexIndexes);
    }
}

// Constraint for rule that might fail with "counts" or "failOn", but the specified regex in "failOn" does not fail.
class GoodFailOnRegexConstraint extends GoodRegexConstraint {

    private GoodFailOnRegexConstraint(Class<?> klass, String methodName, int ruleIdx, int... regexIndexes) {
        super(klass, methodName, "failOn", ruleIdx, regexIndexes);
    }


    public static GoodFailOnRegexConstraint create(Class<?> klass, String methodName, int ruleIdx, int... regexIndexes) {
        return new GoodFailOnRegexConstraint(klass, methodName, ruleIdx, regexIndexes);
    }
}


// Constraint for rule that might fail with "counts" or "failOn", but the specified regex in "counts" does not fail.
class GoodCountsRegexConstraint extends GoodRegexConstraint {

    private GoodCountsRegexConstraint(Class<?> klass, String methodName, int ruleIdx, int... regexIndexes) {
        super(klass, methodName, "counts", ruleIdx, regexIndexes);
    }


    public static GoodCountsRegexConstraint create(Class<?> klass, String methodName, int ruleIdx, int... regexIndexes) {
        return new GoodCountsRegexConstraint(klass, methodName, ruleIdx, regexIndexes);
    }
}

// Constraint for rule that fails with "failOn" and the specified regex must also fail.
class BadFailOnConstraint extends RegexConstraint {

    BadFailOnConstraint(Class<?> klass, String methodName, int ruleIdx, List<String> matches, int... regexIndexes) {
        super(klass, methodName, "failOn", false, matches, ruleIdx, regexIndexes);
    }

    public static BadFailOnConstraint create(Class<?> klass, String methodName, int ruleIdx, int regexId, String... matches) {
        return new BadFailOnConstraint(klass, methodName, ruleIdx, new ArrayList<>(Arrays.asList(matches)), regexId);
    }

    public static BadFailOnConstraint create(Class<?> klass, String methodName, int ruleIdx, String... matches) {
        return new BadFailOnConstraint(klass, methodName, ruleIdx, new ArrayList<>(Arrays.asList(matches)), 1);
    }
}

// Constraint for rule that fails with "counts" and the specified regex must also fail.
class BadCountsConstraint extends RegexConstraint {

    BadCountsConstraint(Class<?> klass, String methodName, int ruleIdx, List<String> matches, int... regexIndexes) {
        super(klass, methodName, "counts", false, matches, ruleIdx, regexIndexes);
    }

    public static BadCountsConstraint create(Class<?> klass, String methodName, int ruleIdx, int regexId, int foundCount, String... matches) {
        List<String> matchesList = getMatchesList(foundCount, matches, Arrays.asList(matches));
        return new BadCountsConstraint(klass, methodName, ruleIdx, matchesList, regexId);
    }

    public static BadCountsConstraint create(Class<?> klass, String methodName, int ruleIdx, int foundCount, String... matches) {
        List<String> matchesList = getMatchesList(foundCount, matches, Arrays.asList(matches));
        return new BadCountsConstraint(klass, methodName, ruleIdx, matchesList, 1);
    }

    private static List<String> getMatchesList(int foundCount, String[] matches, List<String> strings) {
        List<String> matchesList = new ArrayList<>();
        matchesList.add("but found " + foundCount);
        if (matches != null) {
            matchesList.addAll(strings);
        }
        return matchesList;
    }
}<|MERGE_RESOLUTION|>--- conflicted
+++ resolved
@@ -42,11 +42,7 @@
  * @requires vm.debug == true & vm.compMode != "Xint" & vm.compiler2.enabled & vm.flagless
  * @summary Test IR matcher with different default IR node regexes. Use -DPrintIREncoding.
  *          Normally, the framework should be called with driver.
-<<<<<<< HEAD
- * @library /test/lib /
-=======
  * @library /test/lib /testlibrary_tests /
->>>>>>> 6d1d4d52
  * @build sun.hotspot.WhiteBox
  * @run driver jdk.test.lib.helpers.ClassFileInstaller sun.hotspot.WhiteBox
  * @run main/othervm/timeout=240 -Xbootclasspath/a:. -DSkipWhiteBoxInstall=true -XX:+IgnoreUnrecognizedVMOptions -XX:+UnlockDiagnosticVMOptions
@@ -104,15 +100,12 @@
                  BadCountsConstraint.create(BadCount.class, "bad3()", 2,  1, "Store")
         );
 
-<<<<<<< HEAD
-=======
         runCheck(GoodRuleConstraint.create(Calls.class, "calls()", 1),
                  BadFailOnConstraint.create(Calls.class, "calls()", 2, 1, "CallStaticJava", "dontInline"),
                  BadFailOnConstraint.create(Calls.class, "calls()", 2, 2, "CallStaticJava", "dontInline"),
                  GoodRuleConstraint.create(Calls.class, "calls()", 3)
         );
 
->>>>>>> 6d1d4d52
         String[] allocArrayMatches = { "MyClass", "wrapper for: _new_array_Java"};
         runCheck(BadFailOnConstraint.create(AllocArray.class, "allocArray()", 1, allocArrayMatches),
                  BadFailOnConstraint.create(AllocArray.class, "allocArray()", 2,  allocArrayMatches),
@@ -198,14 +191,9 @@
                  WhiteBox.getWhiteBox().isJVMCISupportedByGC() ?
                     BadFailOnConstraint.create(Traps.class, "instrinsicOrTypeCheckedInlining()", 2, "CallStaticJava", "uncommon_trap", "intrinsic_or_type_checked_inlining")
                     : GoodRuleConstraint.create(Traps.class, "instrinsicOrTypeCheckedInlining()", 2),
-<<<<<<< HEAD
-                 BadFailOnConstraint.create(Traps.class, "instrinsicOrTypeCheckedInlining()", 3, "CallStaticJava", "uncommon_trap", "null_check"),
-                 GoodRuleConstraint.create(Traps.class, "instrinsicOrTypeCheckedInlining()", 4)
-=======
                  BadFailOnConstraint.create(Traps.class, "instrinsicOrTypeCheckedInlining()", 3, "CallStaticJava", "uncommon_trap", "intrinsic"),
                  BadFailOnConstraint.create(Traps.class, "instrinsicOrTypeCheckedInlining()", 4, "CallStaticJava", "uncommon_trap", "null_check"),
                  GoodRuleConstraint.create(Traps.class, "instrinsicOrTypeCheckedInlining()", 5)
->>>>>>> 6d1d4d52
         );
 
 
@@ -226,15 +214,9 @@
         } else {
             cmp = "cmp";
         }
-<<<<<<< HEAD
-        runCheck(BadFailOnConstraint.create(CheckCastArray.class, "array()", 1, cmp, "precise klass"),
-                 BadFailOnConstraint.create(CheckCastArray.class, "array()", 2, 1,cmp, "precise klass", "MyClass"),
-                 BadFailOnConstraint.create(CheckCastArray.class, "array()", 2, 2,cmp, "precise klass", "ir_framework/tests/MyClass"),
-=======
         runCheck(BadFailOnConstraint.create(CheckCastArray.class, "array()", 1, cmp, "precise"),
                  BadFailOnConstraint.create(CheckCastArray.class, "array()", 2, 1,cmp, "precise", "MyClass"),
                  BadFailOnConstraint.create(CheckCastArray.class, "array()", 2, 2,cmp, "precise", "ir_framework/tests/MyClass"),
->>>>>>> 6d1d4d52
                  GoodFailOnConstraint.create(CheckCastArray.class, "array()", 3),
                  Platform.isS390x() ? // There is no checkcast_arraycopy stub for C2 on s390
                      GoodFailOnConstraint.create(CheckCastArray.class, "arrayCopy(java.lang.Object[],java.lang.Class)", 1)
@@ -249,11 +231,7 @@
 
         try {
             runWithArgumentsFail(CompilationOutputOfFails.class);
-<<<<<<< HEAD
-            shouldNotReach();
-=======
             Utils.shouldHaveThrownException();
->>>>>>> 6d1d4d52
         } catch (IRViolationException e) {
             try {
                 boolean failed = false;
