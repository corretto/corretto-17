/*
 * Copyright 2012, 2021, Skip Balk.  All Rights Reserved.
 * DO NOT ALTER OR REMOVE COPYRIGHT NOTICES OR THIS FILE HEADER.
 *
 * This code is free software; you can redistribute it and/or modify it
 * under the terms of the GNU General Public License version 2 only, as
 * published by the Free Software Foundation.
 *
 * This code is distributed in the hope that it will be useful, but WITHOUT
 * ANY WARRANTY; without even the implied warranty of MERCHANTABILITY or
 * FITNESS FOR A PARTICULAR PURPOSE.  See the GNU General Public License
 * version 2 for more details (a copy is included in the LICENSE file that
 * accompanied this code).
 *
 * You should have received a copy of the GNU General Public License version
 * 2 along with this work; if not, write to the Free Software Foundation,
 * Inc., 51 Franklin St, Fifth Floor, Boston, MA 02110-1301 USA.
 *
 * Please contact Oracle, 500 Oracle Parkway, Redwood Shores, CA 94065 USA
 * or visit www.oracle.com if you need additional information or have any
 * questions.
 */

/*
 * @test
<<<<<<< HEAD
=======
 * @key stress randomness
>>>>>>> 6d1d4d52
 * @bug 7179138 8271341
 * @summary Incorrect result with String concatenation optimization
 *
 * @run main/othervm -Xbatch -XX:+IgnoreUnrecognizedVMOptions -XX:-TieredCompilation
 *      compiler.c2.Test7179138_1
 * @run main/othervm -Xbatch -XX:+IgnoreUnrecognizedVMOptions -XX:-TieredCompilation
 *      -XX:+UnlockDiagnosticVMOptions -XX:+StressIGVN compiler.c2.Test7179138_1
 *
 * @author Skip Balk
 */

package compiler.c2;

public class Test7179138_1 {
    public static void main(String[] args) throws Exception {
        System.out.println("Java Version: " + System.getProperty("java.vm.version"));
        long[] durations = new long[60];
        for (int i = 0; i < 100000; i++) {
            // this empty for-loop is required to reproduce this bug
            for (long duration : durations) {
                // do nothing
            }
            {
                String s = "test";
                int len = s.length();

                s = new StringBuilder(String.valueOf(s)).append(s).toString();
                len = len + len;

                s = new StringBuilder(String.valueOf(s)).append(s).toString();
                len = len + len;

                s = new StringBuilder(String.valueOf(s)).append(s).toString();
                len = len + len;

                if (s.length() != len) {
                    System.out.println("Failed at iteration: " + i);
                    System.out.println("Length mismatch: " + s.length() + " <> " + len);
                    System.out.println("Expected: \"" + "test" + "test" + "test" + "test" + "test" + "test" + "test" + "test" + "\"");
                    System.out.println("Actual:   \"" + s + "\"");
                    System.exit(97);
                }
            }
        }
    }
}<|MERGE_RESOLUTION|>--- conflicted
+++ resolved
@@ -23,10 +23,7 @@
 
 /*
  * @test
-<<<<<<< HEAD
-=======
  * @key stress randomness
->>>>>>> 6d1d4d52
  * @bug 7179138 8271341
  * @summary Incorrect result with String concatenation optimization
  *
