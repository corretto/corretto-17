/*
 * Copyright (c) 2021, Oracle and/or its affiliates. All rights reserved.
 * DO NOT ALTER OR REMOVE COPYRIGHT NOTICES OR THIS FILE HEADER.
 *
 * This code is free software; you can redistribute it and/or modify it
 * under the terms of the GNU General Public License version 2 only, as
 * published by the Free Software Foundation.
 *
 * This code is distributed in the hope that it will be useful, but WITHOUT
 * ANY WARRANTY; without even the implied warranty of MERCHANTABILITY or
 * FITNESS FOR A PARTICULAR PURPOSE.  See the GNU General Public License
 * version 2 for more details (a copy is included in the LICENSE file that
 * accompanied this code).
 *
 * You should have received a copy of the GNU General Public License version
 * 2 along with this work; if not, write to the Free Software Foundation,
 * Inc., 51 Franklin St, Fifth Floor, Boston, MA 02110-1301 USA.
 *
 * Please contact Oracle, 500 Oracle Parkway, Redwood Shores, CA 94065 USA
 * or visit www.oracle.com if you need additional information or have any
 * questions.
 */

package compiler.lib.ir_framework;

import compiler.lib.ir_framework.driver.IRMatcher;
import compiler.lib.ir_framework.shared.*;
import jdk.test.lib.Platform;
import sun.hotspot.WhiteBox;

import java.util.ArrayList;
import java.util.List;

/**
 * This class provides default regex strings that can be used in {@link IR @IR} annotations to specify IR constraints.
 * <p>
 * There are two types of default regexes:
 * <ul>
 *     <li><p>Standalone regexes: Use them directly.</li>
 *     <li><p>Composite regexes: Their names contain "{@code _OF}" and expect another string in a list in
 *            {@link IR#failOn()} and {@link IR#counts()}. They cannot be use as standalone regex and will result in a
 *            {@link TestFormatException} when doing so.</li>
 * </ul>
 *
 * @see IR
 */
public class IRNode {
    private static final String START = "(\\d+(\\s){2}(";
    private static final String MID = ".*)+(\\s){2}===.*";
    private static final String END = ")";
    private static final String COMPOSITE_PREFIX = "#PRE#"; // Prefix for regexes that require an additional user-defined string.
    private static final String IS_REPLACED = "#IS_REPLACED#"; // Is replaced by an additional user-defined string.
    private static final String STORE_OF_CLASS_POSTFIX = "(:|\\+)\\S* \\*" + END;
    private static final String LOAD_OF_CLASS_POSTFIX = "(:|\\+)\\S* \\*" + END;

<<<<<<< HEAD
    public static final String ALLOC = "(.*precise klass .*\\R((.*(?i:mov|xorl|nop|spill).*|\\s*|.*LGHI.*)\\R)*.*(?i:call,static).*wrapper for: _new_instance_Java" + END;
    public static final String ALLOC_OF = COMPOSITE_PREFIX + "(.*precise klass .*" + IS_REPLACED + ":.*\\R((.*(?i:mov|xorl|nop|spill).*|\\s*|.*LGHI.*)\\R)*.*(?i:call,static).*wrapper for: _new_instance_Java" + END;
    public static final String ALLOC_ARRAY = "(.*precise klass \\[L.*\\R((.*(?i:mov|xor|nop|spill).*|\\s*|.*LGHI.*)\\R)*.*(?i:call,static).*wrapper for: _new_array_Java" + END;
    public static final String ALLOC_ARRAY_OF = COMPOSITE_PREFIX + "(.*precise klass \\[L.*" + IS_REPLACED + ";:.*\\R((.*(?i:mov|xorl|nop|spill).*|\\s*|.*LGHI.*)\\R)*.*(?i:call,static).*wrapper for: _new_array_Java" + END;

    public static final String CHECKCAST_ARRAY = "(((?i:cmp|CLFI|CLR).*precise klass \\[.*;:|.*(?i:mov|or).*precise klass \\[.*;:.*\\R.*(cmp|CMP|CLR))" + END;
    public static final String CHECKCAST_ARRAY_OF = COMPOSITE_PREFIX + "(((?i:cmp|CLFI|CLR).*precise klass \\[.*" + IS_REPLACED + ";:|.*(?i:mov|or).*precise klass \\[.*" + IS_REPLACED + ";:.*\\R.*(cmp|CMP|CLR))" + END;
=======
    public static final String ALLOC = "(.*precise .*\\R((.*(?i:mov|xorl|nop|spill).*|\\s*|.*LGHI.*)\\R)*.*(?i:call,static).*wrapper for: _new_instance_Java" + END;
    public static final String ALLOC_OF = COMPOSITE_PREFIX + "(.*precise .*" + IS_REPLACED + ":.*\\R((.*(?i:mov|xorl|nop|spill).*|\\s*|.*LGHI.*)\\R)*.*(?i:call,static).*wrapper for: _new_instance_Java" + END;
    public static final String ALLOC_ARRAY = "(.*precise \\[.*\\R((.*(?i:mov|xor|nop|spill).*|\\s*|.*LGHI.*)\\R)*.*(?i:call,static).*wrapper for: _new_array_Java" + END;
    public static final String ALLOC_ARRAY_OF = COMPOSITE_PREFIX + "(.*precise \\[.*" + IS_REPLACED + ":.*\\R((.*(?i:mov|xorl|nop|spill).*|\\s*|.*LGHI.*)\\R)*.*(?i:call,static).*wrapper for: _new_array_Java" + END;

    public static final String CHECKCAST_ARRAY = "(((?i:cmp|CLFI|CLR).*precise \\[.*:|.*(?i:mov|or).*precise \\[.*:.*\\R.*(cmp|CMP|CLR))" + END;
    public static final String CHECKCAST_ARRAY_OF = COMPOSITE_PREFIX + "(((?i:cmp|CLFI|CLR).*precise \\[.*" + IS_REPLACED + ":|.*(?i:mov|or).*precise \\[.*" + IS_REPLACED + ":.*\\R.*(cmp|CMP|CLR))" + END;
>>>>>>> 6d1d4d52
    // Does not work on s390 (a rule containing this regex will be skipped on s390).
    public static final String CHECKCAST_ARRAYCOPY = "(.*((?i:call_leaf_nofp,runtime)|CALL,\\s?runtime leaf nofp|BCTRL.*.leaf call).*checkcast_arraycopy.*" + END;

    public static final String FIELD_ACCESS = "(.*Field: *" + END;

    public static final String STORE = START + "Store(B|C|S|I|L|F|D|P|N)" + MID + END;
    public static final String STORE_B = START + "StoreB" + MID + END; // Store to boolean is also mapped to byte
    public static final String STORE_C = START + "StoreC" + MID + END;
    public static final String STORE_I = START + "StoreI" + MID + END; // Store to short is also mapped to int
    public static final String STORE_L = START + "StoreL" + MID + END;
    public static final String STORE_F = START + "StoreF" + MID + END;
    public static final String STORE_D = START + "StoreD" + MID + END;
    public static final String STORE_P = START + "StoreP" + MID + END;
    public static final String STORE_N = START + "StoreN" + MID + END;
    public static final String STORE_OF_CLASS = COMPOSITE_PREFIX + START + "Store(B|C|S|I|L|F|D|P|N)" + MID + "@\\S*" + IS_REPLACED + STORE_OF_CLASS_POSTFIX;
    public static final String STORE_B_OF_CLASS = COMPOSITE_PREFIX + START + "StoreB" + MID + "@\\S*" + IS_REPLACED + STORE_OF_CLASS_POSTFIX;
    public static final String STORE_C_OF_CLASS = COMPOSITE_PREFIX + START + "StoreC" + MID + "@\\S*" + IS_REPLACED + STORE_OF_CLASS_POSTFIX;
    public static final String STORE_I_OF_CLASS = COMPOSITE_PREFIX + START + "StoreI" + MID + "@\\S*" + IS_REPLACED + STORE_OF_CLASS_POSTFIX;
    public static final String STORE_L_OF_CLASS = COMPOSITE_PREFIX + START + "StoreL" + MID + "@\\S*" + IS_REPLACED + STORE_OF_CLASS_POSTFIX;
    public static final String STORE_F_OF_CLASS = COMPOSITE_PREFIX + START + "StoreF" + MID + "@\\S*" + IS_REPLACED + STORE_OF_CLASS_POSTFIX;
    public static final String STORE_D_OF_CLASS = COMPOSITE_PREFIX + START + "StoreD" + MID + "@\\S*" + IS_REPLACED + STORE_OF_CLASS_POSTFIX;
    public static final String STORE_P_OF_CLASS = COMPOSITE_PREFIX + START + "StoreP" + MID + "@\\S*" + IS_REPLACED + STORE_OF_CLASS_POSTFIX;
    public static final String STORE_N_OF_CLASS = COMPOSITE_PREFIX + START + "StoreN" + MID + "@\\S*" + IS_REPLACED + STORE_OF_CLASS_POSTFIX;
    public static final String STORE_OF_FIELD = COMPOSITE_PREFIX + START + "Store(B|C|S|I|L|F|D|P|N)" + MID + "@.*name=" + IS_REPLACED + ",.*" + END;

    public static final String LOAD = START + "Load(B|UB|S|US|I|L|F|D|P|N)" + MID + END;
    public static final String LOAD_B = START + "LoadB" + MID + END;
    public static final String LOAD_UB = START + "LoadUB" + MID + END; // Load from boolean
    public static final String LOAD_S = START + "LoadS" + MID + END;
    public static final String LOAD_US = START + "LoadUS" + MID + END; // Load from char
    public static final String LOAD_I = START + "LoadI" + MID + END;
    public static final String LOAD_L = START + "LoadL" + MID + END;
    public static final String LOAD_F = START + "LoadF" + MID + END;
    public static final String LOAD_D = START + "LoadD" + MID + END;
    public static final String LOAD_P = START + "LoadP" + MID + END;
    public static final String LOAD_N = START + "LoadN" + MID + END;
    public static final String LOAD_OF_CLASS = COMPOSITE_PREFIX + START + "Load(B|UB|S|US|I|L|F|D|P|N)" + MID + "@\\S*"+  IS_REPLACED + LOAD_OF_CLASS_POSTFIX;
    public static final String LOAD_B_OF_CLASS = COMPOSITE_PREFIX + START + "LoadB" + MID + "@\\S*" + IS_REPLACED + LOAD_OF_CLASS_POSTFIX;
    public static final String LOAD_UB_OF_CLASS = COMPOSITE_PREFIX + START + "LoadUB" + MID + "@\\S*" + IS_REPLACED + LOAD_OF_CLASS_POSTFIX;
    public static final String LOAD_S_OF_CLASS = COMPOSITE_PREFIX + START + "LoadS" + MID + "@\\S*" + IS_REPLACED + LOAD_OF_CLASS_POSTFIX;
    public static final String LOAD_US_OF_CLASS = COMPOSITE_PREFIX + START + "LoadUS" + MID + "@\\S*" + IS_REPLACED + LOAD_OF_CLASS_POSTFIX;
    public static final String LOAD_I_OF_CLASS = COMPOSITE_PREFIX + START + "LoadI" + MID + "@\\S*" + IS_REPLACED + LOAD_OF_CLASS_POSTFIX;
    public static final String LOAD_L_OF_CLASS = COMPOSITE_PREFIX + START + "LoadL" + MID + "@\\S*" + IS_REPLACED + LOAD_OF_CLASS_POSTFIX;
    public static final String LOAD_F_OF_CLASS = COMPOSITE_PREFIX + START + "LoadF" + MID + "@\\S*" + IS_REPLACED + LOAD_OF_CLASS_POSTFIX;
    public static final String LOAD_D_OF_CLASS = COMPOSITE_PREFIX + START + "LoadD" + MID + "@\\S*" + IS_REPLACED + LOAD_OF_CLASS_POSTFIX;
    public static final String LOAD_P_OF_CLASS = COMPOSITE_PREFIX + START + "LoadP" + MID + "@\\S*" + IS_REPLACED + LOAD_OF_CLASS_POSTFIX;
    public static final String LOAD_N_OF_CLASS = COMPOSITE_PREFIX + START + "LoadN" + MID + "@\\S*" + IS_REPLACED + LOAD_OF_CLASS_POSTFIX;
    public static final String LOAD_OF_FIELD = COMPOSITE_PREFIX + START + "Load(B|C|S|I|L|F|D|P|N)" + MID + "@.*name=" + IS_REPLACED + ",.*" + END;
    public static final String LOAD_KLASS  = START + "LoadK" + MID + END;

    public static final String LOOP   = START + "Loop" + MID + END;
    public static final String COUNTEDLOOP = START + "CountedLoop\\b" + MID + END;
    public static final String COUNTEDLOOP_MAIN = START + "CountedLoop\\b" + MID + "main" + END;

    public static final String CALL = START + "Call.*Java" + MID + END;
    public static final String CALL_OF_METHOD = COMPOSITE_PREFIX + START + "Call.*Java" + MID + IS_REPLACED + " " +  END;
    public static final String DYNAMIC_CALL_OF_METHOD = COMPOSITE_PREFIX + START + "CallDynamicJava" + MID + IS_REPLACED + " " + END;
    public static final String STATIC_CALL_OF_METHOD = COMPOSITE_PREFIX + START + "CallStaticJava" + MID + IS_REPLACED + " " +  END;
    public static final String TRAP = START + "CallStaticJava" + MID + "uncommon_trap.*reason" + END;
    public static final String PREDICATE_TRAP = START + "CallStaticJava" + MID + "uncommon_trap.*predicate" + END;
    public static final String UNSTABLE_IF_TRAP = START + "CallStaticJava" + MID + "uncommon_trap.*unstable_if" + END;
    public static final String CLASS_CHECK_TRAP = START + "CallStaticJava" + MID + "uncommon_trap.*class_check" + END;
    public static final String NULL_CHECK_TRAP = START + "CallStaticJava" + MID + "uncommon_trap.*null_check" + END;
    public static final String NULL_ASSERT_TRAP = START + "CallStaticJava" + MID + "uncommon_trap.*null_assert" + END;
    public static final String RANGE_CHECK_TRAP = START + "CallStaticJava" + MID + "uncommon_trap.*range_check" + END;
    public static final String UNHANDLED_TRAP = START + "CallStaticJava" + MID + "uncommon_trap.*unhandled" + END;
<<<<<<< HEAD
=======
    public static final String INTRINSIC_TRAP = START + "CallStaticJava" + MID + "uncommon_trap.*intrinsic" + END;
>>>>>>> 6d1d4d52
    // Does not work for VM builds without JVMCI like x86_32 (a rule containing this regex will be skipped without having JVMCI built).
    public static final String INTRINSIC_OR_TYPE_CHECKED_INLINING_TRAP = START + "CallStaticJava" + MID + "uncommon_trap.*intrinsic_or_type_checked_inlining" + END;

    public static final String SCOPE_OBJECT = "(.*# ScObj.*" + END;
    public static final String MEMBAR = START + "MemBar" + MID + END;

    /**
     * Called by {@link IRMatcher} to merge special composite nodes together with additional user-defined input.
     */
    public static List<String> mergeNodes(String[] nodes) {
        List<String> mergedNodes = new ArrayList<>();
        for (int i = 0; i < nodes.length; i += 2) {
            String node = nodes[i];
            if (node.startsWith(COMPOSITE_PREFIX)) {
                if (i + 1 == nodes.length) {
                    reportMissingCompositeValue(node, i);
                }
                // Replace placeholder with user defined string.
                node = node.substring(COMPOSITE_PREFIX.length()).replaceAll(IS_REPLACED, nodes[i + 1]);
            } else {
                i--; // No composite node, do not increment by 2.
            }
            mergedNodes.add(node);
        }
        return mergedNodes;
    }

    /**
     * Is default regex supported on current platform, used VM build, etc.?
     * Throws a {@link CheckedTestFrameworkException} if the default regex is unsupported.
     */
    public static void checkDefaultRegexSupported(String node) throws CheckedTestFrameworkException {
        switch (node) {
            case INTRINSIC_OR_TYPE_CHECKED_INLINING_TRAP -> {
                if (!WhiteBox.getWhiteBox().isJVMCISupportedByGC()) {
                    throw new CheckedTestFrameworkException("INTRINSIC_OR_TYPE_CHECKED_INLINING_TRAP is unsupported in builds without JVMCI.");
                }
            }
            case CHECKCAST_ARRAYCOPY -> {
                if (Platform.isS390x()) {
                    throw new CheckedTestFrameworkException("CHECKCAST_ARRAYCOPY is unsupported on s390.");
                }
            }
            // default: do nothing -> default regex is supported
        }
    }

    /**
     * Mapping from string variable value to string variable name for better error reporting.
     */
    private static void reportMissingCompositeValue(String node, int i) {
        String varName = switch (node) {
            case ALLOC_OF -> "ALLOC_OF";
            case ALLOC_ARRAY_OF -> "ALLOC_ARRAY_OF";
            case CHECKCAST_ARRAY_OF -> "CHECKCAST_ARRAY_OF";
            case STORE_OF_CLASS -> "STORE_OF_CLASS";
            case STORE_B_OF_CLASS -> "STORE_B_OF_CLASS";
            case STORE_C_OF_CLASS -> "STORE_C_OF_CLASS";
            case STORE_D_OF_CLASS -> "STORE_D_OF_CLASS";
            case STORE_F_OF_CLASS -> "STORE_F_OF_CLASS";
            case STORE_I_OF_CLASS -> "STORE_I_OF_CLASS";
            case STORE_L_OF_CLASS -> "STORE_L_OF_CLASS";
            case STORE_N_OF_CLASS -> "STORE_N_OF_CLASS";
            case STORE_P_OF_CLASS -> "STORE_P_OF_CLASS";
            case STORE_OF_FIELD -> "STORE_OF_FIELD";
            case LOAD_OF_CLASS -> "LOAD_OF_CLASS";
            case LOAD_B_OF_CLASS -> "LOAD_B_OF_CLASS";
            case LOAD_UB_OF_CLASS -> "LOAD_UB_OF_CLASS";
            case LOAD_D_OF_CLASS -> "LOAD_D_OF_CLASS";
            case LOAD_F_OF_CLASS -> "LOAD_F_OF_CLASS";
            case LOAD_I_OF_CLASS -> "LOAD_I_OF_CLASS";
            case LOAD_L_OF_CLASS -> "LOAD_L_OF_CLASS";
            case LOAD_N_OF_CLASS -> "LOAD_N_OF_CLASS";
            case LOAD_P_OF_CLASS -> "LOAD_P_OF_CLASS";
            case LOAD_S_OF_CLASS -> "LOAD_S_OF_CLASS";
            case LOAD_US_OF_CLASS -> "LOAD_US_OF_CLASS";
            case LOAD_OF_FIELD -> "LOAD_OF_FIELD";
            default -> throw new TestFrameworkException("Missing variable mapping for " + node);
        };
        TestFormat.fail("Must provide additional value at index " + (i + 1) + " right after " + varName);
    }
}<|MERGE_RESOLUTION|>--- conflicted
+++ resolved
@@ -53,15 +53,6 @@
     private static final String STORE_OF_CLASS_POSTFIX = "(:|\\+)\\S* \\*" + END;
     private static final String LOAD_OF_CLASS_POSTFIX = "(:|\\+)\\S* \\*" + END;
 
-<<<<<<< HEAD
-    public static final String ALLOC = "(.*precise klass .*\\R((.*(?i:mov|xorl|nop|spill).*|\\s*|.*LGHI.*)\\R)*.*(?i:call,static).*wrapper for: _new_instance_Java" + END;
-    public static final String ALLOC_OF = COMPOSITE_PREFIX + "(.*precise klass .*" + IS_REPLACED + ":.*\\R((.*(?i:mov|xorl|nop|spill).*|\\s*|.*LGHI.*)\\R)*.*(?i:call,static).*wrapper for: _new_instance_Java" + END;
-    public static final String ALLOC_ARRAY = "(.*precise klass \\[L.*\\R((.*(?i:mov|xor|nop|spill).*|\\s*|.*LGHI.*)\\R)*.*(?i:call,static).*wrapper for: _new_array_Java" + END;
-    public static final String ALLOC_ARRAY_OF = COMPOSITE_PREFIX + "(.*precise klass \\[L.*" + IS_REPLACED + ";:.*\\R((.*(?i:mov|xorl|nop|spill).*|\\s*|.*LGHI.*)\\R)*.*(?i:call,static).*wrapper for: _new_array_Java" + END;
-
-    public static final String CHECKCAST_ARRAY = "(((?i:cmp|CLFI|CLR).*precise klass \\[.*;:|.*(?i:mov|or).*precise klass \\[.*;:.*\\R.*(cmp|CMP|CLR))" + END;
-    public static final String CHECKCAST_ARRAY_OF = COMPOSITE_PREFIX + "(((?i:cmp|CLFI|CLR).*precise klass \\[.*" + IS_REPLACED + ";:|.*(?i:mov|or).*precise klass \\[.*" + IS_REPLACED + ";:.*\\R.*(cmp|CMP|CLR))" + END;
-=======
     public static final String ALLOC = "(.*precise .*\\R((.*(?i:mov|xorl|nop|spill).*|\\s*|.*LGHI.*)\\R)*.*(?i:call,static).*wrapper for: _new_instance_Java" + END;
     public static final String ALLOC_OF = COMPOSITE_PREFIX + "(.*precise .*" + IS_REPLACED + ":.*\\R((.*(?i:mov|xorl|nop|spill).*|\\s*|.*LGHI.*)\\R)*.*(?i:call,static).*wrapper for: _new_instance_Java" + END;
     public static final String ALLOC_ARRAY = "(.*precise \\[.*\\R((.*(?i:mov|xor|nop|spill).*|\\s*|.*LGHI.*)\\R)*.*(?i:call,static).*wrapper for: _new_array_Java" + END;
@@ -69,7 +60,6 @@
 
     public static final String CHECKCAST_ARRAY = "(((?i:cmp|CLFI|CLR).*precise \\[.*:|.*(?i:mov|or).*precise \\[.*:.*\\R.*(cmp|CMP|CLR))" + END;
     public static final String CHECKCAST_ARRAY_OF = COMPOSITE_PREFIX + "(((?i:cmp|CLFI|CLR).*precise \\[.*" + IS_REPLACED + ":|.*(?i:mov|or).*precise \\[.*" + IS_REPLACED + ":.*\\R.*(cmp|CMP|CLR))" + END;
->>>>>>> 6d1d4d52
     // Does not work on s390 (a rule containing this regex will be skipped on s390).
     public static final String CHECKCAST_ARRAYCOPY = "(.*((?i:call_leaf_nofp,runtime)|CALL,\\s?runtime leaf nofp|BCTRL.*.leaf call).*checkcast_arraycopy.*" + END;
 
@@ -136,10 +126,7 @@
     public static final String NULL_ASSERT_TRAP = START + "CallStaticJava" + MID + "uncommon_trap.*null_assert" + END;
     public static final String RANGE_CHECK_TRAP = START + "CallStaticJava" + MID + "uncommon_trap.*range_check" + END;
     public static final String UNHANDLED_TRAP = START + "CallStaticJava" + MID + "uncommon_trap.*unhandled" + END;
-<<<<<<< HEAD
-=======
     public static final String INTRINSIC_TRAP = START + "CallStaticJava" + MID + "uncommon_trap.*intrinsic" + END;
->>>>>>> 6d1d4d52
     // Does not work for VM builds without JVMCI like x86_32 (a rule containing this regex will be skipped without having JVMCI built).
     public static final String INTRINSIC_OR_TYPE_CHECKED_INLINING_TRAP = START + "CallStaticJava" + MID + "uncommon_trap.*intrinsic_or_type_checked_inlining" + END;
 
