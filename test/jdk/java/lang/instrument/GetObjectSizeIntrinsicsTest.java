--- conflicted
+++ resolved
@@ -372,22 +372,14 @@
     }
 
     private void testSize_newObject() {
-<<<<<<< HEAD
-        int expected = roundUp(8, OBJ_ALIGN);
-=======
-        long expected = roundUp(Platform.is64bit() ? 16 : 8, OBJ_ALIGN);
->>>>>>> 1583e31c
+        long expected = roundUp(8, OBJ_ALIGN);
         for (int c = 0; c < ITERS; c++) {
             assertEquals(expected, fInst.getObjectSize(new Object()));
         }
     }
 
     private void testSize_localObject() {
-<<<<<<< HEAD
-        int expected = roundUp(8, OBJ_ALIGN);
-=======
-        long expected = roundUp(Platform.is64bit() ? 16 : 8, OBJ_ALIGN);
->>>>>>> 1583e31c
+        long expected = roundUp(8, OBJ_ALIGN);
         Object o = new Object();
         for (int c = 0; c < ITERS; c++) {
             assertEquals(expected, fInst.getObjectSize(o));
@@ -397,11 +389,7 @@
     static Object staticO = new Object();
 
     private void testSize_fieldObject() {
-<<<<<<< HEAD
-        int expected = roundUp(8, OBJ_ALIGN);
-=======
-        long expected = roundUp(Platform.is64bit() ? 16 : 8, OBJ_ALIGN);
->>>>>>> 1583e31c
+        long expected = roundUp(8, OBJ_ALIGN);
         for (int c = 0; c < ITERS; c++) {
             assertEquals(expected, fInst.getObjectSize(staticO));
         }
