###########################################################################
#
# Copyright (c) 2009, 2021, Oracle and/or its affiliates. All rights reserved.
# DO NOT ALTER OR REMOVE COPYRIGHT NOTICES OR THIS FILE HEADER.
#
# This code is free software; you can redistribute it and/or modify it
# under the terms of the GNU General Public License version 2 only, as
# published by the Free Software Foundation.
#
# This code is distributed in the hope that it will be useful, but WITHOUT
# ANY WARRANTY; without even the implied warranty of MERCHANTABILITY or
# FITNESS FOR A PARTICULAR PURPOSE.  See the GNU General Public License
# version 2 for more details (a copy is included in the LICENSE file that
# accompanied this code).
#
# You should have received a copy of the GNU General Public License version
# 2 along with this work; if not, write to the Free Software Foundation,
# Inc., 51 Franklin St, Fifth Floor, Boston, MA 02110-1301 USA.
#
# Please contact Oracle, 500 Oracle Parkway, Redwood Shores, CA 94065 USA
# or visit www.oracle.com if you need additional information or have any
# questions.
#
###########################################################################
#
# List of tests that should not be run by test/Makefile, for various reasons:
#   1. Does not run with jtreg -samevm mode
#   2. Causes problems in jtreg -samevm mode for jtreg or tests that follow it
#   3. The test is too slow or consumes too many system resources
#   4. The test fails when run on any official build systems
#
# It is possible that a test being on this list is a mistake, and that some
#   other test in samevm mode caused tests to fail, mistakes happen.
#
# Tests marked @ignore are not run by test/Makefile, but harmless to be listed.
#
# Tests that explicitly state "@run main/othervm ...", and are not listed here,
#   will be run in the same batch as the samevm tests.
#
# Shell tests are othervm by default.
#
# List items are testnames followed by labels, all MUST BE commented
#   as to why they are here and use a label:
#     generic-all   Problems on all platforms
#     generic-ARCH  Where ARCH is one of: x64, i586, ppc64, ppc64le, s390x, aarch64 etc.
#     OSNAME-all    Where OSNAME is one of: linux, windows, macosx, aix
#     OSNAME-ARCH   Specific on to one OSNAME and ARCH, e.g. macosx-x64
#     OSNAME-REV    Specific on to one OSNAME and REV, e.g. macosx-10.7.4
#
# More than one label is allowed but must be on the same line comma seperated,
# without spaces.
# If there are several lines mentioning the same test, the last one is used.
#
#############################################################################
#
# Running the tests:
#    cd test && make JT_HOME=jtreg_home PRODUCT_HOME=jdk_home jdk_all
#  Or instead of jdk_all, use any of the jdk_* targets.
#
# Samevm Notes:
#  * Although some tests may have only been seen to fail on some platforms,
#    they might be flagged as 'generic-all' because the problem they have
#    could cause hidden slowdowns on other platforms.
#    Most samevm problems will be generic-all, but windows usually dislikes
#    them the most.
#    Address already in use or connection errors indicate a generic port issue.
#    (this is not necessarily a samevm issue, but an issue for running the tests
#     on shared machines, two people or two test runs will collide).
#  * Samevm problem (windows in particular) is not closing all input/output
#  * Samevm problem when a test calls setSecurityManager()
#  * Samevm problem with setHttps*() is used? (not exactly sure here)
#  * Samevm problem when stuffing system properties with non Strings or anything
#  * Samevm problem when changing vm settings, or registering any vm actions
#  * Samevm problems with deleteOnExit(), if it must happen at end of test
#  * Samevm problems with URLClassLoader? (no details here)
#  * Samevm problems with dependence on predictable GC or finalizations
#
# Any of the above problems may mean the test needs to be flagged as "othervm".
#
#############################################################################
#
# Fixing the tests:
#
# Some tests just may need to be run with "othervm", and that can easily be
#   done by adding a @run line (or modifying any existing @run):
#      @run main/othervm NameOfMainClass
#   Make sure this @run follows any use of @library.
#   Otherwise, if the test is a samevm possibility, make sure the test is
#     cleaning up after itself, closing all streams, deleting temp files, etc.
#
# Keep in mind that the bug could be in many places, and even different per
#   platform, it could be a bug in any one of:
#      - the testcase
#      - the jdk (jdk classes, native code, or hotspot)
#      - the native compiler
#      - the javac compiler
#      - the OS (depends on what the testcase does)
#
# If you managed to really fix one of these tests, here is how you can
#    remove tests from this list:
#  1. Make sure test passes on all platforms with samevm, or mark it othervm
#  2. Make sure test passes on all platforms when run with it's entire group
#  3. Make sure both VMs are tested, -server and -client, if possible
#  4. Use your favorite build and test system to verify these results
#  5. Delete lines in this file, include the changes with your test changes
#
# You may need to repeat your testing 2 or even 3 times to verify good
#   results, some of these samevm failures are not very predictable.
#
#############################################################################

############################################################################

# jdk_awt

java/awt/event/MouseEvent/MouseClickTest/MouseClickTest.java 8168389 windows-all,macosx-all
java/awt/event/KeyEvent/SwallowKeyEvents/SwallowKeyEvents.java 8224055 macosx-all
java/awt/Focus/FocusOwnerFrameOnClick/FocusOwnerFrameOnClick.java 8081489 generic-all
java/awt/Focus/IconifiedFrameFocusChangeTest/IconifiedFrameFocusChangeTest.java 6849364 generic-all
java/awt/Focus/AutoRequestFocusTest/AutoRequestFocusToFrontTest.java 6848406 generic-all
java/awt/Focus/AutoRequestFocusTest/AutoRequestFocusSetVisibleTest.java 6848407 generic-all
java/awt/Focus/UnaccessibleChoice/AccessibleChoiceTest.java 8239801 macosx-all
java/awt/Frame/MaximizedUndecorated/MaximizedUndecorated.java 8022302 generic-all
java/awt/Frame/FrameLocation/FrameLocation.java 8233703 linux-all
java/awt/FileDialog/FileDialogIconTest/FileDialogIconTest.java 8160558 windows-all
java/awt/event/MouseWheelEvent/InfiniteRecursion/InfiniteRecursion.java 8060176 windows-all,macosx-all
java/awt/event/MouseWheelEvent/InfiniteRecursion/InfiniteRecursion_1.java 8060176 windows-all,macosx-all
java/awt/dnd/DropTargetEnterExitTest/MissedDragExitTest.java 8159694 linux-all
java/awt/dnd/MissingEventsOnModalDialog/MissingEventsOnModalDialogTest.java 8164464 linux-all,macosx-all
java/awt/dnd/URIListBetweenJVMsTest/URIListBetweenJVMsTest.java 8171510 macosx-all
javax/swing/dnd/7171812/bug7171812.java 8041447 macosx-all
java/awt/Focus/ChoiceFocus/ChoiceFocus.java 8169103 windows-all,macosx-all
java/awt/Focus/ClearLwQueueBreakTest/ClearLwQueueBreakTest.java 8198618 macosx-all
java/awt/Focus/ConsumeNextKeyTypedOnModalShowTest/ConsumeNextKeyTypedOnModalShowTest.java 6986252 macosx-all
java/awt/Focus/MouseClickRequestFocusRaceTest/MouseClickRequestFocusRaceTest.java 8194753 linux-all,macosx-all
java/awt/Focus/NoAutotransferToDisabledCompTest/NoAutotransferToDisabledCompTest.java 7152980 macosx-all
java/awt/Focus/SimpleWindowActivationTest/SimpleWindowActivationTest.java 8159599 macosx-all
java/awt/Focus/TypeAhead/TestFocusFreeze.java 8198622,6447537 macosx-all,windows-all,linux-all
java/awt/Focus/ToFrontFocusTest/ToFrontFocus.java 7156130 linux-all
java/awt/Focus/WrongKeyTypedConsumedTest/WrongKeyTypedConsumedTest.java 8169096 macosx-all
java/awt/event/KeyEvent/CorrectTime/CorrectTime.java 6626492 generic-all
java/awt/EventQueue/6980209/bug6980209.java 8198615 macosx-all
java/awt/Frame/ExceptionOnSetExtendedStateTest/ExceptionOnSetExtendedStateTest.java 8198237 macosx-all
java/awt/Frame/ShapeNotSetSometimes/ShapeNotSetSometimes.java 8144030 macosx-all,linux-all
java/awt/grab/EmbeddedFrameTest1/EmbeddedFrameTest1.java 7080150 macosx-all
java/awt/event/InputEvent/EventWhenTest/EventWhenTest.java 8168646 generic-all
java/awt/KeyboardFocusmanager/TypeAhead/SubMenuShowTest/SubMenuShowTest.java 8273520 macosx-all
java/awt/KeyboardFocusmanager/TypeAhead/TestDialogTypeAhead.java 8198626 macosx-all
java/awt/Mixing/AWT_Mixing/HierarchyBoundsListenerMixingTest.java 8049405 macosx-all
java/awt/Mixing/AWT_Mixing/OpaqueOverlappingChoice.java 8048171 generic-all
java/awt/Mixing/AWT_Mixing/JMenuBarOverlapping.java 8159451 linux-all,windows-all,macosx-all
java/awt/Mixing/AWT_Mixing/JSplitPaneOverlapping.java 6986109 generic-all
java/awt/Mixing/AWT_Mixing/JInternalFrameMoveOverlapping.java 6986109 windows-all
java/awt/Mixing/AWT_Mixing/MixingPanelsResizing.java 8049405 generic-all
java/awt/Mixing/AWT_Mixing/JComboBoxOverlapping.java 8049405 macosx-all
java/awt/Mixing/AWT_Mixing/JPopupMenuOverlapping.java 8049405 macosx-all
java/awt/Mixing/AWT_Mixing/JButtonInGlassPaneOverlapping.java 8158801 windows-all
java/awt/Mixing/AWT_Mixing/JButtonOverlapping.java 8158801 windows-all
java/awt/Mixing/AWT_Mixing/JColorChooserOverlapping.java 8158801 windows-all
java/awt/Mixing/AWT_Mixing/JEditorPaneInGlassPaneOverlapping.java 8158801 windows-all
java/awt/Mixing/AWT_Mixing/JEditorPaneOverlapping.java 8158801 windows-all
java/awt/Mixing/AWT_Mixing/JLabelInGlassPaneOverlapping.java 8158801 windows-all
java/awt/Mixing/AWT_Mixing/JLabelOverlapping.java 8158801 windows-all
java/awt/Mixing/AWT_Mixing/JListInGlassPaneOverlapping.java 8158801 windows-all
java/awt/Mixing/AWT_Mixing/JListOverlapping.java 8158801 windows-all
java/awt/Mixing/AWT_Mixing/JPanelInGlassPaneOverlapping.java 8158801 windows-all
java/awt/Mixing/AWT_Mixing/JPanelOverlapping.java 8158801 windows-all
java/awt/Mixing/AWT_Mixing/JProgressBarInGlassPaneOverlapping.java 8158801 windows-all
java/awt/Mixing/AWT_Mixing/JProgressBarOverlapping.java 8158801 windows-all
java/awt/Mixing/AWT_Mixing/JScrollBarInGlassPaneOverlapping.java 8158801 windows-all
java/awt/Mixing/AWT_Mixing/JScrollBarOverlapping.java 8158801 windows-all
java/awt/Mixing/AWT_Mixing/JSliderInGlassPaneOverlapping.java 8158801 windows-all
java/awt/Mixing/AWT_Mixing/JSliderOverlapping.java 8158801 windows-all
java/awt/Mixing/AWT_Mixing/JSpinnerInGlassPaneOverlapping.java 8158801 windows-all
java/awt/Mixing/AWT_Mixing/JSpinnerOverlapping.java 8158801 windows-all
java/awt/Mixing/AWT_Mixing/JTableInGlassPaneOverlapping.java 8158801 windows-all
java/awt/Mixing/AWT_Mixing/JTableOverlapping.java 8158801 windows-all
java/awt/Mixing/AWT_Mixing/JTextAreaInGlassPaneOverlapping.java 8158801 windows-all
java/awt/Mixing/AWT_Mixing/JTextAreaOverlapping.java 8158801 windows-all
java/awt/Mixing/AWT_Mixing/JTextFieldInGlassPaneOverlapping.java 8158801 windows-all
java/awt/Mixing/AWT_Mixing/JTextFieldOverlapping.java 8158801 windows-all
java/awt/Mixing/AWT_Mixing/JToggleButtonInGlassPaneOverlapping.java 8158801 windows-all
java/awt/Mixing/AWT_Mixing/JToggleButtonOverlapping.java 8158801 windows-all
java/awt/Mixing/MixingOnDialog.java 8225777 linux-all
java/awt/Mixing/NonOpaqueInternalFrame.java 7124549 macosx-all
java/awt/Mouse/GetMousePositionTest/GetMousePositionWithOverlay.java 8168388 linux-all
java/awt/Focus/ActualFocusedWindowTest/ActualFocusedWindowRetaining.java 6829264 generic-all
java/awt/datatransfer/DragImage/MultiResolutionDragImageTest.java 8080982 generic-all
java/awt/datatransfer/SystemFlavorMap/AddFlavorTest.java 8079268 linux-all
java/awt/Toolkit/ScreenInsetsTest/ScreenInsetsTest.java 6829250 windows-all
java/awt/Toolkit/RealSync/Test.java 6849383 linux-all
java/awt/LightweightComponent/LightweightEventTest/LightweightEventTest.java 8159252 windows-all
java/awt/EventDispatchThread/HandleExceptionOnEDT/HandleExceptionOnEDT.java 8203047 macosx-all
java/awt/EventDispatchThread/LoopRobustness/LoopRobustness.java 8073636 macosx-all
java/awt/FullScreen/FullScreenInsets/FullScreenInsets.java 7019055,8266245 windows-all,linux-all,macosx-aarch64
java/awt/Focus/8013611/JDK8013611.java 8175366 windows-all,macosx-all
java/awt/Focus/6981400/Test1.java 8029675 windows-all,macosx-all
java/awt/Focus/6981400/Test3.java 8173264 generic-all
java/awt/event/KeyEvent/ExtendedKeyCode/ExtendedKeyCodeTest.java 8169476 windows-all,macosx-all
java/awt/event/KeyEvent/KeyChar/KeyCharTest.java 8169474,8224055 macosx-all,windows-all
java/awt/event/MouseEvent/SpuriousExitEnter/SpuriousExitEnter_3.java 6854300 generic-all
java/awt/event/KeyEvent/ExtendedModifiersTest/ExtendedModifiersTest.java 8129778 generic-all
java/awt/event/KeyEvent/KeyMaskTest/KeyMaskTest.java 8129778 generic-all
java/awt/event/KeyEvent/KeyTyped/CtrlASCII.java 8252713 linux-all
java/awt/event/MouseEvent/MouseButtonsAndKeyMasksTest/MouseButtonsAndKeyMasksTest.java 8129778 generic-all

java/awt/dnd/URIListToFileListBetweenJVMsTest/URIListToFileListBetweenJVMsTest.java 8194947 generic-all
java/awt/Frame/FramesGC/FramesGC.java 8079069 macosx-all
java/awt/GridLayout/LayoutExtraGaps/LayoutExtraGaps.java 8000171 windows-all
java/awt/Mouse/GetMousePositionTest/GetMousePositionWithPopup.java 8196017 windows-all
java/awt/Scrollbar/ScrollbarMouseWheelTest/ScrollbarMouseWheelTest.java 8196018 windows-all,linux-all
java/awt/TrayIcon/ActionCommand/ActionCommand.java 8150540 windows-all
java/awt/TrayIcon/ActionEventMask/ActionEventMask.java 8150540 windows-all
java/awt/TrayIcon/ActionEventTest/ActionEventTest.java 8150540,8242801 windows-all,macosx-all
java/awt/TrayIcon/ModalityTest/ModalityTest.java 8150540 windows-all,macosx-all
java/awt/TrayIcon/MouseEventMask/MouseEventMaskTest.java 8150540 windows-all
java/awt/TrayIcon/MouseMovedTest/MouseMovedTest.java 8150540 windows-all
java/awt/TrayIcon/SecurityCheck/FunctionalityCheck/FunctionalityCheck.java 8150540 windows-all
java/awt/TrayIcon/SystemTrayInstance/SystemTrayInstanceTest.java 8193543 linux-all
java/awt/TrayIcon/TrayIconEventModifiers/TrayIconEventModifiersTest.java 8150540 windows-all
java/awt/TrayIcon/TrayIconEvents/TrayIconEventsTest.java 8150540 windows-all
java/awt/TrayIcon/TrayIconMouseTest/TrayIconMouseTest.java 8150540 windows-all
java/awt/TrayIcon/TrayIconPopup/TrayIconPopupClickTest.java 8150540 windows-all,macosx-all
java/awt/TrayIcon/TrayIconPopup/TrayIconPopupTest.java 8150540 windows-all
java/awt/TrayIcon/PopupMenuLeakTest/PopupMenuLeakTest.java 8196440 linux-all

java/awt/Window/ShapedAndTranslucentWindows/SetShapeAndClick.java 8197936 macosx-all
java/awt/Window/ShapedAndTranslucentWindows/SetShapeDynamicallyAndClick.java 8013450 macosx-all
java/awt/Window/ShapedAndTranslucentWindows/ShapedTranslucentWindowClick.java 8013450 macosx-all
java/awt/Window/MultiWindowApp/ChildAlwaysOnTopTest.java 8222323 windows-all
java/awt/Window/ShapedAndTranslucentWindows/FocusAWTTest.java 8222328 windows-all,linux-all,macosx-all
java/awt/Window/ShapedAndTranslucentWindows/Shaped.java  8222328 windows-all,linux-all,macosx-all
java/awt/Window/ShapedAndTranslucentWindows/ShapedByAPI.java 8222328 windows-all,linux-all,macosx-all
java/awt/Window/ShapedAndTranslucentWindows/ShapedTranslucent.java 8222328 windows-all,linux-all,macosx-all
java/awt/Window/ShapedAndTranslucentWindows/StaticallyShaped.java 8165218,8222328 windows-all,macosx-all,linux-all
java/awt/Window/ShapedAndTranslucentWindows/Translucent.java 8222328 windows-all,linux-all,macosx-all
java/awt/Window/AlwaysOnTop/AutoTestOnTop.java 6847593 linux-all
java/awt/Window/GrabSequence/GrabSequence.java 6848409 macosx-all,linux-all
java/awt/Window/LocationAtScreenCorner/LocationAtScreenCorner.java 8203371 linux-all
java/awt/font/TextLayout/CombiningPerf.java 8192931 generic-all
java/awt/font/TextLayout/TextLayoutBounds.java 8169188 generic-all
java/awt/FontMetrics/FontCrash.java 8198336 windows-all
java/awt/image/BufferedImage/ICMColorDataTest/ICMColorDataTest.java 8233028 generic-all
java/awt/image/DrawImage/IncorrectAlphaSurface2SW.java 8056077 linux-all
java/awt/image/DrawImage/BlitRotateClippedArea.java 8255724 linux-all
java/awt/image/multiresolution/MultiresolutionIconTest.java 8169187,8252812 macosx-all,windows-all,linux-x64
java/awt/print/Headless/HeadlessPrinterJob.java 8196088 windows-all
sun/awt/datatransfer/SuplementaryCharactersTransferTest.java 8011371 generic-all
sun/awt/shell/ShellFolderMemoryLeak.java 8197794 windows-all
sun/java2d/DirectX/OnScreenRenderingResizeTest/OnScreenRenderingResizeTest.java 8022403 generic-all
sun/java2d/DirectX/OverriddenInsetsTest/OverriddenInsetsTest.java 8196102 generic-all
sun/java2d/DirectX/RenderingToCachedGraphicsTest/RenderingToCachedGraphicsTest.java 8196180 windows-all,macosx-all
java/awt/Graphics2D/CopyAreaOOB.java 7001973 windows-all,macosx-all
sun/java2d/SunGraphics2D/EmptyClipRenderingTest.java 8144029 macosx-all,linux-all
sun/java2d/SunGraphics2D/DrawImageBilinear.java 8191406 generic-all
sun/java2d/SunGraphics2D/PolyVertTest.java 6986565 generic-all
sun/java2d/SunGraphics2D/SimplePrimQuality.java 6992007 generic-all
sun/java2d/SunGraphics2D/SourceClippingBlitTest/SourceClippingBlitTest.java 8196185 generic-all

sun/java2d/X11SurfaceData/SharedMemoryPixmapsTest/SharedMemoryPixmapsTest.sh 8221451 linux-all
java/awt/FullScreen/DisplayChangeVITest/DisplayChangeVITest.java 8169469,8273618 windows-all,macosx-aarch64
java/awt/FullScreen/UninitializedDisplayModeChangeTest/UninitializedDisplayModeChangeTest.java 8273617 macosx-all
java/awt/print/PrinterJob/PSQuestionMark.java 7003378 generic-all
java/awt/print/PrinterJob/GlyphPositions.java 7003378 generic-all
java/awt/Choice/ChoiceMouseWheelTest/ChoiceMouseWheelTest.java 7100044 macosx-all,linux-all
java/awt/Component/GetScreenLocTest/GetScreenLocTest.java 4753654 generic-all
java/awt/Component/SetEnabledPerformance/SetEnabledPerformance.java 8165863 macosx-all
java/awt/Clipboard/HTMLTransferTest/HTMLTransferTest.java 8017454 macosx-all
java/awt/Frame/MiscUndecorated/RepaintTest.java 8079267,8266244 windows-all,linux-all,macosx-aarch64
java/awt/Robot/ModifierRobotKey/ModifierRobotKeyTest.java 8157173 generic-all
java/awt/Modal/FileDialog/FileDialogAppModal1Test.java 7186009 macosx-all
java/awt/Modal/FileDialog/FileDialogAppModal2Test.java 7186009 macosx-all
java/awt/Modal/FileDialog/FileDialogAppModal3Test.java 7186009 macosx-all
java/awt/Modal/FileDialog/FileDialogAppModal4Test.java 7186009 macosx-all
java/awt/Modal/FileDialog/FileDialogAppModal5Test.java 7186009 macosx-all
java/awt/Modal/FileDialog/FileDialogAppModal6Test.java 7186009 macosx-all
java/awt/Modal/FileDialog/FileDialogDocModal1Test.java 7186009 macosx-all
java/awt/Modal/FileDialog/FileDialogDocModal2Test.java 7186009 macosx-all
java/awt/Modal/FileDialog/FileDialogDocModal3Test.java 7186009 macosx-all
java/awt/Modal/FileDialog/FileDialogDocModal4Test.java 7186009 macosx-all
java/awt/Modal/FileDialog/FileDialogDocModal5Test.java 7186009 macosx-all
java/awt/Modal/FileDialog/FileDialogDocModal6Test.java 7186009 macosx-all
java/awt/Modal/FileDialog/FileDialogDocModal7Test.java 7186009 macosx-all,linux-all
java/awt/Modal/FileDialog/FileDialogModal1Test.java 7186009 macosx-all
java/awt/Modal/FileDialog/FileDialogModal2Test.java 7186009 macosx-all
java/awt/Modal/FileDialog/FileDialogModal3Test.java 7186009 macosx-all
java/awt/Modal/FileDialog/FileDialogModal4Test.java 7186009 macosx-all
java/awt/Modal/FileDialog/FileDialogModal5Test.java 7186009 macosx-all
java/awt/Modal/FileDialog/FileDialogModal6Test.java 7186009 macosx-all
java/awt/Modal/FileDialog/FileDialogNonModal1Test.java 7186009 macosx-all
java/awt/Modal/FileDialog/FileDialogNonModal2Test.java 7186009 macosx-all,linux-all
java/awt/Modal/FileDialog/FileDialogNonModal3Test.java 7186009 macosx-all
java/awt/Modal/FileDialog/FileDialogNonModal4Test.java 7186009 macosx-all
java/awt/Modal/FileDialog/FileDialogNonModal5Test.java 7186009 macosx-all
java/awt/Modal/FileDialog/FileDialogNonModal6Test.java 7186009 macosx-all,linux-all
java/awt/Modal/FileDialog/FileDialogNonModal7Test.java 7186009 macosx-all,linux-all
java/awt/Modal/FileDialog/FileDialogTKModal1Test.java 8196430 generic-all
java/awt/Modal/FileDialog/FileDialogTKModal2Test.java 8196430 generic-all
java/awt/Modal/FileDialog/FileDialogTKModal3Test.java 8196430 generic-all
java/awt/Modal/FileDialog/FileDialogTKModal4Test.java 8196430 generic-all
java/awt/Modal/FileDialog/FileDialogTKModal5Test.java 8196430 generic-all
java/awt/Modal/FileDialog/FileDialogTKModal6Test.java 8196430 generic-all
java/awt/Modal/FileDialog/FileDialogTKModal7Test.java 8196430 macosx-all
java/awt/Modal/ModalBlockingTests/BlockingDDAppModalTest.java 8198665 macosx-all
java/awt/Modal/ModalBlockingTests/BlockingDDDocModalTest.java 8198665 macosx-all
java/awt/Modal/ModalBlockingTests/BlockingDDModelessTest.java 8198665 macosx-all
java/awt/Modal/ModalBlockingTests/BlockingDDNonModalTest.java 8198665 macosx-all
java/awt/Modal/ModalBlockingTests/BlockingDDSetModalTest.java 8198665 macosx-all
java/awt/Modal/ModalBlockingTests/BlockingDDToolkitModalTest.java 8198665 macosx-all
java/awt/Modal/ModalBlockingTests/BlockingDFAppModalTest.java 8198665 macosx-all
java/awt/Modal/ModalBlockingTests/BlockingDFSetModalTest.java 8198665 macosx-all
java/awt/Modal/ModalBlockingTests/BlockingDFToolkitModalTest.java 8198665 macosx-all
java/awt/Modal/ModalBlockingTests/BlockingDFWModeless1Test.java 8198665 macosx-all
java/awt/Modal/ModalBlockingTests/BlockingDFWModeless2Test.java 8198665 macosx-all
java/awt/Modal/ModalBlockingTests/BlockingDFWNonModal1Test.java 8198665 macosx-all
java/awt/Modal/ModalBlockingTests/BlockingDFWNonModal2Test.java 8198665 macosx-all
java/awt/Modal/ModalBlockingTests/BlockingDocModalTest.java 8198665 macosx-all
java/awt/Modal/ModalBlockingTests/BlockingFDModelessTest.java 8198665 macosx-all
java/awt/Modal/ModalBlockingTests/BlockingFDNonModalTest.java 8198665 macosx-all
java/awt/Modal/ModalBlockingTests/BlockingFDWDocModal1Test.java 8198665 macosx-all
java/awt/Modal/ModalBlockingTests/BlockingFDWDocModal2Test.java 8198665 macosx-all
java/awt/Modal/ModalBlockingTests/BlockingFDWDocModal3Test.java 8198665 macosx-all
java/awt/Modal/ModalBlockingTests/BlockingFDWDocModal4Test.java 8198665 macosx-all
java/awt/Modal/ModalBlockingTests/BlockingFDWModeless1Test.java 8198665 macosx-all
java/awt/Modal/ModalBlockingTests/BlockingFDWModeless2Test.java 8198665 macosx-all
java/awt/Modal/ModalBlockingTests/BlockingFDWModeless3Test.java 8198665 macosx-all
java/awt/Modal/ModalBlockingTests/BlockingFDWModeless4Test.java 8198665 macosx-all
java/awt/Modal/ModalBlockingTests/BlockingFDWNonModal1Test.java 8198665 macosx-all
java/awt/Modal/ModalBlockingTests/BlockingFDWNonModal2Test.java 8198665 macosx-all
java/awt/Modal/ModalBlockingTests/BlockingFDWNonModal3Test.java 8198665 macosx-all
java/awt/Modal/ModalBlockingTests/BlockingFDWNonModal4Test.java 8198665 macosx-all
java/awt/Modal/ModalBlockingTests/BlockingWindowsAppModal1Test.java 8198665 macosx-all
java/awt/Modal/ModalBlockingTests/BlockingWindowsAppModal2Test.java 8198665 macosx-all
java/awt/Modal/ModalBlockingTests/BlockingWindowsAppModal3Test.java 8198665 macosx-all
java/awt/Modal/ModalBlockingTests/BlockingWindowsAppModal4Test.java 8198665 macosx-all
java/awt/Modal/ModalBlockingTests/BlockingWindowsAppModal5Test.java 8198665 macosx-all
java/awt/Modal/ModalBlockingTests/BlockingWindowsAppModal6Test.java 8198665 macosx-all
java/awt/Modal/ModalBlockingTests/BlockingWindowsDocModal1Test.java 8198665 macosx-all
java/awt/Modal/ModalBlockingTests/BlockingWindowsDocModal2Test.java 8198665 macosx-all
java/awt/Modal/ModalBlockingTests/BlockingWindowsSetModal1Test.java 8198665 macosx-all
java/awt/Modal/ModalBlockingTests/BlockingWindowsSetModal2Test.java 8198665 macosx-all
java/awt/Modal/ModalBlockingTests/BlockingWindowsSetModal3Test.java 8198665 macosx-all
java/awt/Modal/ModalBlockingTests/BlockingWindowsSetModal4Test.java 8198665 macosx-all
java/awt/Modal/ModalBlockingTests/BlockingWindowsSetModal5Test.java 8198665 macosx-all
java/awt/Modal/ModalBlockingTests/BlockingWindowsSetModal6Test.java 8198665 macosx-all
java/awt/Modal/ModalBlockingTests/BlockingWindowsToolkitModal1Test.java 8198665 macosx-all
java/awt/Modal/ModalBlockingTests/BlockingWindowsToolkitModal2Test.java 8198665 macosx-all
java/awt/Modal/ModalBlockingTests/BlockingWindowsToolkitModal3Test.java 8198665 macosx-all
java/awt/Modal/ModalBlockingTests/BlockingWindowsToolkitModal4Test.java 8198665 macosx-all
java/awt/Modal/ModalBlockingTests/BlockingWindowsToolkitModal5Test.java 8198665 macosx-all
java/awt/Modal/ModalBlockingTests/BlockingWindowsToolkitModal6Test.java 8198665 macosx-all
java/awt/Modal/ModalBlockingTests/UnblockedDialogAppModalTest.java 8198665 macosx-all
java/awt/Modal/ModalBlockingTests/UnblockedDialogDocModalTest.java 8198665 macosx-all
java/awt/Modal/ModalBlockingTests/UnblockedDialogModelessTest.java 8198665 macosx-all
java/awt/Modal/ModalBlockingTests/UnblockedDialogNonModalTest.java 8198665 macosx-all
java/awt/Modal/ModalBlockingTests/UnblockedDialogSetModalTest.java 8198665 macosx-all
java/awt/Modal/ModalBlockingTests/UnblockedDialogToolkitModalTest.java 8198665 macosx-all
java/awt/Modal/ModalDialogOrderingTest/ModalDialogOrderingTest.java 8066259 macosx-all
java/awt/Modal/ModalExclusionTests/ApplicationExcludeFrameFileTest.java 8047179 linux-all,macosx-all
java/awt/Modal/ModalExclusionTests/ApplicationExcludeDialogFileTest.java 8047179 linux-all,macosx-all
java/awt/Modal/ModalExclusionTests/ApplicationExcludeDialogPageSetupTest.java 8196431 linux-all,macosx-all
java/awt/Modal/ModalExclusionTests/ApplicationExcludeDialogPrintSetupTest.java 8196431 linux-all,macosx-all
java/awt/Modal/ModalExclusionTests/ApplicationExcludeFramePageSetupTest.java 8196431 linux-all,macosx-all
java/awt/Modal/ModalExclusionTests/ApplicationExcludeFramePrintSetupTest.java 8196431 linux-all,macosx-all
java/awt/Modal/ModalExclusionTests/ToolkitExcludeFrameFileTest.java 8047179 linux-all,macosx-all
java/awt/Modal/ModalExclusionTests/ToolkitExcludeDialogFileTest.java 8047179 linux-all,macosx-all
java/awt/Modal/ModalExclusionTests/ToolkitExcludeDialogPageSetupTest.java 8196431 linux-all,macosx-all
java/awt/Modal/ModalExclusionTests/ToolkitExcludeDialogPrintSetupTest.java 8196431 linux-all,macosx-all
java/awt/Modal/ModalExclusionTests/ToolkitExcludeFramePageSetupTest.java 8196431 linux-all,macosx-all
java/awt/Modal/ModalExclusionTests/ToolkitExcludeFramePrintSetupTest.java 8196431 linux-all,macosx-all
java/awt/Modal/ModalFocusTransferTests/FocusTransferWDFAppModal2Test.java 8058813 windows-all
java/awt/Modal/ModalFocusTransferTests/FocusTransferWDFModeless2Test.java 8196191 windows-all
java/awt/Modal/ModalFocusTransferTests/FocusTransferDWFDocModalTest.java 8196432 linux-all,macosx-all
java/awt/Modal/ModalFocusTransferTests/FocusTransferDWFModelessTest.java 8196432 linux-all,macosx-all
java/awt/Modal/ModalFocusTransferTests/FocusTransferDWFNonModalTest.java 8196432 linux-all,macosx-all
java/awt/Modal/ModalFocusTransferTests/FocusTransferDialogsModelessTest.java 8196432 linux-all
java/awt/Modal/ModalFocusTransferTests/FocusTransferDialogsNonModalTest.java 8196432 linux-all
java/awt/Modal/ModalFocusTransferTests/FocusTransferFDWDocModalTest.java 8196432 linux-all
java/awt/Modal/ModalFocusTransferTests/FocusTransferFDWModelessTest.java 8196432 linux-all
java/awt/Modal/ModalFocusTransferTests/FocusTransferFDWNonModalTest.java 8196432 linux-all
java/awt/Modal/ModalFocusTransferTests/FocusTransferFWDAppModal1Test.java 8196432 linux-all,macosx-all
java/awt/Modal/ModalFocusTransferTests/FocusTransferFWDAppModal2Test.java 8196432 linux-all,macosx-all
java/awt/Modal/ModalFocusTransferTests/FocusTransferFWDAppModal3Test.java 8196432 linux-all,macosx-all
java/awt/Modal/ModalFocusTransferTests/FocusTransferFWDAppModal4Test.java 8196432 linux-all,macosx-all
java/awt/Modal/ModalFocusTransferTests/FocusTransferFWDDocModal1Test.java 8196432 linux-all,macosx-all
java/awt/Modal/ModalFocusTransferTests/FocusTransferFWDDocModal2Test.java 8196432 linux-all,macosx-all
java/awt/Modal/ModalFocusTransferTests/FocusTransferFWDDocModal3Test.java 8196432 linux-all,macosx-all
java/awt/Modal/ModalFocusTransferTests/FocusTransferFWDDocModal4Test.java 8196432 linux-all,macosx-all
java/awt/Modal/ModalFocusTransferTests/FocusTransferFWDModeless1Test.java 8196432 linux-all,macosx-all
java/awt/Modal/ModalFocusTransferTests/FocusTransferFWDModeless2Test.java 8196432 linux-all,macosx-all
java/awt/Modal/ModalFocusTransferTests/FocusTransferFWDModeless3Test.java 8196432 linux-all,macosx-all
java/awt/Modal/ModalFocusTransferTests/FocusTransferFWDModeless4Test.java 8196432 linux-all,macosx-all
java/awt/Modal/ModalFocusTransferTests/FocusTransferFWDNonModal1Test.java 8196432 linux-all,macosx-all
java/awt/Modal/ModalFocusTransferTests/FocusTransferFWDNonModal2Test.java 8196432 linux-all,macosx-all
java/awt/Modal/ModalFocusTransferTests/FocusTransferFWDNonModal3Test.java 8196432 linux-all,macosx-all
java/awt/Modal/ModalFocusTransferTests/FocusTransferFWDNonModal4Test.java 8196432 linux-all,macosx-all
java/awt/Modal/ModalFocusTransferTests/FocusTransferWDFDocModal2Test.java 8196432 linux-all
java/awt/Modal/ModalFocusTransferTests/FocusTransferWDFNonModal2Test.java 8196432 linux-all
java/awt/Modal/MultipleDialogs/MultipleDialogs1Test.java 8198665 macosx-all
java/awt/Modal/MultipleDialogs/MultipleDialogs2Test.java 8198665 macosx-all
java/awt/Modal/MultipleDialogs/MultipleDialogs3Test.java 8198665 macosx-all
java/awt/Modal/MultipleDialogs/MultipleDialogs4Test.java 8198665 macosx-all
java/awt/Modal/MultipleDialogs/MultipleDialogs5Test.java 8198665 macosx-all
java/awt/Mouse/EnterExitEvents/DragWindowOutOfFrameTest.java 8177326 macosx-all
java/awt/Mouse/EnterExitEvents/DragWindowTest.java 8023562 macosx-all
java/awt/Mouse/EnterExitEvents/ResizingFrameTest.java 8005021 macosx-all
java/awt/Mouse/EnterExitEvents/FullscreenEnterEventTest.java 8051455 macosx-all
java/awt/Mouse/MouseModifiersUnitTest/MouseModifiersUnitTest_Standard.java 7124407 macosx-all
java/awt/Mouse/RemovedComponentMouseListener/RemovedComponentMouseListener.java 8157170 macosx-all
java/awt/Modal/ToFront/DialogToFrontModeless1Test.java 8213530 linux-all
java/awt/Modal/ToFront/DialogToFrontNonModalTest.java 8221899 linux-all
java/awt/Modal/ToBack/ToBackAppModal1Test.java 8196441 linux-all,macosx-all
java/awt/Modal/ToBack/ToBackAppModal2Test.java 8196441 linux-all,macosx-all
java/awt/Modal/ToBack/ToBackAppModal3Test.java 8196441 linux-all,macosx-all
java/awt/Modal/ToBack/ToBackAppModal4Test.java 8196441 linux-all,macosx-all
java/awt/Modal/ToBack/ToBackAppModal5Test.java 8196441 macosx-all
java/awt/Modal/ToBack/ToBackAppModal6Test.java 8196441 linux-all
java/awt/Modal/ToBack/ToBackModal1Test.java 8196441 linux-all,macosx-all
java/awt/Modal/ToBack/ToBackModal2Test.java 8196441 linux-all,macosx-all
java/awt/Modal/ToBack/ToBackModal3Test.java 8196441 linux-all,macosx-all
java/awt/Modal/ToBack/ToBackModal4Test.java 8196441 linux-all,macosx-all
java/awt/Modal/ToBack/ToBackTKModal1Test.java 8196441 linux-all,macosx-all
java/awt/Modal/ToBack/ToBackTKModal2Test.java 8196441 linux-all,macosx-all
java/awt/Modal/ToBack/ToBackTKModal3Test.java 8196441 linux-all,macosx-all
java/awt/Modal/ToBack/ToBackTKModal4Test.java 8196441 linux-all,macosx-all
java/awt/Modal/ToBack/ToBackTKModal5Test.java 8196441 macosx-all
java/awt/Modal/ToBack/ToBackDocModal1Test.java 8196441 linux-all,macosx-all
java/awt/Modal/ToBack/ToBackDocModal2Test.java 8196441 linux-all,macosx-all
java/awt/Modal/ToBack/ToBackDocModal3Test.java 8196441 linux-all,macosx-all
java/awt/Modal/ToBack/ToBackDocModal4Test.java 8196441 linux-all,macosx-all
java/awt/Modal/ToBack/ToBackDocModal5Test.java 8196441 linux-all,macosx-all
java/awt/Modal/ToBack/ToBackModeless1Test.java 8196441 macosx-all,linux-all
java/awt/Modal/ToBack/ToBackModeless2Test.java 8196441 macosx-all,linux-all
java/awt/Modal/ToBack/ToBackModeless3Test.java 8196441 macosx-all,linux-all
java/awt/Modal/ToBack/ToBackModeless4Test.java 8196441 macosx-all,linux-all
java/awt/Modal/ToBack/ToBackModeless5Test.java 8196441 macosx-all
java/awt/Modal/ToBack/ToBackNonModal1Test.java 8196441 macosx-all,linux-all
java/awt/Modal/ToBack/ToBackNonModal2Test.java 8196441 macosx-all,linux-all
java/awt/Modal/ToBack/ToBackNonModal3Test.java 8196441 macosx-all,linux-all
java/awt/Modal/ToBack/ToBackNonModal4Test.java 8196441 macosx-all,linux-all
java/awt/Modal/ToBack/ToBackNonModal5Test.java 8196441 macosx-all
java/awt/Modal/OnTop/OnTopAppModal1Test.java 8198666 macosx-all
java/awt/Modal/OnTop/OnTopAppModal2Test.java 8198666 macosx-all
java/awt/Modal/OnTop/OnTopAppModal3Test.java 8198666 macosx-all
java/awt/Modal/OnTop/OnTopAppModal4Test.java 8198666 macosx-all
java/awt/Modal/OnTop/OnTopAppModal5Test.java 8198666 macosx-all
java/awt/Modal/OnTop/OnTopAppModal6Test.java 8198666 macosx-all
java/awt/Modal/OnTop/OnTopDocModal1Test.java 8198666 macosx-all
java/awt/Modal/OnTop/OnTopDocModal2Test.java 8198666 macosx-all
java/awt/Modal/OnTop/OnTopDocModal3Test.java 8198666 macosx-all
java/awt/Modal/OnTop/OnTopDocModal4Test.java 8198666 macosx-all
java/awt/Modal/OnTop/OnTopDocModal5Test.java 8198666 macosx-all
java/awt/Modal/OnTop/OnTopDocModal6Test.java 8198666 macosx-all
java/awt/Modal/OnTop/OnTopModal1Test.java 8198666 macosx-all
java/awt/Modal/OnTop/OnTopModal2Test.java 8198666 macosx-all
java/awt/Modal/OnTop/OnTopModal3Test.java 8198666 macosx-all
java/awt/Modal/OnTop/OnTopModal4Test.java 8198666 macosx-all
java/awt/Modal/OnTop/OnTopModal5Test.java 8198666 macosx-all
java/awt/Modal/OnTop/OnTopModal6Test.java 8198666 macosx-all
java/awt/Modal/OnTop/OnTopModeless1Test.java 8198666 macosx-all
java/awt/Modal/OnTop/OnTopModeless2Test.java 8198666 macosx-all
java/awt/Modal/OnTop/OnTopModeless3Test.java 8198666 macosx-all
java/awt/Modal/OnTop/OnTopModeless4Test.java 8198666 macosx-all
java/awt/Modal/OnTop/OnTopModeless5Test.java 8198666 macosx-all
java/awt/Modal/OnTop/OnTopModeless6Test.java 8198666 macosx-all
java/awt/Modal/OnTop/OnTopTKModal1Test.java 8198666 macosx-all
java/awt/Modal/OnTop/OnTopTKModal2Test.java 8198666 macosx-all
java/awt/Modal/OnTop/OnTopTKModal3Test.java 8198666 macosx-all
java/awt/Modal/OnTop/OnTopTKModal4Test.java 8198666 macosx-all
java/awt/Modal/OnTop/OnTopTKModal5Test.java 8198666 macosx-all
java/awt/Modal/OnTop/OnTopTKModal6Test.java 8198666 macosx-all
java/awt/List/SingleModeDeselect/SingleModeDeselect.java 8196367 windows-all
java/awt/SplashScreen/MultiResolutionSplash/MultiResolutionSplashTest.java 8061235 macosx-all
javax/print/PrintSEUmlauts/PrintSEUmlauts.java 8135174 generic-all
java/awt/font/TextLayout/LigatureCaretTest.java 8266312  generic-all
java/awt/image/VolatileImage/CustomCompositeTest.java 8199002 windows-all,linux-all
java/awt/image/VolatileImage/GradientPaints.java 8199003 linux-all
java/awt/JAWT/JAWT.sh 8197798 windows-all,linux-all
java/awt/Debug/DumpOnKey/DumpOnKey.java 8202667 windows-all
java/awt/Robot/RobotWheelTest/RobotWheelTest.java 8129827 generic-all
java/awt/Focus/WindowUpdateFocusabilityTest/WindowUpdateFocusabilityTest.java 8202926 linux-all
java/awt/datatransfer/ConstructFlavoredObjectTest/ConstructFlavoredObjectTest.java 8202860 linux-all
java/awt/dnd/DisposeFrameOnDragCrash/DisposeFrameOnDragTest.java 8202790 macosx-all,linux-all
java/awt/FileDialog/FilenameFilterTest/FilenameFilterTest.java 8202882,8255898 linux-all,macosx-all
java/awt/dnd/MissingDragExitEventTest/MissingDragExitEventTest.java 8030121 macosx-all,linux-all
java/awt/Choice/ChoicePopupLocation/ChoicePopupLocation.java 8202931 macosx-all,linux-all
java/awt/Focus/NonFocusableBlockedOwnerTest/NonFocusableBlockedOwnerTest.java 7124275 macosx-all
java/awt/Focus/TranserFocusToWindow/TranserFocusToWindow.java 6848810 macosx-all,linux-all
java/awt/Component/NativeInLightShow/NativeInLightShow.java 8202932 linux-all
java/awt/FileDialog/ModalFocus/FileDialogModalFocusTest.java 8194751 linux-all
java/awt/image/VolatileImage/BitmaskVolatileImage.java 8133102 linux-all
java/awt/SplashScreen/MultiResolutionSplash/unix/UnixMultiResolutionSplashTest.java 8203004 linux-all
java/awt/Robot/AcceptExtraMouseButtons/AcceptExtraMouseButtons.java 7107528 linux-all,macosx-all
java/awt/Mouse/MouseDragEvent/MouseDraggedTest.java 8080676 linux-all
java/awt/Mouse/MouseModifiersUnitTest/MouseModifiersInKeyEvent.java 8157147 linux-all,windows-all,macosx-all
java/awt/Mouse/TitleBarDoubleClick/TitleBarDoubleClick.java 8148041 linux-all
java/awt/Toolkit/DesktopProperties/rfe4758438.java 8193547 linux-all
java/awt/Toolkit/ToolkitPropertyTest/ToolkitPropertyTest_Enable.java 6847163
java/awt/xembed/server/RunTestXEmbed.java 7034201 linux-all
java/awt/Modal/ModalFocusTransferTests/FocusTransferDialogsDocModalTest.java 8164473 linux-all
java/awt/im/memoryleak/InputContextMemoryLeakTest.java 8023814 linux-all
java/awt/Frame/DisposeParentGC/DisposeParentGC.java 8079786 macosx-all
java/awt/FullScreen/NoResizeEventOnDMChangeTest/NoResizeEventOnDMChangeTest.java 8169468 macosx-all
java/awt/TextArea/AutoScrollOnSelectAndAppend/AutoScrollOnSelectAndAppend.java 8213120 macosx-all

java/awt/GraphicsDevice/DisplayModes/CycleDMImage.java 7099223 linux-all,windows-all
java/awt/Window/WindowResizing/DoubleClickTitleBarTest.java 8233557 macosx-all
java/awt/Window/WindowOwnedByEmbeddedFrameTest/WindowOwnedByEmbeddedFrameTest.java 8233558 macosx-all
java/awt/keyboard/AllKeyCode/AllKeyCode.java 8242930 macosx-all
java/awt/FullScreen/8013581/bug8013581.java 8169471 macosx-all
java/awt/event/MouseEvent/RobotLWTest/RobotLWTest.java 8233568 macosx-all
java/awt/event/MouseEvent/MultipleMouseButtonsTest/MultipleMouseButtonsTest.java 8233568 macosx-all
java/awt/event/MouseEvent/ClickDuringKeypress/ClickDuringKeypress.java 8233568 macosx-all
java/awt/event/KeyEvent/DeadKey/DeadKeyMacOSXInputText.java 8233568 macosx-all
java/awt/event/KeyEvent/DeadKey/deadKeyMacOSX.java 8233568 macosx-all
com/apple/eawt/DefaultMenuBar/DefaultMenuBarTest.java 8233648 macosx-all
java/awt/Choice/ChoiceKeyEventReaction/ChoiceKeyEventReaction.java 7185258 macosx-all
java/awt/TrayIcon/RightClickWhenBalloonDisplayed/RightClickWhenBalloonDisplayed.java 8238720 windows-all
java/awt/PopupMenu/PopupMenuLocation.java 8238720 windows-all
java/awt/GridLayout/ComponentPreferredSize/ComponentPreferredSize.java 8238720 windows-all
java/awt/GridLayout/ChangeGridSize/ChangeGridSize.java   8238720 windows-all
java/awt/event/MouseEvent/FrameMouseEventAbsoluteCoordsTest/FrameMouseEventAbsoluteCoordsTest.java

# Several tests which fail sometimes on macos11
java/awt/Window/MainKeyWindowTest/TestMainKeyWindow.java 8265985 macosx-all
java/awt/security/WarningWindowDisposeTest/WarningWindowDisposeTest.java 8266059 macosx-all
java/awt/Robot/Delay/InterruptOfDelay.java 8265986 macosx-all
java/awt/MenuBar/TestNoScreenMenuBar.java 8265987 macosx-all

java/awt/Graphics2D/DrawString/DrawRotatedStringUsingRotatedFont.java 8266283 generic-all
java/awt/KeyboardFocusmanager/TypeAhead/ButtonActionKeyTest/ButtonActionKeyTest.java 8257529 windows-x64

java/awt/Window/GetScreenLocation/GetScreenLocationTest.java 8225787 linux-x64
java/awt/Dialog/MakeWindowAlwaysOnTop/MakeWindowAlwaysOnTop.java 8266243 macosx-aarch64

############################################################################

# jdk_beans

java/beans/Introspector/8132566/OverridePropertyInfoTest.java   8132565 generic-all
java/beans/Introspector/8132566/OverrideUserDefPropertyInfoTest.java 8132565 generic-all

java/beans/XMLEncoder/Test6570354.java 8015593 macosx-all

############################################################################

# jdk_foreign

java/foreign/TestMismatch.java 8249684 macosx-all

############################################################################

# jdk_lang

java/lang/StringCoding/CheckEncodings.sh                        7008363 generic-all
java/lang/ProcessHandle/InfoTest.java                           8211847 aix-ppc64
java/lang/invoke/LFCaching/LFMultiThreadCachingTest.java        8151492 generic-all
java/lang/invoke/LFCaching/LFGarbageCollectedTest.java          8078602 generic-all
java/lang/invoke/lambda/LambdaFileEncodingSerialization.java    8249079 linux-x64
java/lang/invoke/RicochetTest.java                              8251969 generic-all

############################################################################

# jdk_instrument

java/lang/instrument/RedefineBigClass.sh                        8065756 generic-all
java/lang/instrument/RetransformBigClass.sh                     8065756 generic-all

java/lang/management/MemoryMXBean/Pending.java                  8158837 generic-all
java/lang/management/MemoryMXBean/PendingAllGC.sh               8158837 generic-all

javax/management/monitor/DerivedGaugeMonitorTest.java         8042211 generic-all

############################################################################

# jdk_io

java/io/pathNames/GeneralWin32.java                             8180264 windows-all

############################################################################

# jdk_management

com/sun/management/OperatingSystemMXBean/GetProcessCpuLoad.java 8030957 aix-all
com/sun/management/OperatingSystemMXBean/GetSystemCpuLoad.java  8030957 aix-all

java/lang/management/ThreadMXBean/ThreadMXBeanStateTest.java    8247426 generic-all

sun/management/jdp/JdpDefaultsTest.java                         8241865 linux-aarch64,macosx-all
sun/management/jdp/JdpJmxRemoteDynamicPortTest.java             8241865 macosx-all
sun/management/jdp/JdpSpecificAddressTest.java                  8241865 macosx-all

############################################################################

# jdk_jmx

javax/management/MBeanServer/OldMBeanServerTest.java            8030957 aix-all

javax/management/remote/mandatory/notif/NotifReconnectDeadlockTest.java 8042215 generic-all

javax/management/remote/mandatory/connection/RMIConnector_NPETest.java 8267887 generic-all

############################################################################

# jdk_net

java/net/MulticastSocket/NoLoopbackPackets.java                 7122846 macosx-all
java/net/MulticastSocket/SetLoopbackMode.java                   7122846 macosx-all

java/net/MulticastSocket/Test.java                              7145658 macosx-all

java/net/MulticastSocket/SetGetNetworkInterfaceTest.java        8219083 windows-all

java/net/ServerSocket/AcceptInheritHandle.java                  8211854 aix-ppc64


############################################################################

# jdk_nio

java/nio/channels/DatagramChannel/Unref.java                    8233519 generic-all

java/nio/channels/AsynchronousSocketChannel/StressLoopback.java 8211851 aix-ppc64

java/nio/channels/Selector/Wakeup.java                          6963118 windows-all

############################################################################

# jdk_rmi

java/rmi/server/Unreferenced/finiteGCLatency/FiniteGCLatency.java 7140992 generic-all

java/rmi/transport/rapidExportUnexport/RapidExportUnexport.java 7146541 linux-all

java/rmi/transport/checkLeaseInfoLeak/CheckLeaseLeak.java       7191877 generic-all

java/rmi/registry/readTest/CodebaseTest.java                    8173324 windows-all

java/rmi/Naming/DefaultRegistryPort.java                        8005619 windows-all
java/rmi/Naming/legalRegistryNames/LegalRegistryNames.java      8005619 windows-all

############################################################################

# jdk_sctp

com/sun/nio/sctp/SctpMultiChannel/SendFailed.java               8141694 linux-all

com/sun/nio/sctp/SctpMultiChannel/SocketOptionTests.java        8141694 linux-all

com/sun/nio/sctp/SctpChannel/SocketOptionTests.java             8141694 linux-all

############################################################################

# jdk_security

sun/security/pkcs11/sslecc/ClientJSSEServerJSSE.java            8161536 generic-all

sun/security/tools/keytool/ListKeychainStore.sh                 8156889 macosx-all

sun/security/tools/jarsigner/warnings/BadKeyUsageTest.java      8026393 generic-all

javax/net/ssl/ServerName/SSLEngineExplorerMatchedSNI.java       8212096 generic-all
javax/net/ssl/DTLS/CipherSuite.java                             8202059 macosx-x64

sun/security/provider/KeyStore/DKSTest.sh                       8180266 windows-all

sun/security/pkcs11/KeyStore/SecretKeysBasic.java                 8209398 generic-all

security/infra/java/security/cert/CertPathValidator/certification/ActalisCA.java  8224768 generic-all
<<<<<<< HEAD
security/infra/java/security/cert/CertPathValidator/certification/ComodoCA.java   8263059 generic-all
=======
>>>>>>> 6d1d4d52

sun/security/smartcardio/TestChannel.java                       8039280 generic-all
sun/security/smartcardio/TestConnect.java                       8039280 generic-all
sun/security/smartcardio/TestConnectAgain.java                  8039280 generic-all
sun/security/smartcardio/TestControl.java                       8039280 generic-all
sun/security/smartcardio/TestDefault.java                       8039280 generic-all
sun/security/smartcardio/TestDirect.java                        8039280 generic-all
sun/security/smartcardio/TestExclusive.java                     8039280 generic-all
sun/security/smartcardio/TestMultiplePresent.java               8039280 generic-all
sun/security/smartcardio/TestPresent.java                       8039280 generic-all
sun/security/smartcardio/TestTransmit.java                      8039280 generic-all
com/sun/crypto/provider/Cipher/DES/PerformanceTest.java         8039280 generic-all
com/sun/security/auth/callback/TextCallbackHandler/Default.java 8039280 generic-all
com/sun/security/auth/callback/TextCallbackHandler/Password.java 8039280 generic-all
com/sun/security/sasl/gsskerb/AuthOnly.java                     8039280 generic-all
com/sun/security/sasl/gsskerb/ConfSecurityLayer.java            8039280 generic-all
com/sun/security/sasl/gsskerb/NoSecurityLayer.java              8039280 generic-all
javax/security/auth/kerberos/KerberosHashEqualsTest.java        8039280 generic-all
javax/security/auth/kerberos/KerberosTixDateTest.java           8039280 generic-all
sun/security/provider/PolicyFile/GrantAllPermToExtWhenNoPolicy.java 8039280 generic-all
sun/security/provider/PolicyParser/ExtDirsChange.java           8039280 generic-all
sun/security/provider/PolicyParser/PrincipalExpansionError.java 8039280 generic-all

############################################################################

# jdk_sound
javax/sound/sampled/DirectAudio/bug6372428.java                      8055097 generic-all
javax/sound/sampled/Clip/bug5070081.java                             8055097 generic-all
javax/sound/sampled/DataLine/LongFramePosition.java                  8055097 generic-all

javax/sound/sampled/Clip/Drain/ClipDrain.java          7062792 generic-all

javax/sound/sampled/Mixers/DisabledAssertionCrash.java 7067310 generic-all

javax/sound/midi/Sequencer/Recording.java 8167580,8265485 linux-all,macosx-aarch64
javax/sound/midi/Sequencer/MetaCallback.java 8178698 linux-all
javax/sound/midi/Sequencer/Looping.java 8136897 generic-all

############################################################################

# jdk_imageio

############################################################################

# jdk_swing

javax/swing/plaf/basic/BasicTextUI/8001470/bug8001470.java 8233177 linux-all,windows-all

javax/swing/border/TestTitledBorderLeak.java 8213531 linux-all
javax/swing/JComponent/6683775/bug6683775.java 8172337 generic-all
javax/swing/JWindow/ShapedAndTranslucentWindows/ShapedTranslucentPerPixelTranslucentGradient.java 8233582 linux-all
javax/swing/JWindow/ShapedAndTranslucentWindows/ShapedPerPixelTranslucentGradient.java 8233582 linux-all
javax/swing/JWindow/ShapedAndTranslucentWindows/PerPixelTranslucentSwing.java 8194128 macosx-all
javax/swing/JWindow/ShapedAndTranslucentWindows/SetShapeAndClickSwing.java 8013450 macosx-all
javax/swing/JWindow/ShapedAndTranslucentWindows/TranslucentJComboBox.java 8024627 macosx-all
# The next test below is an intermittent failure
javax/swing/JTree/DnD/LastNodeLowerHalfDrop.java 8159131 linux-all
javax/swing/JTree/4633594/JTreeFocusTest.java 8173125 macosx-all
javax/swing/AbstractButton/6711682/bug6711682.java 8060765 windows-all,macosx-all
javax/swing/JFileChooser/4524490/bug4524490.java 8042380 generic-all
javax/swing/JFileChooser/6396844/TwentyThousandTest.java 8198003 generic-all
javax/swing/JPopupMenu/6580930/bug6580930.java 7124313 macosx-all
javax/swing/JPopupMenu/6800513/bug6800513.java 7184956 macosx-all
javax/swing/JTabbedPane/8007563/Test8007563.java 8051591 generic-all
javax/swing/JTabbedPane/4624207/bug4624207.java 8064922 macosx-all
javax/swing/SwingUtilities/TestBadBreak/TestBadBreak.java 8160720 generic-all
javax/swing/text/DefaultCaret/HidingSelection/HidingSelectionTest.java 8194048 windows-all
javax/swing/text/DefaultCaret/HidingSelection/MultiSelectionTest.java 8213562 linux-all
javax/swing/JFileChooser/6798062/bug6798062.java 8146446 windows-all
javax/swing/JComboBox/8182031/ComboPopupTest.java 8196465 linux-all,macosx-all
javax/swing/JFileChooser/6738668/bug6738668.java 8194946 generic-all
javax/swing/JInternalFrame/Test6325652.java 8224977 macosx-all
javax/swing/JPopupMenu/4870644/bug4870644.java 8194130 macosx-all,linux-all
javax/swing/PopupFactory/6276087/NonOpaquePopupMenuTest.java 8065099,8208565 macosx-all,linux-all
javax/swing/dnd/8139050/NativeErrorsInTableDnD.java 8202765  macosx-all,linux-all
javax/swing/Popup/TaskbarPositionTest.java 8065097 macosx-all,linux-all
javax/swing/JEditorPane/6917744/bug6917744.java 8213124 macosx-all
javax/swing/JRootPane/4670486/bug4670486.java 8042381 macosx-all
javax/swing/JPopupMenu/4634626/bug4634626.java 8017175 macosx-all
javax/swing/JButton/8151303/PressedIconTest.java 8266246 macosx-aarch64
javax/swing/JMenuItem/ActionListenerCalledTwice/ActionListenerCalledTwiceTest.java 8273573 macosx-all

# Several tests which fail on some hidpi systems
java/awt/GraphicsDevice/DisplayModes/CycleDMImage.java 8274106 macosx-aarch64
java/awt/Window/8159168/SetShapeTest.java 8274106 macosx-aarch64
java/awt/image/multiresolution/MultiResolutionJOptionPaneIconTest.java 8274106 macosx-aarch64
javax/swing/JFrame/8175301/ScaledFrameBackgroundTest.java 8274106 macosx-aarch64

sanity/client/SwingSet/src/ToolTipDemoTest.java 8225012 windows-all,macosx-all
sanity/client/SwingSet/src/ScrollPaneDemoTest.java 8225013 linux-all
sanity/client/SwingSet/src/ButtonDemoScreenshotTest.java 8265770 macosx-all

############################################################################

# jdk_text

############################################################################

# jdk_time


############################################################################

# core_tools

tools/jlink/JLinkReproducibleTest.java                          8217166 windows-all,linux-aarch64
tools/jlink/JLinkReproducible3Test.java                         8253688 linux-aarch64
tools/jlink/plugins/CompressorPluginTest.java                   8247407 generic-all

############################################################################

# jdk_jdi

com/sun/jdi/RepStep.java                                        8043571 generic-all

com/sun/jdi/NashornPopFrameTest.java                            8225620 generic-all

com/sun/jdi/InvokeHangTest.java                                 8218463 linux-all

com/sun/jdi/AfterThreadDeathTest.java                           8232839 linux-all

############################################################################

# jdk_time

############################################################################

# jdk_util

java/util/Locale/LocaleProvidersRun.java                        8268379 macosx-x64
sun/util/locale/provider/CalendarDataRegression.java            8268379 macosx-x64

############################################################################

# jdk_instrument

############################################################################

# svc_tools

sun/tools/jhsdb/BasicLauncherTest.java                          8211767 linux-ppc64,linux-ppc64le

sun/tools/jstatd/TestJstatdDefaults.java                        8081569,8226420 windows-all
sun/tools/jstatd/TestJstatdRmiPort.java                         8226420,8251259 windows-all
sun/tools/jstatd/TestJstatdServer.java                          8081569,8226420 windows-all

sun/tools/jstat/jstatLineCounts1.sh                             8268211 linux-aarch64
sun/tools/jstat/jstatLineCounts2.sh                             8268211 linux-aarch64
sun/tools/jstat/jstatLineCounts3.sh                             8268211 linux-aarch64
sun/tools/jstat/jstatLineCounts4.sh                             8268211 linux-aarch64

############################################################################

# jdk_other

javax/rmi/ssl/SSLSocketParametersTest.sh                        8162906 generic-all

javax/script/Test7.java                                         8239361 generic-all

############################################################################

# jdk_jfr

jdk/jfr/event/runtime/TestNetworkUtilizationEvent.java          8228990,8229370    generic-all
jdk/jfr/event/compiler/TestCodeSweeper.java                     8225209    generic-all
jdk/jfr/event/os/TestThreadContextSwitches.java                 8247776 windows-all
jdk/jfr/startupargs/TestStartName.java                          8214685 windows-x64
jdk/jfr/startupargs/TestStartDuration.java                      8214685 windows-x64
jdk/jfr/api/consumer/streaming/TestLatestEvent.java             8268297 windows-x64

############################################################################

# jdk_internal

############################################################################

# jdk_jpackage

############################################################################

# Client manual tests

java/awt/event/MouseEvent/SpuriousExitEnter/SpuriousExitEnter_1.java 7131438,8022539 generic-all
java/awt/event/MouseEvent/SpuriousExitEnter/SpuriousExitEnter_2.java 7131438,8022539 generic-all
java/awt/Modal/WsDisabledStyle/CloseBlocker/CloseBlocker.java 7187741 linux-all,macosx-all
java/awt/xembed/server/TestXEmbedServerJava.java 8001150,8004031 generic-all
javax/swing/JFileChooser/6698013/bug6698013.java 8024419 macosx-all
javax/swing/JColorChooser/8065098/bug8065098.java 8065647 macosx-all
java/awt/Modal/PrintDialogsTest/PrintDialogsTest.java 8068378 generic-all
java/awt/dnd/DnDFileGroupDescriptor/DnDFileGroupDescriptor.html 8080185 macosx-all,linux-all
javax/swing/JTabbedPane/4666224/bug4666224.html 8144124  macosx-all
java/awt/event/MouseEvent/AltGraphModifierTest/AltGraphModifierTest.java 8162380 generic-all
java/awt/image/VolatileImage/VolatileImageConfigurationTest.java 8171069 macosx-all,linux-all
java/awt/Modal/InvisibleParentTest/InvisibleParentTest.java 8172245 linux-all
java/awt/print/Dialog/RestoreActiveWindowTest/RestoreActiveWindowTest.java 8185429 macosx-all
java/awt/TrayIcon/DblClickActionEventTest/DblClickActionEventTest.html 8203867 macosx-all
java/awt/Frame/FrameStateTest/FrameStateTest.html 8203920 macosx-all,linux-all
javax/swing/SwingUtilities/TestTextPosInPrint.java 8227025 windows-all
java/awt/print/PrinterJob/ScaledText/ScaledText.java 8231226 macosx-all
java/awt/font/TextLayout/TestJustification.html 8250791 macosx-all
javax/swing/JTabbedPane/4209065/bug4209065.java 8251177 macosx-all
java/awt/TrayIcon/DragEventSource/DragEventSource.java 8252242 macosx-all
java/awt/FileDialog/DefaultFocusOwner/DefaultFocusOwner.java 7187728 macosx-all,linux-all
java/awt/FileDialog/RegexpFilterTest/RegexpFilterTest.html 7187728 macosx-all,linux-all
java/awt/print/PageFormat/Orient.java 8016055 macosx-all
java/awt/TextArea/TextAreaCursorTest/HoveringAndDraggingTest.java 8024986 macosx-all,linux-all
java/awt/event/MouseEvent/SpuriousExitEnter/SpuriousExitEnter.java 8254841 macosx-all
java/awt/Focus/AppletInitialFocusTest/AppletInitialFocusTest1.java 8256289 windows-x64
java/awt/FullScreen/TranslucentWindow/TranslucentWindow.java 8258103 linux-all
java/awt/Focus/FrameMinimizeTest/FrameMinimizeTest.java 8016266 linux-x64


############################################################################<|MERGE_RESOLUTION|>--- conflicted
+++ resolved
@@ -667,10 +667,6 @@
 sun/security/pkcs11/KeyStore/SecretKeysBasic.java                 8209398 generic-all
 
 security/infra/java/security/cert/CertPathValidator/certification/ActalisCA.java  8224768 generic-all
-<<<<<<< HEAD
-security/infra/java/security/cert/CertPathValidator/certification/ComodoCA.java   8263059 generic-all
-=======
->>>>>>> 6d1d4d52
 
 sun/security/smartcardio/TestChannel.java                       8039280 generic-all
 sun/security/smartcardio/TestConnect.java                       8039280 generic-all
