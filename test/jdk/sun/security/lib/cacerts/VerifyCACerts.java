--- conflicted
+++ resolved
@@ -54,20 +54,12 @@
             + File.separator + "security" + File.separator + "cacerts";
 
     // The numbers of certs now.
-<<<<<<< HEAD
     private static final int COUNT = 214;
-=======
-    private static final int COUNT = 90;
->>>>>>> 43c71ddf
 
     // SHA-256 of cacerts, can be generated with
     // shasum -a 256 cacerts | sed -e 's/../&:/g' | tr '[:lower:]' '[:upper:]' | cut -c1-95
     private static final String CHECKSUM
-<<<<<<< HEAD
             = "2C:35:DC:6F:AD:22:58:0B:3E:47:9B:A6:75:C5:3E:CD:09:29:E7:96:50:30:2F:FF:C5:4A:EE:72:58:76:8A:B7";
-=======
-            = "A3:57:D9:69:62:ED:00:ED:72:83:1E:15:46:02:93:F3:12:0F:49:83:E3:E6:D0:9F:96:34:05:9C:43:EB:D6:05";
->>>>>>> 43c71ddf
 
     // Hex formatter to upper case with ":" delimiter
     private static final HexFormat HEX = HexFormat.ofDelimiter(":").withUpperCase();
