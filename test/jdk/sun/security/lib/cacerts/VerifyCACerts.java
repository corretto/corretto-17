/*
 * Copyright (c) 2017, 2022, Oracle and/or its affiliates. All rights reserved.
 * DO NOT ALTER OR REMOVE COPYRIGHT NOTICES OR THIS FILE HEADER.
 *
 * This code is free software; you can redistribute it and/or modify it
 * under the terms of the GNU General Public License version 2 only, as
 * published by the Free Software Foundation.
 *
 * This code is distributed in the hope that it will be useful, but WITHOUT
 * ANY WARRANTY; without even the implied warranty of MERCHANTABILITY or
 * FITNESS FOR A PARTICULAR PURPOSE.  See the GNU General Public License
 * version 2 for more details (a copy is included in the LICENSE file that
 * accompanied this code).
 *
 * You should have received a copy of the GNU General Public License version
 * 2 along with this work; if not, write to the Free Software Foundation,
 * Inc., 51 Franklin St, Fifth Floor, Boston, MA 02110-1301 USA.
 *
 * Please contact Oracle, 500 Oracle Parkway, Redwood Shores, CA 94065 USA
 * or visit www.oracle.com if you need additional information or have any
 * questions.
 *
 */

/**
 * @test
 * @bug 8189131 8198240 8191844 8189949 8191031 8196141 8204923 8195774 8199779
 *      8209452 8209506 8210432 8195793 8216577 8222089 8222133 8222137 8222136
 *      8223499 8225392 8232019 8234245 8233223 8225068 8225069 8243321 8243320
 *      8243559 8225072 8258630 8259312 8256421 8225081 8225082 8225083
 * @summary Check root CA entries in cacerts file
 */
import java.io.ByteArrayInputStream;
import java.io.File;
import java.nio.file.Files;
import java.nio.file.Path;
import java.security.KeyStore;
import java.security.MessageDigest;
import java.security.cert.Certificate;
import java.security.cert.CertificateExpiredException;
import java.security.cert.CertificateNotYetValidException;
import java.security.cert.X509Certificate;
import java.util.Date;
import java.util.Enumeration;
import java.util.HashMap;
import java.util.HashSet;
import java.util.HexFormat;
import java.util.Map;

public class VerifyCACerts {

    private static final String CACERTS
            = System.getProperty("java.home") + File.separator + "lib"
            + File.separator + "security" + File.separator + "cacerts";

    // The numbers of certs now.
    private static final int COUNT = 216;

    // SHA-256 of cacerts, can be generated with
    // shasum -a 256 cacerts | sed -e 's/../&:/g' | tr '[:lower:]' '[:upper:]' | cut -c1-95
    private static final String CHECKSUM
            = "CC:AD:BB:49:70:97:3F:42:AD:73:91:A0:A2:C4:B8:AA:D1:95:59:F3:B3:22:09:2A:1F:2C:AB:04:47:08:EF:AA";

    // Hex formatter to upper case with ":" delimiter
    private static final HexFormat HEX = HexFormat.ofDelimiter(":").withUpperCase();

    // map of cert alias to SHA-256 fingerprint
    @SuppressWarnings("serial")
    private static final Map<String, String> FINGERPRINT_MAP = new HashMap<>() {
        {
            put("actalisauthenticationrootca [jdk]",
                    "55:92:60:84:EC:96:3A:64:B9:6E:2A:BE:01:CE:0B:A8:6A:64:FB:FE:BC:C7:AA:B5:AF:C1:55:B3:7F:D7:60:66");
            put("buypassclass2ca [jdk]",
                    "9A:11:40:25:19:7C:5B:B9:5D:94:E6:3D:55:CD:43:79:08:47:B6:46:B2:3C:DF:11:AD:A4:A0:0E:FF:15:FB:48");
            put("buypassclass3ca [jdk]",
                    "ED:F7:EB:BC:A2:7A:2A:38:4D:38:7B:7D:40:10:C6:66:E2:ED:B4:84:3E:4C:29:B4:AE:1D:5B:93:32:E6:B2:4D");
            put("camerfirmachambersca [jdk]",
                    "06:3E:4A:FA:C4:91:DF:D3:32:F3:08:9B:85:42:E9:46:17:D8:93:D7:FE:94:4E:10:A7:93:7E:E2:9D:96:93:C0");
            put("camerfirmachambersignca [jdk]",
                    "13:63:35:43:93:34:A7:69:80:16:A0:D3:24:DE:72:28:4E:07:9D:7B:52:20:BB:8F:BD:74:78:16:EE:BE:BA:CA");
            put("camerfirmachamberscommerceca [jdk]",
                    "0C:25:8A:12:A5:67:4A:EF:25:F2:8B:A7:DC:FA:EC:EE:A3:48:E5:41:E6:F5:CC:4E:E6:3B:71:B3:61:60:6A:C3");
            put("certumca [jdk]",
                    "D8:E0:FE:BC:1D:B2:E3:8D:00:94:0F:37:D2:7D:41:34:4D:99:3E:73:4B:99:D5:65:6D:97:78:D4:D8:14:36:24");
            put("certumtrustednetworkca [jdk]",
                    "5C:58:46:8D:55:F5:8E:49:7E:74:39:82:D2:B5:00:10:B6:D1:65:37:4A:CF:83:A7:D4:A3:2D:B7:68:C4:40:8E");
            put("chunghwaepkirootca [jdk]",
                    "C0:A6:F4:DC:63:A2:4B:FD:CF:54:EF:2A:6A:08:2A:0A:72:DE:35:80:3E:2F:F5:FF:52:7A:E5:D8:72:06:DF:D5");
            put("comodorsaca [jdk]",
                    "52:F0:E1:C4:E5:8E:C6:29:29:1B:60:31:7F:07:46:71:B8:5D:7E:A8:0D:5B:07:27:34:63:53:4B:32:B4:02:34");
            put("comodoaaaca [jdk]",
                    "D7:A7:A0:FB:5D:7E:27:31:D7:71:E9:48:4E:BC:DE:F7:1D:5F:0C:3E:0A:29:48:78:2B:C8:3E:E0:EA:69:9E:F4");
            put("comodoeccca [jdk]",
                    "17:93:92:7A:06:14:54:97:89:AD:CE:2F:8F:34:F7:F0:B6:6D:0F:3A:E3:A3:B8:4D:21:EC:15:DB:BA:4F:AD:C7");
            put("usertrustrsaca [jdk]",
                    "E7:93:C9:B0:2F:D8:AA:13:E2:1C:31:22:8A:CC:B0:81:19:64:3B:74:9C:89:89:64:B1:74:6D:46:C3:D4:CB:D2");
            put("usertrusteccca [jdk]",
                    "4F:F4:60:D5:4B:9C:86:DA:BF:BC:FC:57:12:E0:40:0D:2B:ED:3F:BC:4D:4F:BD:AA:86:E0:6A:DC:D2:A9:AD:7A");
            put("utnuserfirstobjectca [jdk]",
                    "6F:FF:78:E4:00:A7:0C:11:01:1C:D8:59:77:C4:59:FB:5A:F9:6A:3D:F0:54:08:20:D0:F4:B8:60:78:75:E5:8F");
            put("addtrustexternalca [jdk]",
                    "68:7F:A4:51:38:22:78:FF:F0:C8:B1:1F:8D:43:D5:76:67:1C:6E:B2:BC:EA:B4:13:FB:83:D9:65:D0:6D:2F:F2");
            put("addtrustqualifiedca [jdk]",
                    "80:95:21:08:05:DB:4B:BC:35:5E:44:28:D8:FD:6E:C2:CD:E3:AB:5F:B9:7A:99:42:98:8E:B8:F4:DC:D0:60:16");
            put("baltimorecybertrustca [jdk]",
                    "16:AF:57:A9:F6:76:B0:AB:12:60:95:AA:5E:BA:DE:F2:2A:B3:11:19:D6:44:AC:95:CD:4B:93:DB:F3:F2:6A:EB");
            put("digicertglobalrootca [jdk]",
                    "43:48:A0:E9:44:4C:78:CB:26:5E:05:8D:5E:89:44:B4:D8:4F:96:62:BD:26:DB:25:7F:89:34:A4:43:C7:01:61");
            put("digicertglobalrootg2 [jdk]",
                    "CB:3C:CB:B7:60:31:E5:E0:13:8F:8D:D3:9A:23:F9:DE:47:FF:C3:5E:43:C1:14:4C:EA:27:D4:6A:5A:B1:CB:5F");
            put("digicertglobalrootg3 [jdk]",
                    "31:AD:66:48:F8:10:41:38:C7:38:F3:9E:A4:32:01:33:39:3E:3A:18:CC:02:29:6E:F9:7C:2A:C9:EF:67:31:D0");
            put("digicerttrustedrootg4 [jdk]",
                    "55:2F:7B:DC:F1:A7:AF:9E:6C:E6:72:01:7F:4F:12:AB:F7:72:40:C7:8E:76:1A:C2:03:D1:D9:D2:0A:C8:99:88");
            put("digicertassuredidrootca [jdk]",
                    "3E:90:99:B5:01:5E:8F:48:6C:00:BC:EA:9D:11:1E:E7:21:FA:BA:35:5A:89:BC:F1:DF:69:56:1E:3D:C6:32:5C");
            put("digicertassuredidg2 [jdk]",
                    "7D:05:EB:B6:82:33:9F:8C:94:51:EE:09:4E:EB:FE:FA:79:53:A1:14:ED:B2:F4:49:49:45:2F:AB:7D:2F:C1:85");
            put("digicertassuredidg3 [jdk]",
                    "7E:37:CB:8B:4C:47:09:0C:AB:36:55:1B:A6:F4:5D:B8:40:68:0F:BA:16:6A:95:2D:B1:00:71:7F:43:05:3F:C2");
            put("digicerthighassuranceevrootca [jdk]",
                    "74:31:E5:F4:C3:C1:CE:46:90:77:4F:0B:61:E0:54:40:88:3B:A9:A0:1E:D0:0B:A6:AB:D7:80:6E:D3:B1:18:CF");
            put("geotrustglobalca [jdk]",
                    "FF:85:6A:2D:25:1D:CD:88:D3:66:56:F4:50:12:67:98:CF:AB:AA:DE:40:79:9C:72:2D:E4:D2:B5:DB:36:A7:3A");
            put("geotrustprimaryca [jdk]",
                    "37:D5:10:06:C5:12:EA:AB:62:64:21:F1:EC:8C:92:01:3F:C5:F8:2A:E9:8E:E5:33:EB:46:19:B8:DE:B4:D0:6C");
            put("geotrustprimarycag2 [jdk]",
                    "5E:DB:7A:C4:3B:82:A0:6A:87:61:E8:D7:BE:49:79:EB:F2:61:1F:7D:D7:9B:F9:1C:1C:6B:56:6A:21:9E:D7:66");
            put("geotrustprimarycag3 [jdk]",
                    "B4:78:B8:12:25:0D:F8:78:63:5C:2A:A7:EC:7D:15:5E:AA:62:5E:E8:29:16:E2:CD:29:43:61:88:6C:D1:FB:D4");
            put("geotrustuniversalca [jdk]",
                    "A0:45:9B:9F:63:B2:25:59:F5:FA:5D:4C:6D:B3:F9:F7:2F:F1:93:42:03:35:78:F0:73:BF:1D:1B:46:CB:B9:12");
            put("thawteprimaryrootca [jdk]",
                    "8D:72:2F:81:A9:C1:13:C0:79:1D:F1:36:A2:96:6D:B2:6C:95:0A:97:1D:B4:6B:41:99:F4:EA:54:B7:8B:FB:9F");
            put("thawteprimaryrootcag2 [jdk]",
                    "A4:31:0D:50:AF:18:A6:44:71:90:37:2A:86:AF:AF:8B:95:1F:FB:43:1D:83:7F:1E:56:88:B4:59:71:ED:15:57");
            put("thawteprimaryrootcag3 [jdk]",
                    "4B:03:F4:58:07:AD:70:F2:1B:FC:2C:AE:71:C9:FD:E4:60:4C:06:4C:F5:FF:B6:86:BA:E5:DB:AA:D7:FD:D3:4C");
            put("verisignuniversalrootca [jdk]",
                    "23:99:56:11:27:A5:71:25:DE:8C:EF:EA:61:0D:DF:2F:A0:78:B5:C8:06:7F:4E:82:82:90:BF:B8:60:E8:4B:3C");
            put("verisignclass3g3ca [jdk]",
                    "EB:04:CF:5E:B1:F3:9A:FA:76:2F:2B:B1:20:F2:96:CB:A5:20:C1:B9:7D:B1:58:95:65:B8:1C:B9:A1:7B:72:44");
            put("verisignclass3g4ca [jdk]",
                    "69:DD:D7:EA:90:BB:57:C9:3E:13:5D:C8:5E:A6:FC:D5:48:0B:60:32:39:BD:C4:54:FC:75:8B:2A:26:CF:7F:79");
            put("verisignclass3g5ca [jdk]",
                    "9A:CF:AB:7E:43:C8:D8:80:D0:6B:26:2A:94:DE:EE:E4:B4:65:99:89:C3:D0:CA:F1:9B:AF:64:05:E4:1A:B7:DF");
            put("dtrustclass3ca2 [jdk]",
                    "49:E7:A4:42:AC:F0:EA:62:87:05:00:54:B5:25:64:B6:50:E4:F4:9E:42:E3:48:D6:AA:38:E0:39:E9:57:B1:C1");
            put("dtrustclass3ca2ev [jdk]",
                    "EE:C5:49:6B:98:8C:E9:86:25:B9:34:09:2E:EC:29:08:BE:D0:B0:F3:16:C2:D4:73:0C:84:EA:F1:F3:D3:48:81");
            put("identrustpublicca [jdk]",
                    "30:D0:89:5A:9A:44:8A:26:20:91:63:55:22:D1:F5:20:10:B5:86:7A:CA:E1:2C:78:EF:95:8F:D4:F4:38:9F:2F");
            put("identrustcommercial [jdk]",
                    "5D:56:49:9B:E4:D2:E0:8B:CF:CA:D0:8A:3E:38:72:3D:50:50:3B:DE:70:69:48:E4:2F:55:60:30:19:E5:28:AE");
            put("letsencryptisrgx1 [jdk]",
                    "96:BC:EC:06:26:49:76:F3:74:60:77:9A:CF:28:C5:A7:CF:E8:A3:C0:AA:E1:1A:8F:FC:EE:05:C0:BD:DF:08:C6");
            put("luxtrustglobalrootca [jdk]",
                    "A1:B2:DB:EB:64:E7:06:C6:16:9E:3C:41:18:B2:3B:AA:09:01:8A:84:27:66:6D:8B:F0:E2:88:91:EC:05:19:50");
            put("quovadisrootca [jdk]",
                    "A4:5E:DE:3B:BB:F0:9C:8A:E1:5C:72:EF:C0:72:68:D6:93:A2:1C:99:6F:D5:1E:67:CA:07:94:60:FD:6D:88:73");
            put("quovadisrootca1g3 [jdk]",
                    "8A:86:6F:D1:B2:76:B5:7E:57:8E:92:1C:65:82:8A:2B:ED:58:E9:F2:F2:88:05:41:34:B7:F1:F4:BF:C9:CC:74");
            put("quovadisrootca2 [jdk]",
                    "85:A0:DD:7D:D7:20:AD:B7:FF:05:F8:3D:54:2B:20:9D:C7:FF:45:28:F7:D6:77:B1:83:89:FE:A5:E5:C4:9E:86");
            put("quovadisrootca2g3 [jdk]",
                    "8F:E4:FB:0A:F9:3A:4D:0D:67:DB:0B:EB:B2:3E:37:C7:1B:F3:25:DC:BC:DD:24:0E:A0:4D:AF:58:B4:7E:18:40");
            put("quovadisrootca3 [jdk]",
                    "18:F1:FC:7F:20:5D:F8:AD:DD:EB:7F:E0:07:DD:57:E3:AF:37:5A:9C:4D:8D:73:54:6B:F4:F1:FE:D1:E1:8D:35");
            put("quovadisrootca3g3 [jdk]",
                    "88:EF:81:DE:20:2E:B0:18:45:2E:43:F8:64:72:5C:EA:5F:BD:1F:C2:D9:D2:05:73:07:09:C5:D8:B8:69:0F:46");
            put("secomscrootca1 [jdk]",
                    "E7:5E:72:ED:9F:56:0E:EC:6E:B4:80:00:73:A4:3F:C3:AD:19:19:5A:39:22:82:01:78:95:97:4A:99:02:6B:6C");
            put("secomscrootca2 [jdk]",
                    "51:3B:2C:EC:B8:10:D4:CD:E5:DD:85:39:1A:DF:C6:C2:DD:60:D8:7B:B7:36:D2:B5:21:48:4A:A4:7A:0E:BE:F6");
            put("swisssigngoldg2ca [jdk]",
                    "62:DD:0B:E9:B9:F5:0A:16:3E:A0:F8:E7:5C:05:3B:1E:CA:57:EA:55:C8:68:8F:64:7C:68:81:F2:C8:35:7B:95");
            put("swisssignplatinumg2ca [jdk]",
                    "3B:22:2E:56:67:11:E9:92:30:0D:C0:B1:5A:B9:47:3D:AF:DE:F8:C8:4D:0C:EF:7D:33:17:B4:C1:82:1D:14:36");
            put("swisssignsilverg2ca [jdk]",
                    "BE:6C:4D:A2:BB:B9:BA:59:B6:F3:93:97:68:37:42:46:C3:C0:05:99:3F:A9:8F:02:0D:1D:ED:BE:D4:8A:81:D5");
            put("securetrustca [jdk]",
                    "F1:C1:B5:0A:E5:A2:0D:D8:03:0E:C9:F6:BC:24:82:3D:D3:67:B5:25:57:59:B4:E7:1B:61:FC:E9:F7:37:5D:73");
            put("xrampglobalca [jdk]",
                    "CE:CD:DC:90:50:99:D8:DA:DF:C5:B1:D2:09:B7:37:CB:E2:C1:8C:FB:2C:10:C0:FF:0B:CF:0D:32:86:FC:1A:A2");
            put("godaddyrootg2ca [jdk]",
                    "45:14:0B:32:47:EB:9C:C8:C5:B4:F0:D7:B5:30:91:F7:32:92:08:9E:6E:5A:63:E2:74:9D:D3:AC:A9:19:8E:DA");
            put("godaddyclass2ca [jdk]",
                    "C3:84:6B:F2:4B:9E:93:CA:64:27:4C:0E:C6:7C:1E:CC:5E:02:4F:FC:AC:D2:D7:40:19:35:0E:81:FE:54:6A:E4");
            put("starfieldclass2ca [jdk]",
                    "14:65:FA:20:53:97:B8:76:FA:A6:F0:A9:95:8E:55:90:E4:0F:CC:7F:AA:4F:B7:C2:C8:67:75:21:FB:5F:B6:58");
            put("starfieldrootg2ca [jdk]",
                    "2C:E1:CB:0B:F9:D2:F9:E1:02:99:3F:BE:21:51:52:C3:B2:DD:0C:AB:DE:1C:68:E5:31:9B:83:91:54:DB:B7:F5");
            put("entrustrootcaec1 [jdk]",
                    "02:ED:0E:B2:8C:14:DA:45:16:5C:56:67:91:70:0D:64:51:D7:FB:56:F0:B2:AB:1D:3B:8E:B0:70:E5:6E:DF:F5");
            put("entrust2048ca [jdk]",
                    "6D:C4:71:72:E0:1C:BC:B0:BF:62:58:0D:89:5F:E2:B8:AC:9A:D4:F8:73:80:1E:0C:10:B9:C8:37:D2:1E:B1:77");
            put("entrustrootcag2 [jdk]",
                    "43:DF:57:74:B0:3E:7F:EF:5F:E4:0D:93:1A:7B:ED:F1:BB:2E:6B:42:73:8C:4E:6D:38:41:10:3D:3A:A7:F3:39");
            put("entrustevca [jdk]",
                    "73:C1:76:43:4F:1B:C6:D5:AD:F4:5B:0E:76:E7:27:28:7C:8D:E5:76:16:C1:E6:E6:14:1A:2B:2C:BC:7D:8E:4C");
            put("affirmtrustnetworkingca [jdk]",
                    "0A:81:EC:5A:92:97:77:F1:45:90:4A:F3:8D:5D:50:9F:66:B5:E2:C5:8F:CD:B5:31:05:8B:0E:17:F3:F0:B4:1B");
            put("affirmtrustpremiumca [jdk]",
                    "70:A7:3F:7F:37:6B:60:07:42:48:90:45:34:B1:14:82:D5:BF:0E:69:8E:CC:49:8D:F5:25:77:EB:F2:E9:3B:9A");
            put("affirmtrustcommercialca [jdk]",
                    "03:76:AB:1D:54:C5:F9:80:3C:E4:B2:E2:01:A0:EE:7E:EF:7B:57:B6:36:E8:A9:3C:9B:8D:48:60:C9:6F:5F:A7");
            put("affirmtrustpremiumeccca [jdk]",
                    "BD:71:FD:F6:DA:97:E4:CF:62:D1:64:7A:DD:25:81:B0:7D:79:AD:F8:39:7E:B4:EC:BA:9C:5E:84:88:82:14:23");
            put("ttelesecglobalrootclass3ca [jdk]",
                    "FD:73:DA:D3:1C:64:4F:F1:B4:3B:EF:0C:CD:DA:96:71:0B:9C:D9:87:5E:CA:7E:31:70:7A:F3:E9:6D:52:2B:BD");
            put("ttelesecglobalrootclass2ca [jdk]",
                    "91:E2:F5:78:8D:58:10:EB:A7:BA:58:73:7D:E1:54:8A:8E:CA:CD:01:45:98:BC:0B:14:3E:04:1B:17:05:25:52");
            put("starfieldservicesrootg2ca [jdk]",
                    "56:8D:69:05:A2:C8:87:08:A4:B3:02:51:90:ED:CF:ED:B1:97:4A:60:6A:13:C6:E5:29:0F:CB:2A:E6:3E:DA:B5");
            put("globalsignca [jdk]",
                    "EB:D4:10:40:E4:BB:3E:C7:42:C9:E3:81:D3:1E:F2:A4:1A:48:B6:68:5C:96:E7:CE:F3:C1:DF:6C:D4:33:1C:99");
            put("globalsignr3ca [jdk]",
                    "CB:B5:22:D7:B7:F1:27:AD:6A:01:13:86:5B:DF:1C:D4:10:2E:7D:07:59:AF:63:5A:7C:F4:72:0D:C9:63:C5:3B");
            put("globalsigneccrootcar5 [jdk]",
                    "17:9F:BC:14:8A:3D:D0:0F:D2:4E:A1:34:58:CC:43:BF:A7:F5:9C:81:82:D7:83:A5:13:F6:EB:EC:10:0C:89:24");
            put("globalsigneccrootcar4 [jdk]",
                    "BE:C9:49:11:C2:95:56:76:DB:6C:0A:55:09:86:D7:6E:3B:A0:05:66:7C:44:2C:97:62:B4:FB:B7:73:DE:22:8C");
            put("teliasonerarootcav1 [jdk]",
                    "DD:69:36:FE:21:F8:F0:77:C1:23:A1:A5:21:C1:22:24:F7:22:55:B7:3E:03:A7:26:06:93:E8:A2:4B:0F:A3:89");
            put("globalsignrootcar6 [jdk]",
                    "2C:AB:EA:FE:37:D0:6C:A2:2A:BA:73:91:C0:03:3D:25:98:29:52:C4:53:64:73:49:76:3A:3A:B5:AD:6C:CF:69");
            put("luxtrustglobalroot2ca [jdk]",
                    "54:45:5F:71:29:C2:0B:14:47:C4:18:F9:97:16:8F:24:C5:8F:C5:02:3B:F5:DA:5B:E2:EB:6E:1D:D8:90:2E:D5");
            put("amazonrootca1 [jdk]",
                    "8E:CD:E6:88:4F:3D:87:B1:12:5B:A3:1A:C3:FC:B1:3D:70:16:DE:7F:57:CC:90:4F:E1:CB:97:C6:AE:98:19:6E");
            put("amazonrootca2 [jdk]",
                    "1B:A5:B2:AA:8C:65:40:1A:82:96:01:18:F8:0B:EC:4F:62:30:4D:83:CE:C4:71:3A:19:C3:9C:01:1E:A4:6D:B4");
            put("amazonrootca3 [jdk]",
                    "18:CE:6C:FE:7B:F1:4E:60:B2:E3:47:B8:DF:E8:68:CB:31:D0:2E:BB:3A:DA:27:15:69:F5:03:43:B4:6D:B3:A4");
            put("amazonrootca4 [jdk]",
                    "E3:5D:28:41:9E:D0:20:25:CF:A6:90:38:CD:62:39:62:45:8D:A5:C6:95:FB:DE:A3:C2:2B:0B:FB:25:89:70:92");
            put("amazonrootca1",
                    "8E:CD:E6:88:4F:3D:87:B1:12:5B:A3:1A:C3:FC:B1:3D:70:16:DE:7F:57:CC:90:4F:E1:CB:97:C6:AE:98:19:6E");
            put("amazonrootca2",
                    "1B:A5:B2:AA:8C:65:40:1A:82:96:01:18:F8:0B:EC:4F:62:30:4D:83:CE:C4:71:3A:19:C3:9C:01:1E:A4:6D:B4");
            put("amazonrootca3",
                    "18:CE:6C:FE:7B:F1:4E:60:B2:E3:47:B8:DF:E8:68:CB:31:D0:2E:BB:3A:DA:27:15:69:F5:03:43:B4:6D:B3:A4");
            put("amazonrootca4",
                    "E3:5D:28:41:9E:D0:20:25:CF:A6:90:38:CD:62:39:62:45:8D:A5:C6:95:FB:DE:A3:C2:2B:0B:FB:25:89:70:92");
            put("entrustrootcertificationauthority-g4",
                    "DB:35:17:D1:F6:73:2A:2D:5A:B9:7C:53:3E:C7:07:79:EE:32:70:A6:2F:B4:AC:42:38:37:24:60:E6:F0:1E:88");
            put("entrustrootcag4 [jdk]",
                    "DB:35:17:D1:F6:73:2A:2D:5A:B9:7C:53:3E:C7:07:79:EE:32:70:A6:2F:B4:AC:42:38:37:24:60:E6:F0:1E:88");
            put("sslrootrsaca [jdk]",
                    "85:66:6A:56:2E:E0:BE:5C:E9:25:C1:D8:89:0A:6F:76:A8:7E:C1:6D:4D:7D:5F:29:EA:74:19:CF:20:12:3B:69");
            put("sslrootevrsaca [jdk]",
                    "2E:7B:F1:6C:C2:24:85:A7:BB:E2:AA:86:96:75:07:61:B0:AE:39:BE:3B:2F:E9:D0:CC:6D:4E:F7:34:91:42:5C");
            put("sslrooteccca [jdk]",
                    "34:17:BB:06:CC:60:07:DA:1B:96:1C:92:0B:8A:B4:CE:3F:AD:82:0E:4A:A3:0B:9A:CB:C4:A7:4E:BD:CE:BC:65");
            put("haricarootca2015 [jdk]",
                    "A0:40:92:9A:02:CE:53:B4:AC:F4:F2:FF:C6:98:1C:E4:49:6F:75:5E:6D:45:FE:0B:2A:69:2B:CD:52:52:3F:36");
            put("haricaeccrootca2015 [jdk]",
                    "44:B5:45:AA:8A:25:E6:5A:73:CA:15:DC:27:FC:36:D2:4C:1C:B9:95:3A:06:65:39:B1:15:82:DC:48:7B:48:33");
        }
    };

    // Exception list to 90 days expiry policy
    // No error will be reported if certificate in this list expires
    @SuppressWarnings("serial")
    private static final HashSet<String> EXPIRY_EXC_ENTRIES = new HashSet<>() {
        {
            // Valid until: Tue Jul 09 14:40:36 EDT 2019
            add("utnuserfirstobjectca [jdk]");
            // Valid until: Sat May 30 10:38:31 GMT 2020
            add("addtrustexternalca [jdk]");
            // Valid until: Sat May 30 10:44:50 GMT 2020
            add("addtrustqualifiedca [jdk]");
            // Valid until: Wed Mar 17 02:51:37 PDT 2021
            add("luxtrustglobalrootca [jdk]");
            // Valid until: Wed Mar 17 11:33:33 PDT 2021
            add("quovadisrootca [jdk]");
<<<<<<< HEAD
            // Amazon Linux
            add("globalsignrootca-r2");
            add("cybertrustglobalroot");
=======
            // Valid until: Sat May 21 04:00:00 GMT 2022
            add("geotrustglobalca [jdk]");
>>>>>>> 6ce19ed5
        }
    };

    // Ninety days in milliseconds
    private static final long NINETY_DAYS = 7776000000L;

    private static boolean atLeastOneFailed = false;

    private static MessageDigest md;

    public static void main(String[] args) throws Exception {
        System.out.println("cacerts file: " + CACERTS);
        md = MessageDigest.getInstance("SHA-256");

        byte[] data = Files.readAllBytes(Path.of(CACERTS));
        String checksum = HEX.formatHex(md.digest(data));
        if (!checksum.equals(CHECKSUM)) {
            atLeastOneFailed = true;
            System.err.println("ERROR: wrong checksum\n" + checksum);
            System.err.println("Expected checksum\n" + CHECKSUM);
        }

        KeyStore ks = KeyStore.getInstance("JKS");
        ks.load(new ByteArrayInputStream(data), "changeit".toCharArray());

        // check the count of certs inside
        if (ks.size() != COUNT) {
            atLeastOneFailed = true;
            System.err.println("ERROR: " + ks.size() + " entries, should be "
                    + COUNT);
        }

        // check that all entries in the map are in the keystore
        for (String alias : FINGERPRINT_MAP.keySet()) {
            if (!ks.isCertificateEntry(alias)) {
                atLeastOneFailed = true;
                System.err.println("ERROR: " + alias + " is not in cacerts");
            }
        }

        // pull all the trusted self-signed CA certs out of the cacerts file
        // and verify their signatures
        Enumeration<String> aliases = ks.aliases();
        while (aliases.hasMoreElements()) {
            String alias = aliases.nextElement();
            System.out.println("\nVerifying " + alias);
            if (!ks.isCertificateEntry(alias)) {
                atLeastOneFailed = true;
                System.err.println("ERROR: " + alias
                        + " is not a trusted cert entry");
            }
            X509Certificate cert = (X509Certificate) ks.getCertificate(alias);
            if (!checkFingerprint(alias, cert)) {
                atLeastOneFailed = true;
                System.err.println("ERROR: " + alias + " SHA-256 fingerprint is incorrect");
            }
            // Make sure cert can be self-verified
            try {
                cert.verify(cert.getPublicKey());
            } catch (Exception e) {
                atLeastOneFailed = true;
                System.err.println("ERROR: cert cannot be verified:"
                        + e.getMessage());
            }

            // Make sure cert is not expired or not yet valid
            try {
                cert.checkValidity();
            } catch (CertificateExpiredException cee) {
                if (!EXPIRY_EXC_ENTRIES.contains(alias)) {
                    atLeastOneFailed = true;
                    System.err.println("ERROR: cert is expired");
                }
            } catch (CertificateNotYetValidException cne) {
                atLeastOneFailed = true;
                System.err.println("ERROR: cert is not yet valid");
            }

            // If cert is within 90 days of expiring, mark as failure so
            // that cert can be scheduled to be removed/renewed.
            Date notAfter = cert.getNotAfter();
            if (notAfter.getTime() - System.currentTimeMillis() < NINETY_DAYS) {
                if (!EXPIRY_EXC_ENTRIES.contains(alias)) {
                    atLeastOneFailed = true;
                    System.err.println("ERROR: cert \"" + alias + "\" expiry \""
                            + notAfter.toString() + "\" will expire within 90 days");
                }
            }
        }

        if (atLeastOneFailed) {
            throw new Exception("At least one cacert test failed");
        }
    }

    private static boolean checkFingerprint(String alias, Certificate cert)
            throws Exception {
        String fingerprint = FINGERPRINT_MAP.get(alias);
        if (fingerprint == null) {
            // no entry for alias
            return true;
        }
        System.out.println("Checking fingerprint of " + alias);
        byte[] digest = md.digest(cert.getEncoded());
        return fingerprint.equals(HEX.formatHex(digest));
    }

}<|MERGE_RESOLUTION|>--- conflicted
+++ resolved
@@ -274,14 +274,11 @@
             add("luxtrustglobalrootca [jdk]");
             // Valid until: Wed Mar 17 11:33:33 PDT 2021
             add("quovadisrootca [jdk]");
-<<<<<<< HEAD
+            // Valid until: Sat May 21 04:00:00 GMT 2022
+            add("geotrustglobalca [jdk]");
             // Amazon Linux
             add("globalsignrootca-r2");
             add("cybertrustglobalroot");
-=======
-            // Valid until: Sat May 21 04:00:00 GMT 2022
-            add("geotrustglobalca [jdk]");
->>>>>>> 6ce19ed5
         }
     };
 
