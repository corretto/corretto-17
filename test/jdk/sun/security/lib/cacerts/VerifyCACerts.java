/*
 * Copyright (c) 2017, 2023, Oracle and/or its affiliates. All rights reserved.
 * DO NOT ALTER OR REMOVE COPYRIGHT NOTICES OR THIS FILE HEADER.
 *
 * This code is free software; you can redistribute it and/or modify it
 * under the terms of the GNU General Public License version 2 only, as
 * published by the Free Software Foundation.
 *
 * This code is distributed in the hope that it will be useful, but WITHOUT
 * ANY WARRANTY; without even the implied warranty of MERCHANTABILITY or
 * FITNESS FOR A PARTICULAR PURPOSE.  See the GNU General Public License
 * version 2 for more details (a copy is included in the LICENSE file that
 * accompanied this code).
 *
 * You should have received a copy of the GNU General Public License version
 * 2 along with this work; if not, write to the Free Software Foundation,
 * Inc., 51 Franklin St, Fifth Floor, Boston, MA 02110-1301 USA.
 *
 * Please contact Oracle, 500 Oracle Parkway, Redwood Shores, CA 94065 USA
 * or visit www.oracle.com if you need additional information or have any
 * questions.
 *
 */

/**
 * @test
 * @bug 8189131 8198240 8191844 8189949 8191031 8196141 8204923 8195774 8199779
 *      8209452 8209506 8210432 8195793 8216577 8222089 8222133 8222137 8222136
 *      8223499 8225392 8232019 8234245 8233223 8225068 8225069 8243321 8243320
 *      8243559 8225072 8258630 8259312 8256421 8225081 8225082 8225083 8245654
 *      8305975 8304760
 * @summary Check root CA entries in cacerts file
 */
import java.io.ByteArrayInputStream;
import java.io.File;
import java.nio.file.Files;
import java.nio.file.Path;
import java.security.KeyStore;
import java.security.MessageDigest;
import java.security.cert.*;
import java.util.*;

public class VerifyCACerts {

    private static final String CACERTS
            = System.getProperty("java.home") + File.separator + "lib"
            + File.separator + "security" + File.separator + "cacerts";

    // The numbers of certs now.
<<<<<<< HEAD
    private static final int COUNT = 144;
=======
    private static final int COUNT = 93;
>>>>>>> 35e75c13

    // SHA-256 of cacerts, can be generated with
    // shasum -a 256 cacerts | sed -e 's/../&:/g' | tr '[:lower:]' '[:upper:]' | cut -c1-95
    private static final String CHECKSUM
<<<<<<< HEAD
            = "2C:35:DC:6F:AD:22:58:0B:3E:47:9B:A6:75:C5:3E:CD:09:29:E7:96:50:30:2F:FF:C5:4A:EE:72:58:76:8A:B7";
=======
            = "E7:16:96:EB:83:D1:11:06:ED:47:61:6A:FF:C3:88:D7:D9:50:0B:67:9C:71:C4:AC:3D:DD:93:B0:91:B4:6C:CF";
>>>>>>> 35e75c13

    // Hex formatter to upper case with ":" delimiter
    private static final HexFormat HEX = HexFormat.ofDelimiter(":").withUpperCase();

    // map of cert alias to SHA-256 fingerprint
    @SuppressWarnings("serial")
    private static final Map<String, String> FINGERPRINT_MAP = new HashMap<>() {
        {
            // Amazon linux certs
            put("accvraiz1",
                    "9A:6E:C0:12:E1:A7:DA:9D:BE:34:19:4D:47:8A:D7:C0:DB:18:22:FB:07:1D:F1:29:81:49:6E:D1:04:38:41:13");
            put("acraizfnmt-rcm",
                    "EB:C5:57:0C:29:01:8C:4D:67:B1:AA:12:7B:AF:12:F7:03:B4:61:1E:BC:17:B7:DA:B5:57:38:94:17:9B:93:FA");
            put("acraizfnmt-rcmservidoresseguros",
                    "55:41:53:B1:3D:2C:F9:DD:B7:53:BF:BE:1A:4E:0A:E0:8D:0A:A4:18:70:58:FE:60:A2:B8:62:B2:E4:B8:7B:CB");
            put("anfsecureserverrootca",
                    "FB:8F:EC:75:91:69:B9:10:6B:1E:51:16:44:C6:18:C5:13:04:37:3F:6C:06:43:08:8D:8B:EF:FD:1B:99:75:99");
            put("atostrustedroot2011",
                    "F3:56:BE:A2:44:B7:A9:1E:B3:5D:53:CA:9A:D7:86:4A:CE:01:8E:2D:35:D5:F8:F9:6D:DF:68:A6:F4:1A:A4:74");
            put("autoridaddecertificacionfirmaprofesionalcifa62634068",
                    "04:04:80:28:BF:1F:28:64:D4:8F:9A:D4:D8:32:94:36:6A:82:88:56:55:3F:3B:14:30:3F:90:14:7F:5D:40:EF");
            put("cadisigrootr2",
                    "E2:3D:4A:03:6D:7B:70:E9:F5:95:B1:42:20:79:D2:B9:1E:DF:BB:1F:B6:51:A0:63:3E:AA:8A:9D:C5:F8:07:03");
            put("certignarootca",
                    "D4:8D:3D:23:EE:DB:50:A4:59:E5:51:97:60:1C:27:77:4B:9D:7B:18:C9:4D:5A:05:95:11:A1:02:50:B9:31:68");
            put("certsignrootca",
                    "EA:A9:62:C4:FA:4A:6B:AF:EB:E4:15:19:6D:35:1C:CD:88:8D:4F:53:F3:FA:8A:E6:D7:C4:66:A9:4E:60:42:BB");
            put("certsignrootcag2",
                    "65:7C:FE:2F:A7:3F:AA:38:46:25:71:F3:32:A2:36:3A:46:FC:E7:02:09:51:71:07:02:CD:FB:B6:EE:DA:33:05");
            put("certumec-384ca",
                    "6B:32:80:85:62:53:18:AA:50:D1:73:C9:8D:8B:DA:09:D5:7E:27:41:3D:11:4C:F7:87:A0:F5:D0:6C:03:0C:F6");
            put("certumtrustednetworkca2",
                    "B6:76:F2:ED:DA:E8:77:5C:D3:6C:B0:F6:3C:D1:D4:60:39:61:F4:9E:62:65:BA:01:3A:2F:03:07:B6:D0:B8:04");
            put("certumtrustedrootca",
                    "FE:76:96:57:38:55:77:3E:37:A9:5E:7A:D4:D9:CC:96:C3:01:57:C1:5D:31:76:5B:A9:B1:57:04:E1:AE:78:FD");
            put("cfcaevroot",
                    "5C:C3:D7:8E:4E:1D:5E:45:54:7A:04:E6:87:3E:64:F9:0C:F9:53:6D:1C:CC:2E:F8:00:F3:55:C4:C5:FD:70:FD");
            put("comodocertificationauthority",
                    "0C:2C:D6:3D:F7:80:6F:A3:99:ED:E8:09:11:6B:57:5B:F8:79:89:F0:65:18:F9:80:8C:86:05:03:17:8B:AF:66");
            put("e-szignorootca2017",
                    "BE:B0:0B:30:83:9B:9B:C3:2C:32:E4:44:79:05:95:06:41:F2:64:21:B1:5E:D0:89:19:8B:51:8A:E2:EA:1B:99");
            put("e-tugracertificationauthority",
                    "B0:BF:D5:2B:B0:D7:D9:BD:92:BF:5D:4D:C1:3D:A2:55:C0:2C:54:2F:37:83:65:EA:89:39:11:F5:5E:55:F2:3C");
            put("emsigneccrootca-c3",
                    "BC:4D:80:9B:15:18:9D:78:DB:3E:1D:8C:F4:F9:72:6A:79:5D:A1:64:3C:A5:F1:35:8E:1D:DB:0E:DC:0D:7E:B3");
            put("emsigneccrootca-g3",
                    "86:A1:EC:BA:08:9C:4A:8D:3B:BE:27:34:C6:12:BA:34:1D:81:3E:04:3C:F9:E8:A8:62:CD:5C:57:A3:6B:BE:6B");
            put("emsignrootca-c1",
                    "12:56:09:AA:30:1D:A0:A2:49:B9:7A:82:39:CB:6A:34:21:6F:44:DC:AC:9F:39:54:B1:42:92:F2:E8:C8:60:8F");
            put("emsignrootca-g1",
                    "40:F6:AF:03:46:A9:9A:A1:CD:1D:55:5A:4E:9C:CE:62:C7:F9:63:46:03:EE:40:66:15:83:3D:C8:C8:D0:03:67");
            put("gdcatrustauthr5root",
                    "BF:FF:8F:D0:44:33:48:7D:6A:8A:A6:0C:1A:29:76:7A:9F:C2:BB:B0:5E:42:0F:71:3A:13:B9:92:89:1D:38:93");
            put("globalsignroote46",
                    "CB:B9:C4:4D:84:B8:04:3E:10:50:EA:31:A6:9F:51:49:55:D7:BF:D2:E2:C6:B4:93:01:01:9A:D6:1D:9F:50:58");
            put("globalsignrootr46",
                    "4F:A3:12:6D:8D:3A:11:D1:C4:85:5A:4F:80:7C:BA:D6:CF:91:9D:3A:5A:88:B0:3B:EA:2C:63:72:D9:3C:40:C9");
            put("globaltrust2020",
                    "9A:29:6A:51:82:D1:D4:51:A2:E3:7F:43:9B:74:DA:AF:A2:67:52:33:29:F9:0F:9A:0D:20:07:C3:34:E2:3C:9A");
            put("gtsrootr1",
                    "D9:47:43:2A:BD:E7:B7:FA:90:FC:2E:6B:59:10:1B:12:80:E0:E1:C7:E4:E4:0F:A3:C6:88:7F:FF:57:A7:F4:CF");
            put("gtsrootr2",
                    "8D:25:CD:97:22:9D:BF:70:35:6B:DA:4E:B3:CC:73:40:31:E2:4C:F0:0F:AF:CF:D3:2D:C7:6E:B5:84:1C:7E:A8");
            put("gtsrootr3",
                    "34:D8:A7:3E:E2:08:D9:BC:DB:0D:95:65:20:93:4B:4E:40:E6:94:82:59:6E:8B:6F:73:C8:42:6B:01:0A:6F:48");
            put("gtsrootr4",
                    "34:9D:FA:40:58:C5:E2:63:12:3B:39:8A:E7:95:57:3C:4E:13:13:C8:3F:E6:8F:93:55:6C:D5:E8:03:1B:3C:7D");
            put("hongkongpostrootca1",
                    "F9:E6:7D:33:6C:51:00:2A:C0:54:C6:32:02:2D:66:DD:A2:E7:E3:FF:F1:0A:D0:61:ED:31:D8:BB:B4:10:CF:B2");
            put("hongkongpostrootca3",
                    "5A:2F:C0:3F:0C:83:B0:90:BB:FA:40:60:4B:09:88:44:6C:76:36:18:3D:F9:84:6E:17:10:1A:44:7F:B8:EF:D6");
            put("izenpe.com",
                    "25:30:CC:8E:98:32:15:02:BA:D9:6F:9B:1F:BA:1B:09:9E:2D:29:9E:0F:45:48:BB:91:4F:36:3B:C0:D4:53:1F");
            put("microsece-szignorootca2009",
                    "3C:5F:81:FE:A5:FA:B8:2C:64:BF:A2:EA:EC:AF:CD:E8:E0:77:FC:86:20:A7:CA:E5:37:16:3D:F3:6E:DB:F3:78");
            put("microsofteccrootcertificateauthority2017",
                    "35:8D:F3:9D:76:4A:F9:E1:B7:66:E9:C9:72:DF:35:2E:E1:5C:FA:C2:27:AF:6A:D1:D7:0E:8E:4A:6E:DC:BA:02");
            put("microsoftrsarootcertificateauthority2017",
                    "C7:41:F7:0F:4B:2A:8D:88:BF:2E:71:C1:41:22:EF:53:EF:10:EB:A0:CF:A5:E6:4C:FA:20:F4:18:85:30:73:E0");
            put("naverglobalrootcertificationauthority",
                    "88:F4:38:DC:F8:FF:D1:FA:8F:42:91:15:FF:E5:F8:2A:E1:E0:6E:0C:70:C3:75:FA:AD:71:7B:34:A4:9E:72:65");
            put("netlockarany(classgold)ftanstvny",
                    "6C:61:DA:C3:A2:DE:F0:31:50:6B:E0:36:D2:A6:FE:40:19:94:FB:D1:3D:F9:C8:D4:66:59:92:74:C4:46:EC:98");
            put("oistewisekeyglobalrootgbca",
                    "6B:9C:08:E8:6E:B0:F7:67:CF:AD:65:CD:98:B6:21:49:E5:49:4A:67:F5:84:5E:7B:D1:ED:01:9F:27:B8:6B:D6");
            put("oistewisekeyglobalrootgcca",
                    "85:60:F9:1C:36:24:DA:BA:95:70:B5:FE:A0:DB:E3:6F:F1:1A:83:23:BE:94:86:85:4F:B3:F3:4A:55:71:19:8D");
            put("secureglobalca",
                    "42:00:F5:04:3A:C8:59:0E:BB:52:7D:20:9E:D1:50:30:29:FB:CB:D4:1C:A1:B5:06:EC:27:F1:5A:DE:7D:AC:69");
            put("securesignrootca11",
                    "BF:0F:EE:FB:9E:3A:58:1A:D5:F9:E9:DB:75:89:98:57:43:D2:61:08:5C:4D:31:4F:6F:5D:72:59:AA:42:16:12");
            put("ssl.comevrootcertificationauthorityecc",
                    "22:A2:C1:F7:BD:ED:70:4C:C1:E7:01:B5:F4:08:C3:10:88:0F:E9:56:B5:DE:2A:4A:44:F9:9C:87:3A:25:A7:C8");
            put("szafirrootca2",
                    "A1:33:9D:33:28:1A:0B:56:E5:57:D3:D3:2B:1C:E7:F9:36:7E:B0:94:BD:5F:A7:2A:7E:50:04:C8:DE:D7:CA:FE");
            put("trustcoreca-1",
                    "5A:88:5D:B1:9C:01:D9:12:C5:75:93:88:93:8C:AF:BB:DF:03:1A:B2:D4:8E:91:EE:15:58:9B:42:97:1D:03:9C");
            put("trustcorrootcertca-1",
                    "D4:0E:9C:86:CD:8F:E4:68:C1:77:69:59:F4:9E:A7:74:FA:54:86:84:B6:C4:06:F3:90:92:61:F4:DC:E2:57:5C");
            put("trustcorrootcertca-2",
                    "07:53:E9:40:37:8C:1B:D5:E3:83:6E:39:5D:AE:A5:CB:83:9E:50:46:F1:BD:0E:AE:19:51:CF:10:FE:C7:C9:65");
            put("trustwaveglobalcertificationauthority",
                    "97:55:20:15:F5:DD:FC:3C:87:88:C0:06:94:45:55:40:88:94:45:00:84:F1:00:86:70:86:BC:1A:2B:B5:8D:C8");
            put("trustwaveglobaleccp256certificationauthority",
                    "94:5B:BC:82:5E:A5:54:F4:89:D1:FD:51:A7:3D:DF:2E:A6:24:AC:70:19:A0:52:05:22:5C:22:A7:8C:CF:A8:B4");
            put("trustwaveglobaleccp384certificationauthority",
                    "55:90:38:59:C8:C0:C3:EB:B8:75:9E:CE:4E:25:57:22:5F:F5:75:8B:BD:38:EB:D4:82:76:60:1E:1B:D5:80:97");
            put("tubitakkamusmsslkoksertifikasi-surum1",
                    "46:ED:C3:68:90:46:D5:3A:45:3F:B3:10:4A:B8:0D:CA:EC:65:8B:26:60:EA:16:29:DD:7E:86:79:90:64:87:16");
            put("twcaglobalrootca",
                    "59:76:90:07:F7:68:5D:0F:CD:50:87:2F:9F:95:D5:75:5A:5B:2B:45:7D:81:F3:69:2B:61:0A:98:67:2F:0E:1B");
            put("twcarootcertificationauthority",
                    "BF:D8:8F:E1:10:1C:41:AE:3E:80:1B:F8:BE:56:35:0E:E9:BA:D1:A6:B9:BD:51:5E:DC:5C:6D:5B:87:11:AC:44");
            put("ucaextendedvalidationroot",
                    "D4:3A:F9:B3:54:73:75:5C:96:84:FC:06:D7:D8:CB:70:EE:5C:28:E7:73:FB:29:4E:B4:1E:E7:17:22:92:4D:24");
            put("ucaglobalg2root",
                    "9B:EA:11:C9:76:FE:01:47:64:C1:BE:56:A6:F9:14:B5:A5:60:31:7A:BD:99:88:39:33:82:E5:16:1A:A0:49:3C");
            // JDK certs
            put("actalisauthenticationrootca [jdk]",
                    "55:92:60:84:EC:96:3A:64:B9:6E:2A:BE:01:CE:0B:A8:6A:64:FB:FE:BC:C7:AA:B5:AF:C1:55:B3:7F:D7:60:66");
            put("buypassclass2ca [jdk]",
                    "9A:11:40:25:19:7C:5B:B9:5D:94:E6:3D:55:CD:43:79:08:47:B6:46:B2:3C:DF:11:AD:A4:A0:0E:FF:15:FB:48");
            put("buypassclass3ca [jdk]",
                    "ED:F7:EB:BC:A2:7A:2A:38:4D:38:7B:7D:40:10:C6:66:E2:ED:B4:84:3E:4C:29:B4:AE:1D:5B:93:32:E6:B2:4D");
            put("camerfirmachambersca [jdk]",
                    "06:3E:4A:FA:C4:91:DF:D3:32:F3:08:9B:85:42:E9:46:17:D8:93:D7:FE:94:4E:10:A7:93:7E:E2:9D:96:93:C0");
            put("camerfirmachambersignca [jdk]",
                    "13:63:35:43:93:34:A7:69:80:16:A0:D3:24:DE:72:28:4E:07:9D:7B:52:20:BB:8F:BD:74:78:16:EE:BE:BA:CA");
            put("camerfirmachamberscommerceca [jdk]",
                    "0C:25:8A:12:A5:67:4A:EF:25:F2:8B:A7:DC:FA:EC:EE:A3:48:E5:41:E6:F5:CC:4E:E6:3B:71:B3:61:60:6A:C3");
            put("certumca [jdk]",
                    "D8:E0:FE:BC:1D:B2:E3:8D:00:94:0F:37:D2:7D:41:34:4D:99:3E:73:4B:99:D5:65:6D:97:78:D4:D8:14:36:24");
            put("certumtrustednetworkca [jdk]",
                    "5C:58:46:8D:55:F5:8E:49:7E:74:39:82:D2:B5:00:10:B6:D1:65:37:4A:CF:83:A7:D4:A3:2D:B7:68:C4:40:8E");
            put("chunghwaepkirootca [jdk]",
                    "C0:A6:F4:DC:63:A2:4B:FD:CF:54:EF:2A:6A:08:2A:0A:72:DE:35:80:3E:2F:F5:FF:52:7A:E5:D8:72:06:DF:D5");
            put("comodorsaca [jdk]",
                    "52:F0:E1:C4:E5:8E:C6:29:29:1B:60:31:7F:07:46:71:B8:5D:7E:A8:0D:5B:07:27:34:63:53:4B:32:B4:02:34");
            put("comodoaaaca [jdk]",
                    "D7:A7:A0:FB:5D:7E:27:31:D7:71:E9:48:4E:BC:DE:F7:1D:5F:0C:3E:0A:29:48:78:2B:C8:3E:E0:EA:69:9E:F4");
            put("comodoeccca [jdk]",
                    "17:93:92:7A:06:14:54:97:89:AD:CE:2F:8F:34:F7:F0:B6:6D:0F:3A:E3:A3:B8:4D:21:EC:15:DB:BA:4F:AD:C7");
            put("usertrustrsaca [jdk]",
                    "E7:93:C9:B0:2F:D8:AA:13:E2:1C:31:22:8A:CC:B0:81:19:64:3B:74:9C:89:89:64:B1:74:6D:46:C3:D4:CB:D2");
            put("usertrusteccca [jdk]",
                    "4F:F4:60:D5:4B:9C:86:DA:BF:BC:FC:57:12:E0:40:0D:2B:ED:3F:BC:4D:4F:BD:AA:86:E0:6A:DC:D2:A9:AD:7A");
            put("utnuserfirstobjectca [jdk]",
                    "6F:FF:78:E4:00:A7:0C:11:01:1C:D8:59:77:C4:59:FB:5A:F9:6A:3D:F0:54:08:20:D0:F4:B8:60:78:75:E5:8F");
            put("addtrustexternalca [jdk]",
                    "68:7F:A4:51:38:22:78:FF:F0:C8:B1:1F:8D:43:D5:76:67:1C:6E:B2:BC:EA:B4:13:FB:83:D9:65:D0:6D:2F:F2");
            put("addtrustqualifiedca [jdk]",
                    "80:95:21:08:05:DB:4B:BC:35:5E:44:28:D8:FD:6E:C2:CD:E3:AB:5F:B9:7A:99:42:98:8E:B8:F4:DC:D0:60:16");
            put("baltimorecybertrustca [jdk]",
                    "16:AF:57:A9:F6:76:B0:AB:12:60:95:AA:5E:BA:DE:F2:2A:B3:11:19:D6:44:AC:95:CD:4B:93:DB:F3:F2:6A:EB");
            put("digicertglobalrootca [jdk]",
                    "43:48:A0:E9:44:4C:78:CB:26:5E:05:8D:5E:89:44:B4:D8:4F:96:62:BD:26:DB:25:7F:89:34:A4:43:C7:01:61");
            put("digicertglobalrootg2 [jdk]",
                    "CB:3C:CB:B7:60:31:E5:E0:13:8F:8D:D3:9A:23:F9:DE:47:FF:C3:5E:43:C1:14:4C:EA:27:D4:6A:5A:B1:CB:5F");
            put("digicertglobalrootg3 [jdk]",
                    "31:AD:66:48:F8:10:41:38:C7:38:F3:9E:A4:32:01:33:39:3E:3A:18:CC:02:29:6E:F9:7C:2A:C9:EF:67:31:D0");
            put("digicerttrustedrootg4 [jdk]",
                    "55:2F:7B:DC:F1:A7:AF:9E:6C:E6:72:01:7F:4F:12:AB:F7:72:40:C7:8E:76:1A:C2:03:D1:D9:D2:0A:C8:99:88");
            put("digicertassuredidrootca [jdk]",
                    "3E:90:99:B5:01:5E:8F:48:6C:00:BC:EA:9D:11:1E:E7:21:FA:BA:35:5A:89:BC:F1:DF:69:56:1E:3D:C6:32:5C");
            put("digicertassuredidg2 [jdk]",
                    "7D:05:EB:B6:82:33:9F:8C:94:51:EE:09:4E:EB:FE:FA:79:53:A1:14:ED:B2:F4:49:49:45:2F:AB:7D:2F:C1:85");
            put("digicertassuredidg3 [jdk]",
                    "7E:37:CB:8B:4C:47:09:0C:AB:36:55:1B:A6:F4:5D:B8:40:68:0F:BA:16:6A:95:2D:B1:00:71:7F:43:05:3F:C2");
            put("digicerthighassuranceevrootca [jdk]",
                    "74:31:E5:F4:C3:C1:CE:46:90:77:4F:0B:61:E0:54:40:88:3B:A9:A0:1E:D0:0B:A6:AB:D7:80:6E:D3:B1:18:CF");
            put("geotrustglobalca [jdk]",
                    "FF:85:6A:2D:25:1D:CD:88:D3:66:56:F4:50:12:67:98:CF:AB:AA:DE:40:79:9C:72:2D:E4:D2:B5:DB:36:A7:3A");
            put("geotrustprimaryca [jdk]",
                    "37:D5:10:06:C5:12:EA:AB:62:64:21:F1:EC:8C:92:01:3F:C5:F8:2A:E9:8E:E5:33:EB:46:19:B8:DE:B4:D0:6C");
            put("geotrustprimarycag2 [jdk]",
                    "5E:DB:7A:C4:3B:82:A0:6A:87:61:E8:D7:BE:49:79:EB:F2:61:1F:7D:D7:9B:F9:1C:1C:6B:56:6A:21:9E:D7:66");
            put("geotrustprimarycag3 [jdk]",
                    "B4:78:B8:12:25:0D:F8:78:63:5C:2A:A7:EC:7D:15:5E:AA:62:5E:E8:29:16:E2:CD:29:43:61:88:6C:D1:FB:D4");
            put("geotrustuniversalca [jdk]",
                    "A0:45:9B:9F:63:B2:25:59:F5:FA:5D:4C:6D:B3:F9:F7:2F:F1:93:42:03:35:78:F0:73:BF:1D:1B:46:CB:B9:12");
            put("thawteprimaryrootca [jdk]",
                    "8D:72:2F:81:A9:C1:13:C0:79:1D:F1:36:A2:96:6D:B2:6C:95:0A:97:1D:B4:6B:41:99:F4:EA:54:B7:8B:FB:9F");
            put("thawteprimaryrootcag2 [jdk]",
                    "A4:31:0D:50:AF:18:A6:44:71:90:37:2A:86:AF:AF:8B:95:1F:FB:43:1D:83:7F:1E:56:88:B4:59:71:ED:15:57");
            put("thawteprimaryrootcag3 [jdk]",
                    "4B:03:F4:58:07:AD:70:F2:1B:FC:2C:AE:71:C9:FD:E4:60:4C:06:4C:F5:FF:B6:86:BA:E5:DB:AA:D7:FD:D3:4C");
            put("verisignuniversalrootca [jdk]",
                    "23:99:56:11:27:A5:71:25:DE:8C:EF:EA:61:0D:DF:2F:A0:78:B5:C8:06:7F:4E:82:82:90:BF:B8:60:E8:4B:3C");
            put("verisignclass3g3ca [jdk]",
                    "EB:04:CF:5E:B1:F3:9A:FA:76:2F:2B:B1:20:F2:96:CB:A5:20:C1:B9:7D:B1:58:95:65:B8:1C:B9:A1:7B:72:44");
            put("verisignclass3g4ca [jdk]",
                    "69:DD:D7:EA:90:BB:57:C9:3E:13:5D:C8:5E:A6:FC:D5:48:0B:60:32:39:BD:C4:54:FC:75:8B:2A:26:CF:7F:79");
            put("verisignclass3g5ca [jdk]",
                    "9A:CF:AB:7E:43:C8:D8:80:D0:6B:26:2A:94:DE:EE:E4:B4:65:99:89:C3:D0:CA:F1:9B:AF:64:05:E4:1A:B7:DF");
            put("dtrustclass3ca2 [jdk]",
                    "49:E7:A4:42:AC:F0:EA:62:87:05:00:54:B5:25:64:B6:50:E4:F4:9E:42:E3:48:D6:AA:38:E0:39:E9:57:B1:C1");
            put("dtrustclass3ca2ev [jdk]",
                    "EE:C5:49:6B:98:8C:E9:86:25:B9:34:09:2E:EC:29:08:BE:D0:B0:F3:16:C2:D4:73:0C:84:EA:F1:F3:D3:48:81");
            put("identrustpublicca [jdk]",
                    "30:D0:89:5A:9A:44:8A:26:20:91:63:55:22:D1:F5:20:10:B5:86:7A:CA:E1:2C:78:EF:95:8F:D4:F4:38:9F:2F");
            put("identrustcommercial [jdk]",
                    "5D:56:49:9B:E4:D2:E0:8B:CF:CA:D0:8A:3E:38:72:3D:50:50:3B:DE:70:69:48:E4:2F:55:60:30:19:E5:28:AE");
            put("letsencryptisrgx1 [jdk]",
                    "96:BC:EC:06:26:49:76:F3:74:60:77:9A:CF:28:C5:A7:CF:E8:A3:C0:AA:E1:1A:8F:FC:EE:05:C0:BD:DF:08:C6");
            put("luxtrustglobalrootca [jdk]",
                    "A1:B2:DB:EB:64:E7:06:C6:16:9E:3C:41:18:B2:3B:AA:09:01:8A:84:27:66:6D:8B:F0:E2:88:91:EC:05:19:50");
            put("quovadisrootca [jdk]",
                    "A4:5E:DE:3B:BB:F0:9C:8A:E1:5C:72:EF:C0:72:68:D6:93:A2:1C:99:6F:D5:1E:67:CA:07:94:60:FD:6D:88:73");
            put("quovadisrootca1g3 [jdk]",
                    "8A:86:6F:D1:B2:76:B5:7E:57:8E:92:1C:65:82:8A:2B:ED:58:E9:F2:F2:88:05:41:34:B7:F1:F4:BF:C9:CC:74");
            put("quovadisrootca2 [jdk]",
                    "85:A0:DD:7D:D7:20:AD:B7:FF:05:F8:3D:54:2B:20:9D:C7:FF:45:28:F7:D6:77:B1:83:89:FE:A5:E5:C4:9E:86");
            put("quovadisrootca2g3 [jdk]",
                    "8F:E4:FB:0A:F9:3A:4D:0D:67:DB:0B:EB:B2:3E:37:C7:1B:F3:25:DC:BC:DD:24:0E:A0:4D:AF:58:B4:7E:18:40");
            put("quovadisrootca3 [jdk]",
                    "18:F1:FC:7F:20:5D:F8:AD:DD:EB:7F:E0:07:DD:57:E3:AF:37:5A:9C:4D:8D:73:54:6B:F4:F1:FE:D1:E1:8D:35");
            put("quovadisrootca3g3 [jdk]",
                    "88:EF:81:DE:20:2E:B0:18:45:2E:43:F8:64:72:5C:EA:5F:BD:1F:C2:D9:D2:05:73:07:09:C5:D8:B8:69:0F:46");
            put("secomscrootca1 [jdk]",
                    "E7:5E:72:ED:9F:56:0E:EC:6E:B4:80:00:73:A4:3F:C3:AD:19:19:5A:39:22:82:01:78:95:97:4A:99:02:6B:6C");
            put("secomscrootca2 [jdk]",
                    "51:3B:2C:EC:B8:10:D4:CD:E5:DD:85:39:1A:DF:C6:C2:DD:60:D8:7B:B7:36:D2:B5:21:48:4A:A4:7A:0E:BE:F6");
            put("swisssigngoldg2ca [jdk]",
                    "62:DD:0B:E9:B9:F5:0A:16:3E:A0:F8:E7:5C:05:3B:1E:CA:57:EA:55:C8:68:8F:64:7C:68:81:F2:C8:35:7B:95");
            put("swisssignplatinumg2ca [jdk]",
                    "3B:22:2E:56:67:11:E9:92:30:0D:C0:B1:5A:B9:47:3D:AF:DE:F8:C8:4D:0C:EF:7D:33:17:B4:C1:82:1D:14:36");
            put("swisssignsilverg2ca [jdk]",
                    "BE:6C:4D:A2:BB:B9:BA:59:B6:F3:93:97:68:37:42:46:C3:C0:05:99:3F:A9:8F:02:0D:1D:ED:BE:D4:8A:81:D5");
            put("securetrustca [jdk]",
                    "F1:C1:B5:0A:E5:A2:0D:D8:03:0E:C9:F6:BC:24:82:3D:D3:67:B5:25:57:59:B4:E7:1B:61:FC:E9:F7:37:5D:73");
            put("xrampglobalca [jdk]",
                    "CE:CD:DC:90:50:99:D8:DA:DF:C5:B1:D2:09:B7:37:CB:E2:C1:8C:FB:2C:10:C0:FF:0B:CF:0D:32:86:FC:1A:A2");
            put("godaddyrootg2ca [jdk]",
                    "45:14:0B:32:47:EB:9C:C8:C5:B4:F0:D7:B5:30:91:F7:32:92:08:9E:6E:5A:63:E2:74:9D:D3:AC:A9:19:8E:DA");
            put("godaddyclass2ca [jdk]",
                    "C3:84:6B:F2:4B:9E:93:CA:64:27:4C:0E:C6:7C:1E:CC:5E:02:4F:FC:AC:D2:D7:40:19:35:0E:81:FE:54:6A:E4");
            put("starfieldclass2ca [jdk]",
                    "14:65:FA:20:53:97:B8:76:FA:A6:F0:A9:95:8E:55:90:E4:0F:CC:7F:AA:4F:B7:C2:C8:67:75:21:FB:5F:B6:58");
            put("starfieldrootg2ca [jdk]",
                    "2C:E1:CB:0B:F9:D2:F9:E1:02:99:3F:BE:21:51:52:C3:B2:DD:0C:AB:DE:1C:68:E5:31:9B:83:91:54:DB:B7:F5");
            put("entrustrootcaec1 [jdk]",
                    "02:ED:0E:B2:8C:14:DA:45:16:5C:56:67:91:70:0D:64:51:D7:FB:56:F0:B2:AB:1D:3B:8E:B0:70:E5:6E:DF:F5");
            put("entrust2048ca [jdk]",
                    "6D:C4:71:72:E0:1C:BC:B0:BF:62:58:0D:89:5F:E2:B8:AC:9A:D4:F8:73:80:1E:0C:10:B9:C8:37:D2:1E:B1:77");
            put("entrustrootcag2 [jdk]",
                    "43:DF:57:74:B0:3E:7F:EF:5F:E4:0D:93:1A:7B:ED:F1:BB:2E:6B:42:73:8C:4E:6D:38:41:10:3D:3A:A7:F3:39");
            put("entrustevca [jdk]",
                    "73:C1:76:43:4F:1B:C6:D5:AD:F4:5B:0E:76:E7:27:28:7C:8D:E5:76:16:C1:E6:E6:14:1A:2B:2C:BC:7D:8E:4C");
            put("affirmtrustnetworkingca [jdk]",
                    "0A:81:EC:5A:92:97:77:F1:45:90:4A:F3:8D:5D:50:9F:66:B5:E2:C5:8F:CD:B5:31:05:8B:0E:17:F3:F0:B4:1B");
            put("affirmtrustpremiumca [jdk]",
                    "70:A7:3F:7F:37:6B:60:07:42:48:90:45:34:B1:14:82:D5:BF:0E:69:8E:CC:49:8D:F5:25:77:EB:F2:E9:3B:9A");
            put("affirmtrustcommercialca [jdk]",
                    "03:76:AB:1D:54:C5:F9:80:3C:E4:B2:E2:01:A0:EE:7E:EF:7B:57:B6:36:E8:A9:3C:9B:8D:48:60:C9:6F:5F:A7");
            put("affirmtrustpremiumeccca [jdk]",
                    "BD:71:FD:F6:DA:97:E4:CF:62:D1:64:7A:DD:25:81:B0:7D:79:AD:F8:39:7E:B4:EC:BA:9C:5E:84:88:82:14:23");
            put("ttelesecglobalrootclass3ca [jdk]",
                    "FD:73:DA:D3:1C:64:4F:F1:B4:3B:EF:0C:CD:DA:96:71:0B:9C:D9:87:5E:CA:7E:31:70:7A:F3:E9:6D:52:2B:BD");
            put("ttelesecglobalrootclass2ca [jdk]",
                    "91:E2:F5:78:8D:58:10:EB:A7:BA:58:73:7D:E1:54:8A:8E:CA:CD:01:45:98:BC:0B:14:3E:04:1B:17:05:25:52");
            put("starfieldservicesrootg2ca [jdk]",
                    "56:8D:69:05:A2:C8:87:08:A4:B3:02:51:90:ED:CF:ED:B1:97:4A:60:6A:13:C6:E5:29:0F:CB:2A:E6:3E:DA:B5");
            put("globalsignca [jdk]",
                    "EB:D4:10:40:E4:BB:3E:C7:42:C9:E3:81:D3:1E:F2:A4:1A:48:B6:68:5C:96:E7:CE:F3:C1:DF:6C:D4:33:1C:99");
            put("globalsignr3ca [jdk]",
                    "CB:B5:22:D7:B7:F1:27:AD:6A:01:13:86:5B:DF:1C:D4:10:2E:7D:07:59:AF:63:5A:7C:F4:72:0D:C9:63:C5:3B");
            put("globalsigneccrootcar5 [jdk]",
                    "17:9F:BC:14:8A:3D:D0:0F:D2:4E:A1:34:58:CC:43:BF:A7:F5:9C:81:82:D7:83:A5:13:F6:EB:EC:10:0C:89:24");
            put("globalsigneccrootcar4 [jdk]",
                    "BE:C9:49:11:C2:95:56:76:DB:6C:0A:55:09:86:D7:6E:3B:A0:05:66:7C:44:2C:97:62:B4:FB:B7:73:DE:22:8C");
            put("teliasonerarootcav1 [jdk]",
                    "DD:69:36:FE:21:F8:F0:77:C1:23:A1:A5:21:C1:22:24:F7:22:55:B7:3E:03:A7:26:06:93:E8:A2:4B:0F:A3:89");
            put("globalsignrootcar6 [jdk]",
                    "2C:AB:EA:FE:37:D0:6C:A2:2A:BA:73:91:C0:03:3D:25:98:29:52:C4:53:64:73:49:76:3A:3A:B5:AD:6C:CF:69");
            put("luxtrustglobalroot2ca [jdk]",
                    "54:45:5F:71:29:C2:0B:14:47:C4:18:F9:97:16:8F:24:C5:8F:C5:02:3B:F5:DA:5B:E2:EB:6E:1D:D8:90:2E:D5");
            put("amazonrootca1 [jdk]",
                    "8E:CD:E6:88:4F:3D:87:B1:12:5B:A3:1A:C3:FC:B1:3D:70:16:DE:7F:57:CC:90:4F:E1:CB:97:C6:AE:98:19:6E");
            put("amazonrootca2 [jdk]",
                    "1B:A5:B2:AA:8C:65:40:1A:82:96:01:18:F8:0B:EC:4F:62:30:4D:83:CE:C4:71:3A:19:C3:9C:01:1E:A4:6D:B4");
            put("amazonrootca3 [jdk]",
                    "18:CE:6C:FE:7B:F1:4E:60:B2:E3:47:B8:DF:E8:68:CB:31:D0:2E:BB:3A:DA:27:15:69:F5:03:43:B4:6D:B3:A4");
            put("amazonrootca4 [jdk]",
                    "E3:5D:28:41:9E:D0:20:25:CF:A6:90:38:CD:62:39:62:45:8D:A5:C6:95:FB:DE:A3:C2:2B:0B:FB:25:89:70:92");
            put("entrustrootcag4 [jdk]",
                    "DB:35:17:D1:F6:73:2A:2D:5A:B9:7C:53:3E:C7:07:79:EE:32:70:A6:2F:B4:AC:42:38:37:24:60:E6:F0:1E:88");
            put("sslrootrsaca [jdk]",
                    "85:66:6A:56:2E:E0:BE:5C:E9:25:C1:D8:89:0A:6F:76:A8:7E:C1:6D:4D:7D:5F:29:EA:74:19:CF:20:12:3B:69");
            put("sslrootevrsaca [jdk]",
                    "2E:7B:F1:6C:C2:24:85:A7:BB:E2:AA:86:96:75:07:61:B0:AE:39:BE:3B:2F:E9:D0:CC:6D:4E:F7:34:91:42:5C");
            put("sslrooteccca [jdk]",
                    "34:17:BB:06:CC:60:07:DA:1B:96:1C:92:0B:8A:B4:CE:3F:AD:82:0E:4A:A3:0B:9A:CB:C4:A7:4E:BD:CE:BC:65");
            put("haricarootca2015 [jdk]",
                    "A0:40:92:9A:02:CE:53:B4:AC:F4:F2:FF:C6:98:1C:E4:49:6F:75:5E:6D:45:FE:0B:2A:69:2B:CD:52:52:3F:36");
            put("haricaeccrootca2015 [jdk]",
                    "44:B5:45:AA:8A:25:E6:5A:73:CA:15:DC:27:FC:36:D2:4C:1C:B9:95:3A:06:65:39:B1:15:82:DC:48:7B:48:33");
            put("certignaca [jdk]",
                    "E3:B6:A2:DB:2E:D7:CE:48:84:2F:7A:C5:32:41:C7:B7:1D:54:14:4B:FB:40:C1:1F:3F:1D:0B:42:F5:EE:A1:2D");
            put("twcaglobalrootca [jdk]",
                    "59:76:90:07:F7:68:5D:0F:CD:50:87:2F:9F:95:D5:75:5A:5B:2B:45:7D:81:F3:69:2B:61:0A:98:67:2F:0E:1B");
            put("microsoftecc2017 [jdk]",
                    "35:8D:F3:9D:76:4A:F9:E1:B7:66:E9:C9:72:DF:35:2E:E1:5C:FA:C2:27:AF:6A:D1:D7:0E:8E:4A:6E:DC:BA:02");
            put("microsoftrsa2017 [jdk]",
                    "C7:41:F7:0F:4B:2A:8D:88:BF:2E:71:C1:41:22:EF:53:EF:10:EB:A0:CF:A5:E6:4C:FA:20:F4:18:85:30:73:E0");
        }
    };

    // No error will be reported if certificate in this list expires
    @SuppressWarnings("serial")
    private static final HashSet<String> EXPIRY_EXC_ENTRIES = new HashSet<>() {
        {
            // Valid until: Tue Jul 09 14:40:36 EDT 2019
            add("utnuserfirstobjectca [jdk]");
            // Valid until: Sat May 30 10:38:31 GMT 2020
            add("addtrustexternalca [jdk]");
            // Valid until: Sat May 30 10:44:50 GMT 2020
            add("addtrustqualifiedca [jdk]");
            // Valid until: Wed Mar 17 02:51:37 PDT 2021
            add("luxtrustglobalrootca [jdk]");
            // Valid until: Wed Mar 17 11:33:33 PDT 2021
            add("quovadisrootca [jdk]");
            // Valid until: Sat May 21 04:00:00 GMT 2022
            add("geotrustglobalca [jdk]");
            // Amazon Linux
            add("e-tugracertificationauthority");
            add("hongkongpostrootca1");
        }
    };

    // Ninety days in milliseconds
    private static final long NINETY_DAYS = 7776000000L;

    private static boolean atLeastOneFailed = false;

    private static MessageDigest md;

    public static void main(String[] args) throws Exception {
        System.out.println("cacerts file: " + CACERTS);

        // verify integrity of cacerts
        md = MessageDigest.getInstance("SHA-256");
        byte[] data = Files.readAllBytes(Path.of(CACERTS));
        /* Ignore whole-file checksum as the checksum of the cacerts 
         * file changes with each build, due to the way we merge upstream 
         * OpenJDK certs and Amazon Linux certs at build time.
        String checksum = HEX.formatHex(md.digest(data));
        if (!checksum.equals(CHECKSUM)) {
            atLeastOneFailed = true;
            System.err.println("ERROR: wrong checksum" + checksum);
            System.err.println("Expected checksum" + CHECKSUM);
        }
        */

        KeyStore ks = KeyStore.getInstance("JKS");
        ks.load(new ByteArrayInputStream(data), "changeit".toCharArray());

        // check the count of certs inside
        if (ks.size() != COUNT) {
            atLeastOneFailed = true;
            System.err.println("ERROR: " + ks.size() + " entries, should be "
                    + COUNT);
        }

        System.out.println("Trusted CA Certificate count: " + ks.size());

        // also ensure FINGERPRINT_MAP lists correct count
        if (FINGERPRINT_MAP.size() != COUNT) {
            atLeastOneFailed = true;
            System.err.println("ERROR: " + FINGERPRINT_MAP.size()
                    + " FINGERPRINT_MAP entries, should be " + COUNT);
        }

        // check that all entries in the map are in the keystore
        for (String alias : FINGERPRINT_MAP.keySet()) {
            if (!ks.isCertificateEntry(alias)) {
                atLeastOneFailed = true;
                System.err.println("ERROR: " + alias + " is not in cacerts");
            }
        }

        // pull all the trusted self-signed CA certs out of the cacerts file
        // and verify their signatures
        Enumeration<String> aliases = ks.aliases();
        while (aliases.hasMoreElements()) {
            String alias = aliases.nextElement();
            System.out.println("Verifying " + alias);

            // Is cert trusted?
            if (!ks.isCertificateEntry(alias)) {
                atLeastOneFailed = true;
                System.err.println("ERROR: " + alias + " is not a trusted cert entry");
            }

            // Does fingerprint match?
            X509Certificate cert = (X509Certificate) ks.getCertificate(alias);
            if (!checkFingerprint(alias, cert)) {
                atLeastOneFailed = true;
                System.err.println("ERROR: " + alias + " SHA-256 fingerprint is incorrect");
            }

            // Can cert be self-verified?
            try {
                cert.verify(cert.getPublicKey());
            } catch (Exception e) {
                atLeastOneFailed = true;
                System.err.println("ERROR: cert cannot be verified:" + e.getMessage());
            }

            // Is cert expired?
            try {
                cert.checkValidity();
            } catch (CertificateExpiredException cee) {
                if (!EXPIRY_EXC_ENTRIES.contains(alias)) {
                    atLeastOneFailed = true;
                    System.err.println("ERROR: cert is expired but not in EXPIRY_EXC_ENTRIES");
                }
            } catch (CertificateNotYetValidException cne) {
                atLeastOneFailed = true;
                System.err.println("ERROR: cert is not yet valid");
            }

            // If cert is within 90 days of expiring, mark as warning so
            // that cert can be scheduled to be removed/renewed.
            Date notAfter = cert.getNotAfter();
            if (notAfter.getTime() - System.currentTimeMillis() < NINETY_DAYS) {
                if (!EXPIRY_EXC_ENTRIES.contains(alias)) {
                    System.err.println("WARNING: cert \"" + alias + "\" expiry \""
                            + notAfter + "\" will expire within 90 days");
                }
            }
        }

        if (atLeastOneFailed) {
            throw new RuntimeException("At least one cacert test failed");
        }
    }

    private static boolean checkFingerprint(String alias, Certificate cert)
            throws CertificateEncodingException {
        String fingerprint = FINGERPRINT_MAP.get(alias);
        if (fingerprint == null) {
            // no entry for alias
            return false;
        }
        byte[] digest = md.digest(cert.getEncoded());
        return fingerprint.equals(HEX.formatHex(digest));
    }
}<|MERGE_RESOLUTION|>--- conflicted
+++ resolved
@@ -47,20 +47,12 @@
             + File.separator + "security" + File.separator + "cacerts";
 
     // The numbers of certs now.
-<<<<<<< HEAD
     private static final int COUNT = 144;
-=======
-    private static final int COUNT = 93;
->>>>>>> 35e75c13
 
     // SHA-256 of cacerts, can be generated with
     // shasum -a 256 cacerts | sed -e 's/../&:/g' | tr '[:lower:]' '[:upper:]' | cut -c1-95
     private static final String CHECKSUM
-<<<<<<< HEAD
             = "2C:35:DC:6F:AD:22:58:0B:3E:47:9B:A6:75:C5:3E:CD:09:29:E7:96:50:30:2F:FF:C5:4A:EE:72:58:76:8A:B7";
-=======
-            = "E7:16:96:EB:83:D1:11:06:ED:47:61:6A:FF:C3:88:D7:D9:50:0B:67:9C:71:C4:AC:3D:DD:93:B0:91:B4:6C:CF";
->>>>>>> 35e75c13
 
     // Hex formatter to upper case with ":" delimiter
     private static final HexFormat HEX = HexFormat.ofDelimiter(":").withUpperCase();
