--- conflicted
+++ resolved
@@ -152,7 +152,6 @@
     }
 
     @Benchmark
-<<<<<<< HEAD
     public void compareUnsignedIndirect(Blackhole bh) {
         for (int i = 0; i < size; i++) {
             int r = (Integer.compareUnsigned(intsSmall[i], bound - 16) < 0) ? 1 : 0;
@@ -165,11 +164,13 @@
         for (int i = 0; i < size; i++) {
             int r = Integer.compareUnsigned(intsSmall[i], bound - 16);
             bh.consume(r);
-=======
+        }
+    }
+
+    @Benchmark
     public void reverseBytes() {
         for (int i = 0; i < size; i++) {
             res[i] = Integer.reverseBytes(intsSmall[i]);
->>>>>>> fd89ab8d
         }
     }
 }